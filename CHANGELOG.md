# Change log

All notable changes to the LaunchDarkly iOS SDK will be documented in this file. This project adheres to [Semantic Versioning](http://semver.org).

<<<<<<< HEAD
## [5.0.1] - 2020-07-23
=======
## [5.0.0] - 2020-07-23

>>>>>>> ce247443
This major version has an accompanying [Migration Guide](https://docs.launchdarkly.com/sdk/client-side/ios/migration-4-to-5). Please see the guide for more information on updating to this version of the SDK, as the following is just a summary of the changes.

### Added
- Support for multiple LaunchDarkly projects or environments. Each set of feature flags associated with a mobile key is called an environment. This adds:
  * `LDConfig.setSecondaryMobileKeys` and `LDConfig.getSecondaryMobileKeys` which allows configuring a mapping of names to the SDK keys for each additional environment. `LDConfig.mobileKey` is still required, and represents the primary environment.
  * `LDClient.get(environment: )` which allows retrieving an LDClient instance for a given environment after the SDK has been initialized.
  * Equivalent methods have been added to the Objective-C bindings for `LDConfig` and `LDClient`.
- The SDK now periodically sends diagnostic data to LaunchDarkly, describing the version and configuration of the SDK, the operating system the SDK is running on, the device type (such as "iPad"), and performance statistics. No credentials, device IDs, or other identifiable values are included. This behavior can be disabled or configured with the new `LDConfig` properties `diagnosticOptOut` and `diagnosticRecordingInterval`.
- The SDK can now be configured with `LDConfig.wrapperName` and `LDConfig.wrapperVersion` to send an additional header (`X-LaunchDarkly-Wrapper`) in requests to LaunchDarkly. This was added so that the usage of wrapper libraries (such as the [React Native SDK](https://github.com/launchdarkly/react-native-client-sdk)) could be recorded independently.
- Added the `evaluationReasons` field to the Objective-C bindings for `LDConfig` to allow configuring the SDK to request evaluation reasons when the application is written in Objective-C.
- The SDK now supports using the [Swift Package Manager](https://swift.org/package-manager/) to include the SDK as a dependency.
- `LDInvalidArgumentError` that is thrown on incorrect API usage.
- Added `typeMismatch` field to `ObjcLD<T>ChangedFlag` classes (bound to `LD<T>ChangedFlag` in Objective-C) that is `true`/`YES` when the flag value did not match the registered observer.

### Changed (build)
- Minimum deployment targets have been changed as follows:
  * iOS 8.0 -> 10.0
  * macOS 10.10 -> 10.12
  * tvOS 9.0 -> 10.0
  * watchOS 2.0 -> 3.0
- The SDK has replaced the internal dependency on the Objective-C eventsource implementation [DarklyEventSource](https://github.com/launchdarkly/ios-eventsource) with a pure Swift implementation [LDSwiftEventSource](https://github.com/launchdarkly/swift-eventsource). Build configurations that manually specify the DarklyEventSource dependency framework may require additional upgrade steps. See the [Migration Guide](https://docs.launchdarkly.com/sdk/client-side/ios/migration-4-to-5) for more information.
- Internally, the SDK no longer includes its dependencies using CocoaPods and Carthage. This simplifies including the SDK as a subproject of your application for integrating the SDK without a package manager.

### Changed (API)
- The `LDClient` instance method `start` has been replaced with a static method `LDClient.start` for initializing all configured environments.
- `LDChangedFlag` no longer includes the `oldValueSource` and `newValueSource` properties, as `LDFlagValueSource` was removed.
- The following were renamed for consistency internally and with other SDKs:
  * `LDClient.reportEvents()` has been renamed to `LDClient.flush()`.
  * `LDClient.stop()` has been renamed to `LDClient.close()`.
  * `LDClient.trackEvent(key: data: )` method have been renamed to `LDClient.track(key: data: )`
  * `LDClient.allFlagValues` has been renamed to `LDClient.allFlags`.
  * `EvaluationDetail` has been renamed to `LDEvaluationDetail`.
  * The `ObjC<T>EvaluationDetail` classes have been renamed to corresponding `ObjcLD<T>EvaluationDetail`. The names when exposed in Objective-C have been updated to replace the `ObjC` prefix with `LD`, e.g. `ObjCStringEvaluationDetail` to `LDStringEvaluationDetail`.
- `LDClient.track` no longer throws `JSONError` and instead throws `LDInvalidArgumentError`.
- The `fallback` parameter of all `LDClient` and `ObjcLDClient` variation methods has been renamed to `defaultValue` to help distinguish it from `fallback` values in rules specified in the LaunchDarkly dashboard.

### Changed (behavioral)
- The maximum backoff delay between failed streaming connections has been reduced from an hour to 30 seconds. This is to prevent being unable to receive new flag values for up to an hour if the SDK has reached its maximum backoff due to a period of network connectivity loss.
- The backoff on streaming connections will not be reset after just a successful connection, rather waiting for a healthy connection for one minute after receiving flags. This is to reduce congestion in poor network conditions or if extreme load prevents the LaunchDarkly service from maintaining an active streaming connection.
- When sending events to LaunchDarkly, the SDK will now retry the request after a one second delay if it fails.
- When events fail to be sent to LaunchDarkly, the SDK will no longer retain the events. This prevents double recording events when the LaunchDarkly service received the event but the SDK failed to receive the acknowledgement.
- The `LDClient.identify`, `LDClient.flush`, `LDClient.setOnline`, and `LDClient.close` instance methods now operate on all configured environments. Any completion arguments will complete when the operation has completed for all configured environments.

### Removed
- The `LDClient.shared` static property and its `ObjcLDClient.sharedInstance` wrapper property has been removed. After calling `LDClient.start`, the initialized instances can be retrieved with `LDClient.get(environment: )`.
- The `LDClient.config` and its `ObjcLDClient.config` wrapper property has been removed, configuration of the SDK should be done with `LDClient.start`.
- The `LDClient.user` and its `ObjcLDClient.user` wrapper property has been removed. The initial user should be configured with `LDClient.start`, and updates to the user should be performed with `LDClient.identify`.
- `LDFlagValueSource` and `ObjcLDFlagValueSource` were removed in favor of using `LDEvaluationDetail` and `ObjcLD<T>EvaluationDetail`.
- The Objective-C wrapper classes `ObjcLD<T>VariationValue` (bound in Objective-C to `LD<T>VariationValue`), which wrapped a flag value and its source, have been removed.
- `variationAndSource` methods were removed from `LDClient` and its `ObjcLDClient` wrapper in favor of `variationDetail` methods.
- `LDUser.init?(object: )` and corresponding `ObjcLDUser` failable initializers were removed.
- `JSONError` and `JSONErrorDomain` extensions on `JSONSerialization` were removed.
- Removed `isEqual` extension to `Array`, this was only intended for internal SDK use.
- Removed `==` and `!=` extension to `Optional<[String: Any]>` (note that this was not declared as `Equatable` conformance). This extension was only intended for internal SDK use.
- Removed `LDFlagValue` enum and the `ObjcLDFlagValue` wrapper which were exposed but not used in any public APIs.
- Removed `Sysctl` struct (only available on macOS) which was only intended for internal SDK use.
<<<<<<< HEAD

## [5.0.0] - 2020-07-23
**Please use the 5.0.1 instead. This release incorrectly specifies it's version and is unavailable on CocoaPods**
=======
>>>>>>> ce247443

## [4.7.0] - 2020-06-03
### Added
- Added a new method signature for `startCompleteWhenFlagsReceived` that accepts an additional argument specifying a maximum time to wait for flags to be received before calling the completion closure. The completion closure on this method will be passed a `Bool` on completion indication whether the operation timed out.

## [4.6.0] - 2020-05-26
### Added
- Added `maxCachedUsers` option to `LDConfig`. You can now specify the number of users to be cached or use `-1` for unlimited cached users.

### Fixed
- `FlagStore` properly synchronizes reads and writes to prevent a potential race condition.

## [4.5.0] - 2020-03-26
### Changed
- Updated SDK code to build, run, and test on Xcode 11.4.

## [4.4.1] - 2020-02-04
### Changed
- The SDK will now retry an event send once when the initial request fails.

## [4.4.0] - 2019-12-19
### Added
- Added `startCompleteWhenFlagsReceived` function which contains modified completion behavior. This new function's completion will only return after flag values are received. Previously the `start` completion returned when the SDK went online.
- The SDK now specifies a uniquely identifiable request header when sending events to LaunchDarkly to ensure that events are only processed once, even if the SDK sends them two times due to a failed initial attempt.

## [4.3.2] - 2019-12-19
### Fixed
- Flag change listeners will now be called when a flag value changes but a variation number does not change. Previously, flag listeners were not called when a value assigned to a variation was manually edited in the dashboard or via the API.

## [4.3.1] - 2019-12-12
### Changed
- Updated to `ios-eventsource` version `4.1.0`. This negates the need to `use_frameworks!` when using the React Native SDK. This change does not affect the iOS SDK.

## [4.3.0] - 2019-12-3
### Added
- Implemented `variationDetail` which returns an Evaluation Reason giving developers greater insight into why a value was returned.
- Added support for the latest Experimentation features allowing increased value from A/B/n testing. The `track` method now supports an additional `metricValue` parameter.

## [4.2.1] - 2019-11-15
### Changed
- Updated to `ios-eventsource` version `4.0.3`. This appends a platform name to bundle identifiers. (Thanks, [cswelin](https://github.com/launchdarkly/ios-eventsource/pull/28)!)

### Fixed
- Comparing two nil objects of type `[String: Any]?` no longer causes a crash. ([#197](https://github.com/launchdarkly/ios-client-sdk/issues/197))

## [4.2.0] - 2019-10-25
### Added
- The `identify` function allows a completion to be called after a user is updated.
- The Connection Status API allows greater introspection into the current LaunchDarkly connection and the health of local flags.
  • This feature adds a new class called `ConnectionInformation` that contains properties that keep track of the current connection mode e.g. streaming or polling, when and how a connection failed, and the last time flags were updated. This class can be accessed from `LDClient.shared.getConnectionInformation`.
  • Additionally, a new observer function called `observeCurrentConnectionMode` allows your application to listen to changes in the SDK's connection to LaunchDarkly.

### Changed
- The `user` property is now deprecated in favor of the `identify` function.

## [4.1.2] - 2019-07-11
### Fixed
- WatchKit is now conditionally imported in WatchOS only, to fix an error in Xcode 11.
- Comparing two nil objects of type `[String: Any]?` no longer causes a crash.

## [4.1.1] - 2019-07-09
### Changed
- Updated to `ios-eventsource` version `4.0.2`. This fixes a potential hang on LDClient start.

## [4.1.0] - 2019-06-19
### Changed
- Installs new `deviceModel` into `EnvironmentReporter` and renames old `deviceModel` to `deviceType`.
- Updated MacOS model detection to use `CwSysCtl`.

### Fixed
- Fixed a concurrency bug that caused crashes in FlagStore.swift. This bug could surface during rapid updates to local flags.

## [4.0.0] - 2019-04-18
This is the non-beta first release of the Swift SDK. It follows the beta.3 release from 2019-03-07. Unlike previous Swift SDK releases, this release does not have a `3.0.0` companion tag.
### Changed
- Changes Feature Flag caching so that cached feature flags are associated with a user key and mobile key.
- Clears new warnings that appear with Xcode 10.2

### Added
- Implements URL caching for REPORT requests.
- Installs the ability to read cached data in all cached data schemas from `2.3.3` through `3.0.1` and store the feature flags in the `4.0.0` cached data schema.
- Retains prior cached data for 90 days following upgrade to `4.0.0`. Does not keep older cached data up-to-date. Downgrading to a prior version within 90 days allows the downgraded app to read the last cached data from the downgraded version.

### Fixed
- Prevents a log message that incorrectly reported a network error on watchOS 

## [4.0.0-beta.3] - 2019-03-07
This is part of the Swift SDK beta and was originally released as  `3.0.0-beta.3`.
### Changed
- Renames SDK frameworks to `LaunchDarkly.framework` for iOS, and `LaunchDarkly_<platform>.framework` for non-iOS platforms.
- Renames targets to `LaunchDarkly_<platform>`.
- Renames project and workspace to `LaunchDarkly`
- Updates `DarklyEventSource` to version `4.0.1`
- Updates several internal dependencies to their latest versions
- Replaces `onServerUnavailable` with `observeError` on LDClient

### Added
- Instructions to integrate without a Package Manager to `README.md`
- New log entries that tell when the SDK could not find a feature flag, and when the SDK could not convert a feature flag to the requested type

## [4.0.0-beta.2] - 2019-02-06
This is part of the Swift SDK beta and was originally released as  `3.0.0-beta.2`.
### Changed
- `LDFlagValueSource` is a Swift `enum` the SDK uses to communicate the source of a feature flag (`server`, `cache`, `fallback`) to the client app. The Objective-C `enum` was changed to an object to provide Objective-C client apps access to the methods available to the enum.
- `mobileKey` was restored to a property within the `LDConfig`. As a result, `LDClient.start()` no longer takes a `mobileKey` parameter, and the `config` parameter is now required.
- `LDConfig` time-based properties (`connectionTimeout`, `eventFlushInterval`, `flagPollingInterval`, and `backgroundFlagPollingInterval`) were changed to type `TimeInterval`.
- Installs `DarklyEventSource` version `4.0.0`.
- `LDClient.trackEvent` now accepts any valid json object. If an invalid JSON object is passed, the SDK throws a `JSONSerialization.JSONError.invalidJsonObject` error at runtime.
-`LDClient.variation` and `variationAndSource` now accept Optional types and `nil` for the fallback value. The client app must specify the Optional Type for the compiler. See the migration guide for details.

## [4.0.0-beta.1] - 2018-12-11
This is part of the Swift SDK beta and was originally released as  `3.0.0-beta.1`.
### Added
- `LDClient` can now provide information about the source of a feature flag, `cache`, `server`, and `fallback`.
- `LDConfig` offers some new configuration properties: `eventCapacity`, `startOnline`, `enableBackgroundUpdates`
- `LDUser` replaces the builder model from v2.x. This Swift struct has all the v2.x properties, plus support for creating a user from a dictionary.
- `LDClient` has a new property `allFlagValues` which provides the client app with a snapshot of the feature flags available and their values

### Changed
- Replaced Objective-C SDK with Swift SDK. See [MigrationGuide.md](./MigrationGuide.md) for details on converting to v3.
- `LDConfig` and `LDUser` are Swift `struct`s, giving you value semantics which makes it easier to control the SDK.
- `LDClient` controls remain similar to v2.x. Setting a `config` or `user` is possible before, during, and after start. 
- `LDClient` uses Swift generics to get feature flag values. Swift client apps use a `variation` method (without the type) to get flag values.
- `LDClientDelegate` was removed. Observe feature flags using `observe` methods on `LDClient`. Set a closure the `LDClient` will execute when the server is unavailable.

## [3.0.1] - 2019-04-30
### Changed
- Deployed Carthage built DarklyEventSource frameworks as part of the Darkly project.

## [3.0.0] - 2019-04-17
### Changed
- Renamed the non-iOS Darkly frameworks to include the platform name. e.g. Darkly_watchOS. Because non-CocoaPods apps will need to update imports for the new modules, advanced to the next major version.
- Removed DarklyEventSource as a CocoaPods dependency in the podfile. DarklyEventSource remains a dependency in the podspec.

### Added
- Nullability specifiers for items that caused new warnings with Xcode 10.2

## [3.0.0-beta.3] - 2019-03-07
This is part of the Swift SDK beta and was renamed to `4.0.0-beta.1`. See [4.0.0-beta.3 - 2019-03-07](#4-0-0-beta-3-2019-03-07) for details

## [3.0.0-beta.2] - 2019-02-06
This is part of the Swift SDK beta and was renamed to `4.0.0-beta.2`. See [4.0.0-beta.2 - 2019-02-06](#4-0-0-beta-2-2019-02-06) for details

## [3.0.0-beta.1] - 2018-12-11
This is part of the Swift SDK beta and was renamed to `4.0.0-beta.1`. See [4.0.0-beta.1 - 2018-12-11](#4-0-0-beta-1-2018-12-11) for details

## [2.14.4] - 2019-02-26
### Changed
- Changed the following to repair macOS builds:
- Removed extraneous framework reference from Darkly_macOS target
- Deselected `Autocreate schemes` in Darkly.xcworkspace

## [2.14.3] - 2019-02-25
### Changed
- Added support for integrating without a package manager
- Updated to `DarklyEventSource` version `4.0.1`, which adds platform specific targets to support integration without a package manager.

## [2.14.2] - 2019-01-24
### Added
- Added nullability specifiers to public SDK classes.

### Changed
- Updated to `DarklyEventSource` version `4.0.0`, which eliminates a 1-second delay in SDK initialization.

## [2.14.1] - 2018-12-21
### Changed
- Added copy methods to several objects involved in creating a summary event.
- Added additional synchronization to creating a summary event in order to potentially prevent some crash scenarios.

## [2.14.0] - 2018-12-05
### Added
- Added `allFlags` property to `LDClient` that provides a dictionary of feature flag keys and values. Accessing feature flags via `allFlags` does not record any analytics events.
- Support for multiple LaunchDarkly projects or environments. Each set of feature flags associated with a mobile key is called an `environment`.
  • Added `secondaryMobileKeys` to LDConfig. LDConfig `mobileKey` refers to the *primary* environment, and must be present. All entries in `secondaryMobileKeys` refer to optional *secondary* environments.
  NOTE: See `LDClient.h` for the requirements to add `secondaryMobileKeys`. The SDK will throw an `NSInvalidArgumentException` if an attempt is made to set mobile keys that do not meet these requirements.
  • Installed `LDClientInterface` protocol used to access secondary environment feature flags. May also be used on the primary environment to provide normalized access to feature flags.
  • Adds `environmentForMobileKeyNamed:` to vend an environment (primary or secondary) object conforming to `LDClientInterface`. Use the vended object to access feature flags for the requested environment.
  • Adds new constant `kLDPrimaryEnvironmentName` used to vend the primary environment's `LDClientInterface` from `environmentForMobileKeyNamed:`.

### Changed
- `LDUserBuilder build` method no longer restores cached user attributes. The SDK sets into the `LDUserModel` object only the attributes in the `LDUserBuilder` at the time of the build message. On start, the SDK restores the last cached feature flags, which the SDK will use until the first feature flag update from the server.
- Changed the format for caching feature flags to associate a set of feature flags with a mobile key. Downgrading to an earlier version will be able to store feature flags, but without the environment association. As a result, the SDK will not restore cached feature flags from 2.14.0 if the SDK is downgraded to a version before 2.14.0.
- Installed a URL cache that does not use the `[NSURLSession defaultSession]` or the `[NSURLCache sharedURLCache]`, precluding conflicts with custom client app URL caching.

### Fixed
- Fixed defect preventing SDK from calling `userUpdated` or `featureFlagDidUpdate` when deleting a feature flag under certain conditions.
- Fixed defect preventing URL caching for feature flag requests using the `REPORT` verb.
- Fixed defect causing the loss of some analytics events when changing users.

## [2.13.9] - 2018-11-05
### Fixed
- Fixed defect causing a crash when unknown data exists in a feature flag cache.
- Renamed function parameters to avoid the use of Objective-C++ reserved words.

## [2.13.8] - 2018-10-23
### Fixed
- Fixed defect preventing feature flags cached prior to version 2.11.0 from restoring correctly and possibly crashing

## [2.13.7] - 2018-10-15
### Changed
- Initializing LDClient in polling mode no longer blocks the calling thread.

## [2.13.6] - 2018-10-05
### Fixed
- LDClient's `updateUser` did not attempt to retrieve the new user's cached flag values.
- Fixed defect preventing a user's feature flags from being cached correctly under certain conditions.

## [2.13.5] - 2018-09-23
### Changed
- Repairs Carthage build errors caused by higher fidelity checks in Xcode 10's new build engine.
- Removes `CLANG_WARN_DEPRECATED_OBJC_IMPLEMENTATIONS` from the podspec, allowing Xcode 10's default setting to be used

## [2.13.4] - 2018-08-23
### Changed
- Update to DarklyEventSource `3.2.7`

## [2.13.3] - 2018-08-15
### Changed
- Synchronized summary event creation to limit thread access and protect data integrity
- Improved the robustness of the code creating summary events to better handle unexpected data

## [2.13.2] - 2018-07-27
### Fixed
- Updated `DarklyEventSource` in order to fix potential flag stream parsing issues.

## [2.13.1] - 2018-06-25
### Changed
- Removed early tests for reaching event capacity that caused benign Thread Sanitizer warnings
- Changed pointer nil tests to clear Static Analyzer pointer comparison warnings

## [2.13.0] - 2018-06-01
### Added
- To reduce the network bandwidth used for analytics events, feature request events are now sent as counters rather than individual events, and user details are now sent only at intervals rather than in each event. These behaviors can be modified through the LaunchDarkly UI and with the new configuration option `inlineUsersInEvents`. For more details, see [Analytics Data Stream Reference](https://docs.launchdarkly.com/v2.0/docs/analytics-data-stream-reference).
- New property `inlineUserInEvents` in `LDConfig`. When `YES` includes the full user (excluding private attributes) in analytics `feature` and `custom` events. When `NO` includes only the `userKey`. Default: `NO`.
- Calling `start` or `updateUser` (when started) on `LDClient` logs an analytics `identify` event. `identify` events contain the full user (excluding private attributes) regardless of `inlineUserInEvents`.
- Adds analytics `summary` event used to track feature flag requests to the SDK.
- Adds analytics `debug` event available to assist with debugging when requested from the website Debugger.

### Changed
- Changes analytics `feature` events so that they are only sent when requested via the website Dashboard.
- Fixed a defect preventing the SDK from updating correctly on a `put` streaming event when there are no flag changes.
- Fixed a defect on `watchOS` causing the SDK to report analytics dates incorrectly.

## [2.12.1] - 2018-04-23
### Changed
- Clears selected warnings in CocoaPods project

## [2.12.0] - 2018-04-22
### Added
- `LDClient` `isOnline` readonly property that reports the online/offline status.
- `LDClient` `setOnline` method to set the online/offline status. `setOnline` may operate asynchronously, so the client calls an optional completion block when the requested operation completes.

### Changed
- Fixed potential memory leak with `DarklyEventSource`.

### Removed
- `LDClient` `online` and `offline` methods.

### Fixed
- Calling `updateUser` on `LDClient` while streaming no longer causes the SDK to request feature flags. The SDK now disconnects from the LaunchDarkly service and reconnects with the updated user.
- Calling `updateUser` on `LDClient` while polling now resets the polling timer after making a feature flag request.

## [2.11.2] - 2018-04-06
### Changed
- Changes the minimum required `DarklyEventSource` to version `3.2.1` in the CocoaPods podspec
- The maximum backoff time for reconnecting to the feature stream is now 1 hour.

## [2.11.1] - 2018-03-26
### Changed
- Changes the minimum required `DarklyEventSource` to version `3.2.0` in the CocoaPods podspec

## [2.11.0] - 2018-03-15
### Added
- Support for enhanced feature streams, facilitating reduced SDK initialization times.

### Changed
- The `streamUrl` property on `LDConfig` now expects a path-less base URI. The default is now `"https://clientstream.launchdarkly.com"`. If you override the default, you may need to modify the property value.

## [2.10.1] - 2018-02-15
### Changed
- The minimum polling interval is now 5 minutes.

### Fixed
- Removes user flag config values from event reports
- Improves SSE connection error handling

## [2.10.0] - 2018-02-01
### Added
- Support for specifying [private user attributes](https://docs.launchdarkly.com/docs/private-user-attributes) in order to prevent user attributes from being sent in analytics events back to LaunchDarkly. See the `allUserAttributesPrivate` and `privateUserAttributes` properties of `LDConfig` as well as the `privateAttributes` property of `LDUserBuilder`.

## [2.9.1] - 2017-12-05
### Fixed
- Carthage builds no longer crash due to a missing DarklyEventSource library.

## [2.9.0] - 2017-11-29
### Changed
- `LDClientManager` no longer extends `UIApplicationDelegate`. The framework is now marked as extension-safe. Thanks @atlassian-gaustin!

### Added
- Detect 401 Unauthorized response on flag & event requests, and take the client offline when detected.
- Detect LDEventSource report of 401 Unauthorized response on connection requests, and take the client offline when detected.
- LDClient delegate method `userUnchanged` called when the client receives a feature flag update that does not change any flag keys or values.  Thanks @atlassian-gaustin!
- Xcode 9 support

### Fixed
- LDPollingManager now reads the config set at the time of the startPolling message and configures polling timers accordingly.
- LDRequestManager now reads the config set at the time of the performRequest message to configure the API request.
- Removes duplicate LDEventSource libraries linked warning
- `updateUser` now updates the `LDUser` `anonymous` property when using a default user key.

## [2.8.0] - 2017-10-13
### Added
- `useReport` property on `LDConfig` to allow switching the request verb from `GET` to `REPORT`. Do not use unless advised by LaunchDarkly.

## [2.7.0] - 2017-09-25
### Changed
- Updated for Xcode 9 support

## [2.6.1] - 2017-09-21
### Added
-`streamUrl` property on `LDConfig` to allow customizing the Server Sent Events engine in streaming mode.

## [2.6.0] - 2017-08-25
### Added
- `doubleVariation` method for `double` value feature flags, as an alternative to `numberVariation`. Thanks @atlassian-gaustin!
- `serverConnectionUnavailable` ClientDelegate method called when the LDClient receives an error response to a feature flag request. Thanks @atlassian-gaustin!

### Changed
- Prevent creating an EventSource when an EventSource is already running. Thanks @atlassian-gaustin!
- Move feature flag response processing to the request thread, and once complete return the result on the main thread. Thanks @atlassian-gaustin!

### Fixed
- Array and Dictionary flags now return the array or dictionary when available from the server instead of always returning fallback values. Thanks @atlassian-gaustin!
- Streaming no longer generates multiple feature flag requests on return to the foreground

## [2.5.1] - 2017-08-03
### Fixed
- Feature flag requests for users with non-ASCII data are now encoded correctly
- `UserUpdatedNotification` posts only when the feature flag configuration changes for the user
- Events are no longer added to the event store when capacity is reached
- Resolve potential symbol conflicts with EventSource
- Feature flag request payloads are much smaller

## [2.5.0] - 2017-07-09
### Added
- The `name` property in `LDUserBuilder`, for setting a full name. This property complements the existing `firstName` and `lastName` properties.

### Changed
- `LDConfig` has been refactored to replace the Builder pattern expected with `LDConfigBuilder`. Thanks @petrucci34!

### Deprecated
- `LDConfigBuilder` has been deprecated and will be removed in the 3.0 release.
- The `withXXX` methods of `LDUserBuilder` have been deprecated in favor of properties. These methods will be removed in the 3.0 release.

## [2.4.2] - 2017-06-20
### Fixed
- Race condition in `LDPollingManager` identified by Thread Sanitizer

## [2.4.1] - 2017-06-15
### Fixed
- Memory leak with `NSURLSession` in `EventSource`. Thanks @jimmaye!

## [2.4.0] - 2017-06-13
### Added
- The client's background fetch interval can be configured using `withBackgroundFetchInterval`.

### Changed
- By default, the client allows one background fetch per 60 minutes.

### Fixed
- Memory leak with `NSURLSession` in `LDRequestManager`. Thanks @jimmaye!
- Race condition when the client is used in multiple threads

## [2.3.3] - 2017-05-25
### Changed
- Feature flag persistence is now more efficient

### Fixed
- Client crashes if a feature flag is off and no off-variation is specified

## [2.3.2] - 2017-05-18
### Changed
- The default connection timeout is now actually 10 seconds, down from the system default of 60 seconds. Use `withConnectionTimeout` to change the setting.

### Fixed
- Potential race conditions when HTTP requests exceed 10 seconds
- HTTP requests now honor the configured connection timeout

## [2.3.1] - 2017-04-25
### Fixed
- Benign race conditions in LDRequestManager

## [2.3.0] - 2017-04-20
### Added
- Support for tvOS 9.0+
- Support for watchOS 2.0+
- Support for macOS 10.10+
- Umbrella header (`Darkly/Darkly.h`)

### Changed
- Library is now a dynamic framework in order to support the [Carthage](https://github.com/Carthage/Carthage) dependency manager
- Minimum supported iOS version is now iOS 8.0+
- Updated streaming host from `stream.launchdarkly.com` to `clientstream.launchdarkly.com`
- Default (foreground) polling interval was reduced to 5 minutes
- Minimum polling interval was reduced to 1 minute

### Fixed
- Potential range exception issue in event processing

## [2.2.0] - 2017-04-05
### Added
- Ability to disable streaming and enable interval-based polling

## [2.1.3] - 2017-04-05
### Fixed
- Uncaught exception `NSInvalidArgumentException` in `performEventRequest`

## [2.1.2] - 2017-03-20
### Added
- Backoff with jitter for connection establishment of eventsource

### Fixed
- Parity for `start` vs. `online` and `stopClient` vs. `offline`

## [2.1.1] - 2017-01-04
### Added
- Method to get notified with the flag key for which the value had changed

### Fixed
- Background fetch issues fixed

## [2.1.0] - 2016-12-19
### Changed
- Removed AFNetworking
- Code optimizations and cleanup

### Fixed
- Optimized events storage and polling algorithms
- Events generated simultaneously at the same time appear sequentially on web console without events loss

## [2.0.3] - 2016-10-26
### Changed
- Updated to use AFNetworking 3.1
- Minor code cleanup

### Fixed
- DarklyEventSource linker errors patched

## [2.0.0] - 2016-09-01
### Added
- Support for multivariate feature flags.  New methods for multivariate flags: `stringVariation`, `numberVariation`, `arrayVariation`, and `dictionaryVariation` have been added to `LDClient`.
- Support for streaming and real-time feature flag updates
- Added support for [background fetching](http://docs.launchdarkly.com/docs/ios-sdk-reference#background-fetch)

### Changed
- In `LDClient`, `toggle` value is now called `boolVariation`
- Changed 'default value' to 'fallback value' to represent the value returned if LaunchDarkly is unreachable and no previous settings are stored for the current user (no behavior changed)
- Improved ability to store multiple unique user contexts per device
- Improved support to ensure that a user receives the latest flag values even when the app is backgrounded or in airplane mode
- In `LDConfig`, `withApiKey` has been renamed to `withMobileKey`

## [1.1.0] - 2016-08-19
### Dependency update
- Removed dependency on Core Data (no interfaces or behavior changed)

## [1.0.3] - 2016-08-17
### Fixed
- Device information is included in user custom attributes in events
- Actual and default flag values are sent in Feature Request Events
- Existing flag config data is no longer sent with evaluation requests, which 
avoids `Too long request string` errors<|MERGE_RESOLUTION|>--- conflicted
+++ resolved
@@ -2,12 +2,9 @@
 
 All notable changes to the LaunchDarkly iOS SDK will be documented in this file. This project adheres to [Semantic Versioning](http://semver.org).
 
-<<<<<<< HEAD
 ## [5.0.1] - 2020-07-23
-=======
-## [5.0.0] - 2020-07-23
-
->>>>>>> ce247443
+Note that this release contains the notes for the 5.0.0 release as that release is broken.
+
 This major version has an accompanying [Migration Guide](https://docs.launchdarkly.com/sdk/client-side/ios/migration-4-to-5). Please see the guide for more information on updating to this version of the SDK, as the following is just a summary of the changes.
 
 ### Added
@@ -64,12 +61,9 @@
 - Removed `==` and `!=` extension to `Optional<[String: Any]>` (note that this was not declared as `Equatable` conformance). This extension was only intended for internal SDK use.
 - Removed `LDFlagValue` enum and the `ObjcLDFlagValue` wrapper which were exposed but not used in any public APIs.
 - Removed `Sysctl` struct (only available on macOS) which was only intended for internal SDK use.
-<<<<<<< HEAD
 
 ## [5.0.0] - 2020-07-23
-**Please use the 5.0.1 instead. This release incorrectly specifies it's version and is unavailable on CocoaPods**
-=======
->>>>>>> ce247443
+**Please use the 5.0.1 instead. This release incorrectly specifies its version and is unavailable on CocoaPods**
 
 ## [4.7.0] - 2020-06-03
 ### Added
