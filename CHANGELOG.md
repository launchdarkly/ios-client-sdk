# Change log

All notable changes to the LaunchDarkly iOS SDK will be documented in this file. This project adheres to [Semantic Versioning](http://semver.org).

### Multiple Environment clients
Version 4.0.0 does not support multiple environments. If you use version `2.14.0` or later and set `LDConfig`'s `secondaryMobileKeys` you will not be able to migrate to version `4.0.0`. Multiple Environments will be added in a future release to the Swift SDK.

## [4.2.0] - 2019-10-25
<<<<<<< HEAD
## Changed
- The `user` property is now deprecated in favor of the `identify` function.

### Added
- The `identify` function allows a completion to be called after a user is updated.
- The Connection Status API allows greater introspection into the current LaunchDarkly connection and the health of local flags.
=======
### Added
- The `identify` function allows a completion to be called after a user is updated.
- The Connection Status API allows greater introspection into the current LaunchDarkly connection and the health of local flags.
  • This feature adds a new class called `ConnectionInformation` that contains properties that keep track of the current connection mode e.g. streaming or polling, when and how a connection failed, and the last time flags were updated. This class can be accessed from `LDClient.shared.getConnectionInformation`.
  • Additionally, a new observer function called `observeCurrentConnectionMode` allows your application to listen to changes in the SDK's connection to LaunchDarkly.

### Changed
- The `user` property is now deprecated in favor of the `identify` function.
>>>>>>> 95114f08

## [4.1.2] - 2019-07-11
### Fixed
- WatchKit is now conditionally imported in WatchOS only, to fix an error in Xcode 11.
- Comparing two nil objects of type `[String: Any]?` no longer causes a crash.

## [4.1.1] - 2019-07-09
### Changed
- Updated to `ios-eventsource` version `4.0.2`. This fixes a potential hang on LDClient start.

## [4.1.0] - 2019-06-19
### Changed
- Installs new `deviceModel` into `EnvironmentReporter` and renames old `deviceModel` to `deviceType`.
- Updated MacOS model detection to use `CwSysCtl`.

### Fixed
- Fixed a concurrency bug that caused crashes in FlagStore.swift. This bug could surface during rapid updates to local flags.

## [4.0.0] - 2019-04-18
This is the non-beta first release of the Swift SDK. It follows the beta.3 release from 2019-03-07. Unlike previous Swift SDK releases, this release does not have a `3.0.0` companion tag.
### Changed
- Changes Feature Flag caching so that cached feature flags are associated with a user key and mobile key.
- Clears new warnings that appear with Xcode 10.2

### Added
- Implements URL caching for REPORT requests.
- Installs the ability to read cached data in all cached data schemas from `2.3.3` through `3.0.1` and store the feature flags in the `4.0.0` cached data schema.
- Retains prior cached data for 90 days following upgrade to `4.0.0`. Does not keep older cached data up-to-date. Downgrading to a prior version within 90 days allows the downgraded app to read the last cached data from the downgraded version.

### Fixed
- Prevents a log message that incorrectly reported a network error on watchOS 

## [4.0.0-beta.3] - 2019-03-07
This is part of the Swift SDK beta and was originally released as  `3.0.0-beta.3`.
### Changed
- Renames SDK frameworks to `LaunchDarkly.framework` for iOS, and `LaunchDarkly_<platform>.framework` for non-iOS platforms.
- Renames targets to `LaunchDarkly_<platform>`.
- Renames project and workspace to `LaunchDarkly`
- Updates `DarklyEventSource` to version `4.0.1`
- Updates several internal dependencies to their latest versions
- Replaces `onServerUnavailable` with `observeError` on LDClient

### Added
- Instructions to integrate without a Package Manager to `README.md`
- New log entries that tell when the SDK could not find a feature flag, and when the SDK could not convert a feature flag to the requested type

## [4.0.0-beta.2] - 2019-02-06
This is part of the Swift SDK beta and was originally released as  `3.0.0-beta.2`.
### Changed
- `LDFlagValueSource` is a Swift `enum` the SDK uses to communicate the source of a feature flag (`server`, `cache`, `fallback`) to the client app. The Objective-C `enum` was changed to an object to provide Objective-C client apps access to the methods available to the enum.
- `mobileKey` was restored to a property within the `LDConfig`. As a result, `LDClient.start()` no longer takes a `mobileKey` parameter, and the `config` parameter is now required.
- `LDConfig` time-based properties (`connectionTimeout`, `eventFlushInterval`, `flagPollingInterval`, and `backgroundFlagPollingInterval`) were changed to type `TimeInterval`.
- Installs `DarklyEventSource` version `4.0.0`.
- `LDClient.trackEvent` now accepts any valid json object. If an invalid JSON object is passed, the SDK throws a `JSONSerialization.JSONError.invalidJsonObject` error at runtime.
-`LDClient.variation` and `variationAndSource` now accept Optional types and `nil` for the fallback value. The client app must specify the Optional Type for the compiler. See the migration guide for details.

## [4.0.0-beta.1] - 2018-12-11
This is part of the Swift SDK beta and was originally released as  `3.0.0-beta.1`.
### Added
- `LDClient` can now provide information about the source of a feature flag, `cache`, `server`, and `fallback`.
- `LDConfig` offers some new configuration properties: `eventCapacity`, `startOnline`, `enableBackgroundUpdates`
- `LDUser` replaces the builder model from v2.x. This Swift struct has all the v2.x properties, plus support for creating a user from a dictionary.
- `LDClient` has a new property `allFlagValues` which provides the client app with a snapshot of the feature flags available and their values

### Changed
- Replaced Objective-C SDK with Swift SDK. See [MigrationGuide.md](./MigrationGuide.md) for details on converting to v3.
- `LDConfig` and `LDUser` are Swift `struct`s, giving you value semantics which makes it easier to control the SDK.
- `LDClient` controls remain similar to v2.x. Setting a `config` or `user` is possible before, during, and after start. 
- `LDClient` uses Swift generics to get feature flag values. Swift client apps use a `variation` method (without the type) to get flag values.
- `LDClientDelegate` was removed. Observe feature flags using `observe` methods on `LDClient`. Set a closure the `LDClient` will execute when the server is unavailable.

## [3.0.1] - 2019-04-30
### Changed
- Deployed Carthage built DarklyEventSource frameworks as part of the Darkly project.

## [3.0.0] - 2019-04-17
### Changed
- Renamed the non-iOS Darkly frameworks to include the platform name. e.g. Darkly_watchOS. Because non-CocoaPods apps will need to update imports for the new modules, advanced to the next major version.
- Removed DarklyEventSource as a CocoaPods dependency in the podfile. DarklyEventSource remains a dependency in the podspec.

### Added
- Nullability specifiers for items that caused new warnings with Xcode 10.2

## [3.0.0-beta.3] - 2019-03-07
This is part of the Swift SDK beta and was renamed to `4.0.0-beta.1`. See [4.0.0-beta.3 - 2019-03-07](#4-0-0-beta-3-2019-03-07) for details

## [3.0.0-beta.2] - 2019-02-06
This is part of the Swift SDK beta and was renamed to `4.0.0-beta.2`. See [4.0.0-beta.2 - 2019-02-06](#4-0-0-beta-2-2019-02-06) for details

## [3.0.0-beta.1] - 2018-12-11
This is part of the Swift SDK beta and was renamed to `4.0.0-beta.1`. See [4.0.0-beta.1 - 2018-12-11](#4-0-0-beta-1-2018-12-11) for details

## [2.14.4] - 2019-02-26
### Changed
- Changed the following to repair macOS builds:
- Removed extraneous framework reference from Darkly_macOS target
- Deselected `Autocreate schemes` in Darkly.xcworkspace

## [2.14.3] - 2019-02-25
### Changed
- Added support for integrating without a package manager
- Updated to `DarklyEventSource` version `4.0.1`, which adds platform specific targets to support integration without a package manager.

## [2.14.2] - 2019-01-24
### Added
- Added nullability specifiers to public SDK classes.

### Changed
- Updated to `DarklyEventSource` version `4.0.0`, which eliminates a 1-second delay in SDK initialization.

## [2.14.1] - 2018-12-21
### Changed
- Added copy methods to several objects involved in creating a summary event.
- Added additional synchronization to creating a summary event in order to potentially prevent some crash scenarios.

## [2.14.0] - 2018-12-05
### Added
- Added `allFlags` property to `LDClient` that provides a dictionary of feature flag keys and values. Accessing feature flags via `allFlags` does not record any analytics events.
- Support for multiple LaunchDarkly projects or environments. Each set of feature flags associated with a mobile key is called an `environment`.
  • Added `secondaryMobileKeys` to LDConfig. LDConfig `mobileKey` refers to the *primary* environment, and must be present. All entries in `secondaryMobileKeys` refer to optional *secondary* environments.
  NOTE: See `LDClient.h` for the requirements to add `secondaryMobileKeys`. The SDK will throw an `NSInvalidArgumentException` if an attempt is made to set mobile keys that do not meet these requirements.
  • Installed `LDClientInterface` protocol used to access secondary environment feature flags. May also be used on the primary environment to provide normalized access to feature flags.
  • Adds `environmentForMobileKeyNamed:` to vend an environment (primary or secondary) object conforming to `LDClientInterface`. Use the vended object to access feature flags for the requested environment.
  • Adds new constant `kLDPrimaryEnvironmentName` used to vend the primary environment's `LDClientInterface` from `environmentForMobileKeyNamed:`.

### Changed
- `LDUserBuilder build` method no longer restores cached user attributes. The SDK sets into the `LDUserModel` object only the attributes in the `LDUserBuilder` at the time of the build message. On start, the SDK restores the last cached feature flags, which the SDK will use until the first feature flag update from the server.
- Changed the format for caching feature flags to associate a set of feature flags with a mobile key. Downgrading to an earlier version will be able to store feature flags, but without the environment association. As a result, the SDK will not restore cached feature flags from 2.14.0 if the SDK is downgraded to a version before 2.14.0.
- Installed a URL cache that does not use the `[NSURLSession defaultSession]` or the `[NSURLCache sharedURLCache]`, precluding conflicts with custom client app URL caching.

### Fixed
- Fixed defect preventing SDK from calling `userUpdated` or `featureFlagDidUpdate` when deleting a feature flag under certain conditions.
- Fixed defect preventing URL caching for feature flag requests using the `REPORT` verb.
- Fixed defect causing the loss of some analytics events when changing users.

## [2.13.9] - 2018-11-05
### Fixed
- Fixed defect causing a crash when unknown data exists in a feature flag cache.
- Renamed function parameters to avoid the use of Objective-C++ reserved words.

## [2.13.8] - 2018-10-23
### Fixed
- Fixed defect preventing feature flags cached prior to version 2.11.0 from restoring correctly and possibly crashing

## [2.13.7] - 2018-10-15
### Changed
- Initializing LDClient in polling mode no longer blocks the calling thread.

## [2.13.6] - 2018-10-05
### Fixed
- LDClient's `updateUser` did not attempt to retrieve the new user's cached flag values.
- Fixed defect preventing a user's feature flags from being cached correctly under certain conditions.

## [2.13.5] - 2018-09-23
### Changed
- Repairs Carthage build errors caused by higher fidelity checks in Xcode 10's new build engine.
- Removes `CLANG_WARN_DEPRECATED_OBJC_IMPLEMENTATIONS` from the podspec, allowing Xcode 10's default setting to be used

## [2.13.4] - 2018-08-23
### Changed
- Update to DarklyEventSource `3.2.7`

## [2.13.3] - 2018-08-15
### Changed
- Synchronized summary event creation to limit thread access and protect data integrity
- Improved the robustness of the code creating summary events to better handle unexpected data

## [2.13.2] - 2018-07-27
### Fixed
- Updated `DarklyEventSource` in order to fix potential flag stream parsing issues.

## [2.13.1] - 2018-06-25
### Changed
- Removed early tests for reaching event capacity that caused benign Thread Sanitizer warnings
- Changed pointer nil tests to clear Static Analyzer pointer comparison warnings

## [2.13.0] - 2018-06-01
### Added
- To reduce the network bandwidth used for analytics events, feature request events are now sent as counters rather than individual events, and user details are now sent only at intervals rather than in each event. These behaviors can be modified through the LaunchDarkly UI and with the new configuration option `inlineUsersInEvents`. For more details, see [Analytics Data Stream Reference](https://docs.launchdarkly.com/v2.0/docs/analytics-data-stream-reference).
- New property `inlineUserInEvents` in `LDConfig`. When `YES` includes the full user (excluding private attributes) in analytics `feature` and `custom` events. When `NO` includes only the `userKey`. Default: `NO`.
- Calling `start` or `updateUser` (when started) on `LDClient` logs an analytics `identify` event. `identify` events contain the full user (excluding private attributes) regardless of `inlineUserInEvents`.
- Adds analytics `summary` event used to track feature flag requests to the SDK.
- Adds analytics `debug` event available to assist with debugging when requested from the website Debugger.

### Changed
- Changes analytics `feature` events so that they are only sent when requested via the website Dashboard.
- Fixed a defect preventing the SDK from updating correctly on a `put` streaming event when there are no flag changes.
- Fixed a defect on `watchOS` causing the SDK to report analytics dates incorrectly.

## [2.12.1] - 2018-04-23
### Changed
- Clears selected warnings in CocoaPods project

## [2.12.0] - 2018-04-22
### Added
- `LDClient` `isOnline` readonly property that reports the online/offline status.
- `LDClient` `setOnline` method to set the online/offline status. `setOnline` may operate asynchronously, so the client calls an optional completion block when the requested operation completes.

### Changed
- Fixed potential memory leak with `DarklyEventSource`.

### Removed
- `LDClient` `online` and `offline` methods.

### Fixed
- Calling `updateUser` on `LDClient` while streaming no longer causes the SDK to request feature flags. The SDK now disconnects from the LaunchDarkly service and reconnects with the updated user.
- Calling `updateUser` on `LDClient` while polling now resets the polling timer after making a feature flag request.

## [2.11.2] - 2018-04-06
### Changed
- Changes the minimum required `DarklyEventSource` to version `3.2.1` in the CocoaPods podspec
- The maximum backoff time for reconnecting to the feature stream is now 1 hour.

## [2.11.1] - 2018-03-26
### Changed
- Changes the minimum required `DarklyEventSource` to version `3.2.0` in the CocoaPods podspec

## [2.11.0] - 2018-03-15
### Added
- Support for enhanced feature streams, facilitating reduced SDK initialization times.

### Changed
- The `streamUrl` property on `LDConfig` now expects a path-less base URI. The default is now `"https://clientstream.launchdarkly.com"`. If you override the default, you may need to modify the property value.

## [2.10.1] - 2018-02-15
### Changed
- The minimum polling interval is now 5 minutes.

### Fixed
- Removes user flag config values from event reports
- Improves SSE connection error handling

## [2.10.0] - 2018-02-01
### Added
- Support for specifying [private user attributes](https://docs.launchdarkly.com/docs/private-user-attributes) in order to prevent user attributes from being sent in analytics events back to LaunchDarkly. See the `allUserAttributesPrivate` and `privateUserAttributes` properties of `LDConfig` as well as the `privateAttributes` property of `LDUserBuilder`.

## [2.9.1] - 2017-12-05
### Fixed
- Carthage builds no longer crash due to a missing DarklyEventSource library.

## [2.9.0] - 2017-11-29
### Changed
- `LDClientManager` no longer extends `UIApplicationDelegate`. The framework is now marked as extension-safe. Thanks @atlassian-gaustin!

### Added
- Detect 401 Unauthorized response on flag & event requests, and take the client offline when detected.
- Detect LDEventSource report of 401 Unauthorized response on connection requests, and take the client offline when detected.
- LDClient delegate method `userUnchanged` called when the client receives a feature flag update that does not change any flag keys or values.  Thanks @atlassian-gaustin!
- Xcode 9 support

### Fixed
- LDPollingManager now reads the config set at the time of the startPolling message and configures polling timers accordingly.
- LDRequestManager now reads the config set at the time of the performRequest message to configure the API request.
- Removes duplicate LDEventSource libraries linked warning
- `updateUser` now updates the `LDUser` `anonymous` property when using a default user key.

## [2.8.0] - 2017-10-13
### Added
- `useReport` property on `LDConfig` to allow switching the request verb from `GET` to `REPORT`. Do not use unless advised by LaunchDarkly.

## [2.7.0] - 2017-09-25
### Changed
- Updated for Xcode 9 support

## [2.6.1] - 2017-09-21
### Added
-`streamUrl` property on `LDConfig` to allow customizing the Server Sent Events engine in streaming mode.

## [2.6.0] - 2017-08-25
### Added
- `doubleVariation` method for `double` value feature flags, as an alternative to `numberVariation`. Thanks @atlassian-gaustin!
- `serverConnectionUnavailable` ClientDelegate method called when the LDClient receives an error response to a feature flag request. Thanks @atlassian-gaustin!

### Changed
- Prevent creating an EventSource when an EventSource is already running. Thanks @atlassian-gaustin!
- Move feature flag response processing to the request thread, and once complete return the result on the main thread. Thanks @atlassian-gaustin!

### Fixed
- Array and Dictionary flags now return the array or dictionary when available from the server instead of always returning fallback values. Thanks @atlassian-gaustin!
- Streaming no longer generates multiple feature flag requests on return to the foreground

## [2.5.1] - 2017-08-03
### Fixed
- Feature flag requests for users with non-ASCII data are now encoded correctly
- `UserUpdatedNotification` posts only when the feature flag configuration changes for the user
- Events are no longer added to the event store when capacity is reached
- Resolve potential symbol conflicts with EventSource
- Feature flag request payloads are much smaller

## [2.5.0] - 2017-07-09
### Added
- The `name` property in `LDUserBuilder`, for setting a full name. This property complements the existing `firstName` and `lastName` properties.

### Changed
- `LDConfig` has been refactored to replace the Builder pattern expected with `LDConfigBuilder`. Thanks @petrucci34!

### Deprecated
- `LDConfigBuilder` has been deprecated and will be removed in the 3.0 release.
- The `withXXX` methods of `LDUserBuilder` have been deprecated in favor of properties. These methods will be removed in the 3.0 release.

## [2.4.2] - 2017-06-20
### Fixed
- Race condition in `LDPollingManager` identified by Thread Sanitizer

## [2.4.1] - 2017-06-15
### Fixed
- Memory leak with `NSURLSession` in `EventSource`. Thanks @jimmaye!

## [2.4.0] - 2017-06-13
### Added
- The client's background fetch interval can be configured using `withBackgroundFetchInterval`.

### Changed
- By default, the client allows one background fetch per 60 minutes.

### Fixed
- Memory leak with `NSURLSession` in `LDRequestManager`. Thanks @jimmaye!
- Race condition when the client is used in multiple threads

## [2.3.3] - 2017-05-25
### Changed
- Feature flag persistence is now more efficient

### Fixed
- Client crashes if a feature flag is off and no off-variation is specified

## [2.3.2] - 2017-05-18
### Changed
- The default connection timeout is now actually 10 seconds, down from the system default of 60 seconds. Use `withConnectionTimeout` to change the setting.

### Fixed
- Potential race conditions when HTTP requests exceed 10 seconds
- HTTP requests now honor the configured connection timeout

## [2.3.1] - 2017-04-25
### Fixed
- Benign race conditions in LDRequestManager

## [2.3.0] - 2017-04-20
### Added
- Support for tvOS 9.0+
- Support for watchOS 2.0+
- Support for macOS 10.10+
- Umbrella header (`Darkly/Darkly.h`)

### Changed
- Library is now a dynamic framework in order to support the [Carthage](https://github.com/Carthage/Carthage) dependency manager
- Minimum supported iOS version is now iOS 8.0+
- Updated streaming host from `stream.launchdarkly.com` to `clientstream.launchdarkly.com`
- Default (foreground) polling interval was reduced to 5 minutes
- Minimum polling interval was reduced to 1 minute

### Fixed
- Potential range exception issue in event processing

## [2.2.0] - 2017-04-05
### Added
- Ability to disable streaming and enable interval-based polling

## [2.1.3] - 2017-04-05
### Fixed
- Uncaught exception `NSInvalidArgumentException` in `performEventRequest`

## [2.1.2] - 2017-03-20
### Added
- Backoff with jitter for connection establishment of eventsource

### Fixed
- Parity for `start` vs. `online` and `stopClient` vs. `offline`

## [2.1.1] - 2017-01-04
### Added
- Method to get notified with the flag key for which the value had changed

### Fixed
- Background fetch issues fixed

## [2.1.0] - 2016-12-19
### Changed
- Removed AFNetworking
- Code optimizations and cleanup

### Fixed
- Optimized events storage and polling algorithms
- Events generated simultaneously at the same time appear sequentially on web console without events loss

## [2.0.3] - 2016-10-26
### Changed
- Updated to use AFNetworking 3.1
- Minor code cleanup

### Fixed
- DarklyEventSource linker errors patched

## [2.0.0] - 2016-09-01
### Added
- Support for multivariate feature flags.  New methods for multivariate flags: `stringVariation`, `numberVariation`, `arrayVariation`, and `dictionaryVariation` have been added to `LDClient`.
- Support for streaming and real-time feature flag updates
- Added support for [background fetching](http://docs.launchdarkly.com/docs/ios-sdk-reference#background-fetch)

### Changed
- In `LDClient`, `toggle` value is now called `boolVariation`
- Changed 'default value' to 'fallback value' to represent the value returned if LaunchDarkly is unreachable and no previous settings are stored for the current user (no behavior changed)
- Improved ability to store multiple unique user contexts per device
- Improved support to ensure that a user receives the latest flag values even when the app is backgrounded or in airplane mode
- In `LDConfig`, `withApiKey` has been renamed to `withMobileKey`

## [1.1.0] - 2016-08-19
### Dependency update
- Removed dependency on Core Data (no interfaces or behavior changed)

## [1.0.3] - 2016-08-17
### Fixed
- Device information is included in user custom attributes in events
- Actual and default flag values are sent in Feature Request Events
- Existing flag config data is no longer sent with evaluation requests, which 
avoids `Too long request string` errors<|MERGE_RESOLUTION|>--- conflicted
+++ resolved
@@ -6,14 +6,6 @@
 Version 4.0.0 does not support multiple environments. If you use version `2.14.0` or later and set `LDConfig`'s `secondaryMobileKeys` you will not be able to migrate to version `4.0.0`. Multiple Environments will be added in a future release to the Swift SDK.
 
 ## [4.2.0] - 2019-10-25
-<<<<<<< HEAD
-## Changed
-- The `user` property is now deprecated in favor of the `identify` function.
-
-### Added
-- The `identify` function allows a completion to be called after a user is updated.
-- The Connection Status API allows greater introspection into the current LaunchDarkly connection and the health of local flags.
-=======
 ### Added
 - The `identify` function allows a completion to be called after a user is updated.
 - The Connection Status API allows greater introspection into the current LaunchDarkly connection and the health of local flags.
@@ -22,7 +14,6 @@
 
 ### Changed
 - The `user` property is now deprecated in favor of the `identify` function.
->>>>>>> 95114f08
 
 ## [4.1.2] - 2019-07-11
 ### Fixed
