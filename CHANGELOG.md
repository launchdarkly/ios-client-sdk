--- conflicted
+++ resolved
@@ -2,11 +2,7 @@
 
 All notable changes to the LaunchDarkly iOS SDK will be documented in this file. This project adheres to [Semantic Versioning](http://semver.org).
 
-<<<<<<< HEAD
-## [3.0.3] - 2019-05-27
-=======
 ## [3.0.3] - 2019-05-30
->>>>>>> 6a74416f
 ### Changed
 - Added `nonnull` to `featureKey` parameters on exposed variation methods.
 
