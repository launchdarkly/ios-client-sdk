--- conflicted
+++ resolved
@@ -2,11 +2,7 @@
 
 All notable changes to the LaunchDarkly iOS SDK will be documented in this file. This project adheres to [Semantic Versioning](http://semver.org).
 
-<<<<<<< HEAD
-## [5.0.0] - 2020-07-20
-=======
 ## [5.0.0] - 2020-07-23
->>>>>>> 0391739f
 
 This major version has an accompanying [Migration Guide](https://docs.launchdarkly.com/sdk/client-side/ios/migration-4-to-5). Please see the guide for more information on updating to this version of the SDK, as the following is just a summary of the changes.
 
