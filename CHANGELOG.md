--- conflicted
+++ resolved
@@ -2,23 +2,20 @@
 
 All notable changes to the LaunchDarkly iOS SDK will be documented in this file. This project adheres to [Semantic Versioning](http://semver.org).
 
-<<<<<<< HEAD
-## [2.12.0] - 2018-04-09
+## [2.12.0] - 2018-04-20
+### Added
+- `LDClient` `isOnline` readonly property that reports the online/offline status.
+- `LDClient` `setOnline` method to set the online/offline status. `setOnline` may operate asynchronously, so the client calls an optional completion block when the requested operation completes.
+
+### Changed
+- Fixed potential memory leak with `DarklyEventSource`.
+
 ### Removed
 - `LDClient` `online` & `offline` methods.
 
-### Added
-- `LDClient` `isOnline` readonly property that reports the online/offline status.
-- `LDClient` `setOnline` method to set the online/offline status. `setOnline` may operate asynchronously, so the client calls an optional completion block when the requested operation completes.
-
-### Changed
-- Fixed potential memory leak with clientstream.
-=======
-## [2.12.0] - 2018-04-30
-### Fixed
-- Calling `updateUser` on LDClient while streaming no longer causes the SDK to request feature flags. The SDK now disconnects from the `clientstream` and reconnects with the updated user.
-- Calling `updateUser` on LDClient while polling now resets the polling timer after making a feature flag request.
->>>>>>> deeac923
+### Fixed
+- Calling `updateUser` on `LDClient` while streaming no longer causes the SDK to request feature flags. The SDK now disconnects from the LaunchDarkly service and reconnects with the updated user.
+- Calling `updateUser` on `LDClient` while polling now resets the polling timer after making a feature flag request.
 
 ## [2.11.2] - 2018-04-06
 ### Changed
