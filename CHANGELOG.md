--- conflicted
+++ resolved
@@ -2,13 +2,10 @@
 
 All notable changes to the LaunchDarkly iOS SDK will be documented in this file. This project adheres to [Semantic Versioning](http://semver.org).
 
-<<<<<<< HEAD
-=======
 ## [2.3.1] - 2017-04-25
 ### Fixed
 - Benign race conditions in LDRequestManager
 
->>>>>>> 06a19c4a
 ## [2.3.0] - 2017-04-20
 ### Added
 - Support for tvOS 9.0+
