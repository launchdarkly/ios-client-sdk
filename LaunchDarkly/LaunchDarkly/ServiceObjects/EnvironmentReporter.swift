import Foundation

#if os(iOS)
import UIKit
#elseif os(watchOS)
import WatchKit
#elseif os(OSX)
import AppKit
#elseif os(tvOS)
import UIKit
#endif

enum OperatingSystem: String {
    case iOS, watchOS, macOS, tvOS

    static var allOperatingSystems: [OperatingSystem] {
        [.iOS, .watchOS, .macOS, .tvOS]
    }

    var isBackgroundEnabled: Bool {
        OperatingSystem.backgroundEnabledOperatingSystems.contains(self)
    }
    static var backgroundEnabledOperatingSystems: [OperatingSystem] {
        [.macOS]
    }

    var isStreamingEnabled: Bool {
        OperatingSystem.streamingEnabledOperatingSystems.contains(self)
    }
    static var streamingEnabledOperatingSystems: [OperatingSystem] {
        [.iOS, .macOS, .tvOS]
    }
}

// sourcery: autoMockable
protocol EnvironmentReporting {
    // sourcery: defaultMockValue = true
    var isDebugBuild: Bool { get }
    // sourcery: defaultMockValue = Constants.deviceType
    var deviceType: String { get }
    // sourcery: defaultMockValue = Constants.deviceModel
    var deviceModel: String { get }
    // sourcery: defaultMockValue = Constants.systemVersion
    var systemVersion: String { get }
    // sourcery: defaultMockValue = Constants.systemName
    var systemName: String { get }
    // sourcery: defaultMockValue = .iOS
    var operatingSystem: OperatingSystem { get }
    // sourcery: defaultMockValue = EnvironmentReporter().backgroundNotification
    var backgroundNotification: Notification.Name? { get }
    // sourcery: defaultMockValue = EnvironmentReporter().foregroundNotification
    var foregroundNotification: Notification.Name? { get }
    // sourcery: defaultMockValue = Constants.vendorUUID
    var vendorUUID: String? { get }
    // sourcery: defaultMockValue = Constants.sdkVersion
    var sdkVersion: String { get }
    // sourcery: defaultMockValue = true
    var shouldThrottleOnlineCalls: Bool { get }
}

struct EnvironmentReporter: EnvironmentReporting {
    #if DEBUG
    var isDebugBuild: Bool { true }
    #else
    var isDebugBuild: Bool { false }
    #endif

    struct Constants {
        fileprivate static let simulatorModelIdentifier = "SIMULATOR_MODEL_IDENTIFIER"
    }

    var deviceModel: String {
        #if os(OSX)
        return Sysctl.model
        #else
        // Obtaining the device model from https://stackoverflow.com/questions/26028918/how-to-determine-the-current-iphone-device-model answer by Jens Schwarzer
        if let simulatorModelIdentifier = ProcessInfo().environment[Constants.simulatorModelIdentifier] {
            return simulatorModelIdentifier
        }
        // the physical device code here is not automatically testable. Manual testing on physical devices is required.
        var systemInfo = utsname()
        _ = uname(&systemInfo)
        guard let deviceModel = String(bytes: Data(bytes: &systemInfo.machine, count: Int(_SYS_NAMELEN)), encoding: .ascii)
        else {
            return deviceType
        }
        return deviceModel.trimmingCharacters(in: .controlCharacters)
        #endif
    }

    #if os(iOS)
    var deviceType: String { UIDevice.current.model }
    var systemVersion: String { UIDevice.current.systemVersion }
    var systemName: String { UIDevice.current.systemName }
    var operatingSystem: OperatingSystem { .iOS }
    var backgroundNotification: Notification.Name? { UIApplication.didEnterBackgroundNotification }
    var foregroundNotification: Notification.Name? { UIApplication.willEnterForegroundNotification }
    var vendorUUID: String? { UIDevice.current.identifierForVendor?.uuidString }
    #elseif os(watchOS)
    var deviceType: String { WKInterfaceDevice.current().model }
    var systemVersion: String { WKInterfaceDevice.current().systemVersion }
    var systemName: String { WKInterfaceDevice.current().systemName }
    var operatingSystem: OperatingSystem { .watchOS }
    var backgroundNotification: Notification.Name? { nil }
    var foregroundNotification: Notification.Name? { nil }
    var vendorUUID: String? { nil }
    #elseif os(OSX)
    var deviceType: String { Sysctl.modelWithoutVersion }
    var systemVersion: String { ProcessInfo.processInfo.operatingSystemVersion.compactVersionString }
    var systemName: String { "macOS" }
    var operatingSystem: OperatingSystem { .macOS }
    var backgroundNotification: Notification.Name? { NSApplication.willResignActiveNotification }
    var foregroundNotification: Notification.Name? { NSApplication.didBecomeActiveNotification }
    var vendorUUID: String? { nil }
    #elseif os(tvOS)
    var deviceType: String { UIDevice.current.model }
    var systemVersion: String { UIDevice.current.systemVersion }
    var systemName: String { UIDevice.current.systemName }
    var operatingSystem: OperatingSystem { .tvOS }
    var backgroundNotification: Notification.Name? { UIApplication.didEnterBackgroundNotification }
    var foregroundNotification: Notification.Name? { UIApplication.willEnterForegroundNotification }
    var vendorUUID: String? { UIDevice.current.identifierForVendor?.uuidString }
    #endif

    var shouldThrottleOnlineCalls: Bool { !isDebugBuild }
<<<<<<< HEAD
    let sdkVersion = "6.1.0"
=======
    let sdkVersion = "6.2.0"
>>>>>>> ee405084
    // Unfortunately, the following does not function in certain configurations, such as when included through SPM
//    var sdkVersion: String {
//        Bundle(for: LDClient.self).infoDictionary?["CFBundleShortVersionString"] as? String ?? "5.x"
//    }
}

#if os(OSX)
extension OperatingSystemVersion {
    var compactVersionString: String {
        "\(majorVersion).\(minorVersion).\(patchVersion)"
    }
}

extension Sysctl {
    static var modelWithoutVersion: String {
        // swiftlint:disable:next force_try
        let modelRegex = try! NSRegularExpression(pattern: "([A-Za-z]+)\\d{1,2},\\d")
        let model = Sysctl.model    // e.g. "MacPro4,1"
        return modelRegex.firstCaptureGroup(in: model, options: [], range: model.range) ?? "mac"
    }
}

private extension String {
    func substring(_ range: NSRange) -> String? {
        guard range.location >= 0 && range.location < self.count,
            range.location + range.length >= 0 && range.location + range.length < self.count
        else { return nil }
        let startIndex = index(self.startIndex, offsetBy: range.location)
        let endIndex = index(self.startIndex, offsetBy: range.length)
        return String(self[startIndex..<endIndex])
    }

    var range: NSRange {
        NSRange(location: 0, length: self.count)
    }
}

private extension NSRegularExpression {
    func firstCaptureGroup(in string: String, options: NSRegularExpression.MatchingOptions = [], range: NSRange) -> String? {
        guard let match = self.firstMatch(in: string, options: [], range: string.range),
            let group = string.substring(match.range(at: 1))
        else { return nil }
        return group
    }
}
#endif<|MERGE_RESOLUTION|>--- conflicted
+++ resolved
@@ -123,11 +123,7 @@
     #endif
 
     var shouldThrottleOnlineCalls: Bool { !isDebugBuild }
-<<<<<<< HEAD
-    let sdkVersion = "6.1.0"
-=======
     let sdkVersion = "6.2.0"
->>>>>>> ee405084
     // Unfortunately, the following does not function in certain configurations, such as when included through SPM
 //    var sdkVersion: String {
 //        Bundle(for: LDClient.self).infoDictionary?["CFBundleShortVersionString"] as? String ?? "5.x"
