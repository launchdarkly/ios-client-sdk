//
//  LDClient.swift
//  LaunchDarkly
//
//  Copyright © 2017 Catamorphic Co. All rights reserved.
//

import Foundation

enum LDClientRunMode {
    case foreground, background
}

/**
 The LDClient is the heart of the SDK, providing client apps running iOS, watchOS, macOS, or tvOS access to LaunchDarkly services. This singleton provides the ability to set a configuration (LDConfig) that controls how the LDClient talks to LaunchDarkly servers, and a user (LDUser) that provides finer control on the feature flag values delivered to LDClient. Once the LDClient has started, it connects to LaunchDarkly's servers to get the feature flag values you set in the Dashboard.
## Usage
### Startup
 1. To customize, configure a `LDConfig` and `LDUser`. The `config` is required, the `user` is optional. Both give you additional control over the feature flags delivered to the LDClient. See `LDConfig` & `LDUser` for more details.
    - The mobileKey set into the `LDConfig` comes from your LaunchDarkly Account settings. If you have multiple projects be sure to choose the correct Mobile key.
 2. Call `LDClient.start(config: user: completion:)`
    - If you do not pass in a LDUser, LDCLient will create a default for you.
    - The optional completion closure allows the LDClient to notify your app when it received flag values.
 3. Because LDClient instances are stored statically, you do not have to keep a reference to it in your code. Get the primary instances with `LDClient.get()`

### Getting Feature Flags
 Once the LDClient has started, it makes your feature flags available using the `variation` and `variationDetail` methods. A `variation` is a specific flag value. For example a boolean feature flag has 2 variations, `true` and `false`. You can create feature flags with more than 2 variations using other feature flag types. See `LDFlagValue` for the available types.
 ````
 let boolFlag = LDClient.get()?.variation(forKey: "my-bool-flag", fallback: false)
 ````
 If you need to know more information about why a given value is returned, use `variationDetail`.

 See `variation(forKey: fallback:)` or `variationDetail(forKey: fallback:)` for details

### Observing Feature Flags
 You might need to know when a feature flag value changes. This is not required, you can check the flag's value when you need it.

 If you want to know when a feature flag value changes, you can check the flag's value. You can also use one of several `observe` methods to have the LDClient notify you when a change occurs. There are several options--you can set up notificiations based on when a specific flag changes, when any flag in a collection changes, or when a flag doesn't change.
 ````
 LDClient.get()?.observe("flag-key", owner: self, observer: { [weak self] (changedFlag) in
    self?.updateFlag(key: "flag-key", changedFlag: changedFlag)
 }
 ````
 The `changedFlag` passed in to the closure contains the old and new value of the flag.
 */
// swiftlint:disable type_body_length
// swiftlint:disable file_length
public class LDClient {

    // MARK: - State Controls and Indicators
    
    private static var instances: [String: LDClient]? = nil
    private static var internalInstances: [String: LDClient] {
        return instances ?? [:]
    }
    
    /**
     Reports the online/offline state of the LDClient.

     When online, the SDK communicates with LaunchDarkly servers for feature flag values and event reporting.

     When offline, the SDK does not attempt to communicate with LaunchDarkly servers. Client apps can request feature flag values and set/change feature flag observers while offline. The SDK will collect events while offline.

     Use `setOnline(_: completion:)` to change the online/offline state.
    */
    public private(set) var isOnline: Bool {
        get {
            isOnlineQueue.sync {
                _isOnline
            }
        }
        set {
            isOnlineQueue.sync {
                let oldValue = _isOnline
                _isOnline = newValue
                flagSynchronizer.isOnline = _isOnline
                eventReporter.isOnline = _isOnline
                diagnosticReporter.isOnline = _isOnline
                if _isOnline != oldValue {
                    connectionInformation = ConnectionInformation.onlineSetCheck(connectionInformation: connectionInformation, ldClient: self, config: config, online: _isOnline)
                }
            }
        }
    }

    private var _isOnline = false
    private var isOnlineQueue = DispatchQueue(label: "com.launchdarkly.LDClient.isOnlineQueue")

    // Stores ConnectionInformation in UserDefaults on change
    var connectionInformation: ConnectionInformation {
        didSet {
            Log.debug(connectionInformation.description)
            ConnectionInformationStore.storeConnectionInformation(connectionInformation: connectionInformation)
            if connectionInformation.currentConnectionMode != oldValue.currentConnectionMode {
                flagChangeNotifier.notifyConnectionModeChangedObservers(connectionMode: connectionInformation.currentConnectionMode)
            }
        }
    }

    // Returns an object containing information about successful and/or failed polling or streaming connections to LaunchDarkly
    public func getConnectionInformation() -> ConnectionInformation { connectionInformation }

    /**
     Set the LDClient online/offline.

     When online, the SDK communicates with LaunchDarkly servers for feature flag values and event reporting.

     When offline, the SDK does not attempt to communicate with LaunchDarkly servers. Client apps can request feature flag values and set/change feature flag observers while offline. The SDK will collect events while offline.

     The SDK protects itself from multiple rapid calls to setOnline(true) by enforcing an increasing delay (called *throttling*) each time setOnline(true) is called within a short time. The first time, the call proceeds normally. For each subsequent call the delay is enforced, and if waiting, increased to a maximum delay. When the delay has elapsed, the `setOnline(true)` will proceed, assuming that the client app has not called `setOnline(false)` during the delay. Therefore a call to setOnline(true) may not immediately result in the LDClient going online. Client app developers should consider this situation abnormal, and take steps to prevent the client app from making multiple rapid setOnline(true) calls. Calls to setOnline(false) are not throttled. Note that calls to `start(config: user: completion:)`, and setting the `config` or `user` can also call `setOnline(true)` under certain conditions. After the delay, the SDK resets and the client app can make a susequent call to setOnline(true) without being throttled.

     Client apps can set a completion closure called when the setOnline call completes. For unthrottled `setOnline(true)` and all `setOnline(false)` calls, the SDK will call the closure immediately on completion of this method. For throttled `setOnline(true)` calls, the SDK will call the closure after the throttling delay at the completion of the setOnline method.

     The SDK will not go online if the client has not been started, or the `mobileKey` is empty. For macOS, the SDK will not go online in the background unless `enableBackgroundUpdates` is true.

     Use `isOnline` to get the online/offline state.

     - parameter goOnline:    Desired online/offline mode for the LDClient
     - parameter completion:  Completion closure called when setOnline completes (Optional)
     */
    public func setOnline(_ goOnline: Bool, completion: (() -> Void)? = nil) {
        let dispatch = DispatchGroup()
        LDClient.instances?.forEach { _, instance in
            dispatch.enter()
            instance.internalSetOnline(goOnline, completion: dispatch.leave)
        }
        if let completion = completion {
            dispatch.notify(queue: DispatchQueue.global(), execute: completion)
        }
    }

    private func internalSetOnline(_ goOnline: Bool, completion: (() -> Void)? = nil) {
        internalSetOnlineQueue.sync {
            guard goOnline, self.canGoOnline
                else {
                    //go offline, which is not throttled
                    self.go(online: false, reasonOnlineUnavailable: self.reasonOnlineUnavailable(goOnline: goOnline), completion: completion)
                    return
            }

            self.throttler.runThrottled {
                //since going online was throttled, check the last called setOnline value and whether we can go online
                self.go(online: goOnline && self.canGoOnline, reasonOnlineUnavailable: self.reasonOnlineUnavailable(goOnline: goOnline), completion: completion)
            }
        }
    }

    private let internalSetOnlineQueue: DispatchQueue = DispatchQueue(label: "InternalSetOnlineQueue")
    
    private func go(online goOnline: Bool, reasonOnlineUnavailable: String, completion:(() -> Void)?) {
        let owner = "SetOnlineOwner" as AnyObject
        if completion != nil && !goOnline {
            completion?()
        } else if completion != nil {
            observeAll(owner: owner) { _ in
                completion?()
                self.stopObserving(owner: owner)
            }
            observeFlagsUnchanged(owner: owner) {
                completion?()
                self.stopObserving(owner: owner)
            }
        }
        isOnline = goOnline
        Log.debug(typeName(and: "setOnline", appending: ": ") + (reasonOnlineUnavailable.isEmpty ? "\(self.isOnline)." : "true aborted.") + reasonOnlineUnavailable)
    }

    private var canGoOnline: Bool {
        return hasStarted && isInSupportedRunMode && !config.mobileKey.isEmpty
    }

    var isInSupportedRunMode: Bool {
        return runMode == .foreground || config.enableBackgroundUpdates
    }

    private func reasonOnlineUnavailable(goOnline: Bool) -> String {
        if !goOnline {
            return ""
        }
        if !hasStarted {
            return " LDClient not started."
        }
        if !isInSupportedRunMode {
            return " LDConfig background updates not enabled."
        }
        if config.mobileKey.isEmpty {
            return " Mobile Key is empty."
        }
        return ""
    }

    /**
     The LDConfig that configures the LDClient. See `LDConfig` for details about what can be configured.

     Normally, the client app should set desired values into a LDConfig and pass that into `start(config: user: completion:)`. If the client does not pass a LDConfig to the LDClient, the LDClient creates a LDConfig using all default values.

     The client app can change the LDConfig by getting the `config`, adjusting the values, and setting it into the LDClient.

     When a new config is set, the LDClient goes offline and reconfigures using the new config. If the client was online when the new config was set, it goes online again, subject to a throttling delay if in force (see `setOnline(_: completion:)` for details). To change both the `config` and `user`, set the LDClient offline, set both properties, then set the LDClient online.
    */
    public private(set) var config: LDConfig {
        didSet {
            guard config != oldValue
            else {
                Log.debug(typeName(and: #function) + "aborted. New config matches old config")
                return
            }

<<<<<<< HEAD
        Log.level = environmentReporter.isDebugBuild && config.isDebugMode ? .debug : .noLogging
        Log.debug(typeName(and: #function) + "new config set")
        let wasOnline = isOnline
        internalSetOnline(false)
        convertCachedData(skipDuringStart: isStarting)
        if let cachedFlags = flagCache.retrieveFeatureFlags(forUserWithKey: user.key, andMobileKey: config.mobileKey), !cachedFlags.isEmpty {
            user.flagStore.replaceStore(newFlags: cachedFlags, completion: nil)
        }
=======
            Log.level = environmentReporter.isDebugBuild && config.isDebugMode ? .debug : .noLogging
            Log.debug(typeName(and: #function) + "new config set")
            let wasOnline = isOnline
            internalSetOnline(false)
            cacheConverter.convertCacheData(for: user, and: config)
            if let cachedFlags = flagCache.retrieveFeatureFlags(forUserWithKey: user.key, andMobileKey: config.mobileKey), !cachedFlags.isEmpty {
                user.flagStore.replaceStore(newFlags: cachedFlags, source: .cache, completion: nil)
            }
>>>>>>> bdfde4d2

            service = serviceFactory.makeDarklyServiceProvider(config: config, user: user)
            eventReporter.config = config

            internalSetOnline(wasOnline)
        }
    }

    public func setAllUserAttributesPrivate(_ allUserAttributesPrivate: Bool) {
        LDClient.instances?.forEach { $1.internalSetAllUserAttributesPrivate(allUserAttributesPrivate)}
    }

    private func internalSetAllUserAttributesPrivate(_ allUserAttributesPrivate: Bool) {
        self.config.allUserAttributesPrivate = allUserAttributesPrivate
    }
    
    private(set) var user: LDUser
    
    /**
     The LDUser set into the LDClient may affect the set of feature flags returned by the LaunchDarkly server, and ties event tracking to the user. See `LDUser` for details about what information can be retained.
     
     Normally, the client app should create and set the LDUser and pass that into `start(config: user: completion:)`.
     
     The client app can change the LDUser by getting the `user`, adjusting the values, and passing it to the LDClient method identify. This allows client apps to collect information over time from the user and update as information is collected. Client apps should follow [Apple's Privacy Policy](apple.com/legal/privacy) when collecting user information. If the client app does not create a LDUser, LDClient creates an anonymous default user, which can affect the feature flags delivered to the LDClient.
     
     When a new user is set, the LDClient goes offline and sets the new user. If the client was online when the new user was set, it goes online again, subject to a throttling delay if in force (see `setOnline(_: completion:)` for details). To change both the `config` and `user`, set the LDClient offline, set both properties, then set the LDClient online. A completion may be passed to the identify method to allow a client app to know when fresh flag values for the new user are ready.
     
     This operation is not thread safe. You may want to use a DispatchQueue if calling `identify` from multiple threads.
     
     - parameter user: The LDUser set with the desired user.
     - parameter completion: Closure called when the embedded `setOnlineIdentify` call completes, subject to throttling delays. (Optional)
    */
    public func identify(user: LDUser, completion: (() -> Void)? = nil) {
        let dispatch = DispatchGroup()
        LDClient.instances?.forEach { _, instance in
            dispatch.enter()
            instance.internalIdentify(newUser: user, completion: dispatch.leave)
        }
        if let completion = completion {
            dispatch.notify(queue: DispatchQueue.global(), execute: completion)
        }
    }

    func internalIdentify(newUser: LDUser, testing: Bool = false, completion: (() -> Void)? = nil) {
        internalIdentifyQueue.sync {
            var internalUser = newUser
            if !testing {
                internalUser.flagStore = FlagStore(featureFlagDictionary: newUser.flagStore.featureFlags)
            }
            self.user = internalUser
            Log.debug(self.typeName(and: #function) + "new user set with key: " + self.user.key )
            let wasOnline = self.isOnline
            self.internalSetOnline(false)

            cacheConverter.convertCacheData(for: user, and: config)
            if let cachedFlags = self.flagCache.retrieveFeatureFlags(forUserWithKey: self.user.key, andMobileKey: self.config.mobileKey), !cachedFlags.isEmpty {
                self.user.flagStore.replaceStore(newFlags: cachedFlags, completion: nil)
            }
            self.service = self.serviceFactory.makeDarklyServiceProvider(config: self.config, user: self.user)
            self.service.clearFlagResponseCache()

            if self.hasStarted {
                self.eventReporter.record(Event.identifyEvent(user: self.user))
            }

            self.internalSetOnline(wasOnline, completion: completion)
        }
    }
    
    private let internalIdentifyQueue: DispatchQueue = DispatchQueue(label: "InternalIdentifyQueue")

    private(set) var service: DarklyServiceProvider {
        didSet {
            Log.debug(typeName(and: #function) + "new service set")
            eventReporter.service = service
            diagnosticReporter.service = service
            flagSynchronizer = serviceFactory.makeFlagSynchronizer(streamingMode: ConnectionInformation.effectiveStreamingMode(config: config, ldClient: self),
                                                                   pollingInterval: config.flagPollingInterval(runMode: runMode),
                                                                   useReport: config.useReport,
                                                                   service: service,
                                                                   onSyncComplete: onFlagSyncComplete)
        }
    }

    /**
     Stops the LDClient. Stopping the client means the LDClient goes offline and stops recording events. LDClient will no longer provide feature flag values, only returning fallback values.

     There is almost no reason to stop the LDClient. Normally, set the LDClient offline to stop communication with the LaunchDarkly servers. Stop the LDClient to stop recording events. There is no need to stop the LDClient prior to suspending, moving to the background, or terminating the app. The SDK will respond to these events as the system requires and as configured in LDConfig.
    */
    public func close() {
        LDClient.instances?.forEach { $1.internalClose() }
        LDClient.instances = nil
    }
    
    private func internalClose() {
        Log.debug(typeName(and: #function, appending: "- ") + "stopping")
        internalFlush()
        internalSetOnline(false)
        hasStarted = false
        Log.debug(typeName(and: #function, appending: "- ") + "stopped")
    }
    
    /**
     Returns the singleton instance.
     
     - returns: The primary LDClient instance if it is initialized.
     */
    public static func get() -> LDClient? {
        guard let internalInstances = LDClient.instances else {
            Log.debug("LDClient.get() was called before init()!")
            return nil
        }
        return internalInstances[LDConfig.Defaults.primaryEnvironmentName]
    }
    
    /**
     Returns all environment names.
     
     - returns: All environment names as an Array of Strings.
    */
    public static func getEnvironmentNames() -> [String]? {
        guard let internalInstances = LDClient.instances else {
            Log.debug("LDClient.getEnvironmentNames() was called before init()!")
            return nil
        }
        return Array(internalInstances.keys)
    }
    
    /**
     Returns an instance of LDClient for the given environment name.
     
     - parameter keyName: An environment name provided in LDConfig.secondaryMobileKeys during initialization.
     
     - returns: An LDClient instance if one exists and if the primary instance is initialized.
     */
    public static func getForMobileKey(keyName: String) -> LDClient? {
        return LDClient.instances?[keyName]
    }
    
    // MARK: Feature Flag values
    
    /* FF Value Requests
     Conceptual Model
     The LDClient is the focal point for flag value requests. It should appear to the app that the client contains a store of [key: value] pairs where the keys are all strings and the values any of the supported LD flag types (Bool, Int, Double, String, Array, Dictionary).
     When asked for a variation value, the LDClient provides either the value, or the value along with an explanation.
    */
    
    /**
     Returns the variation for the given feature flag. If the flag does not exist, cannot be cast to the correct return type, or the LDClient is not started, returns the fallback value. Use this method when the fallback value is a non-Optional type. See `variation` with the Optional return value when the fallback value can be nil.

     A *variation* is a specific flag value. For example a boolean feature flag has 2 variations, *true* and *false*. You can create feature flags with more than 2 variations using other feature flag types. See `LDFlagValue` for the available types.

     The LDClient must be started in order to return feature flag values. If the LDClient is not started, it will always return the fallback value. The LDClient must be online to keep the feature flag values up-to-date.

     When online, the LDClient has two modes for maintaining feature flag values: *streaming* and *polling*. The client app requests the mode by setting the `config.streamingMode`, see `LDConfig` for details.
     - In streaming mode, the LDClient opens a long-running connection to LaunchDarkly's streaming server (called *clientstream*). When a flag value changes on the server, the clientstream notifies the SDK to update the value. Streaming mode is not available on watchOS. On iOS and tvOS, the client app must be running in the foreground to connect to clientstream. On macOS the client app may run in either foreground or background to connect to clientstream. If streaming mode is not available, the SDK reverts to polling mode.
     - In polling mode, the LDClient requests feature flags from LaunchDarkly's app server at regular intervals defined in the LDConfig. When a flag value changes on the server, the LDClient will learn of the change the next time the SDK requests feature flags.

     When offline, LDClient closes the clientstream connection and no longer requests feature flags. The LDClient will return feature flag values (assuming the LDClient was started), which may not match the values set on the LaunchDarkly server.

     A call to `variation` records events reported later. Recorded events allow clients to analyze usage and assist in debugging issues.

     ### Usage
     ````
     let boolFeatureFlagValue = LDClient.get()!.variation(forKey: "bool-flag-key", fallback: false) //boolFeatureFlagValue is a Bool
     ````
     **Important** The fallback value tells the SDK the type of the feature flag. In several cases, the feature flag type cannot be determined by the values sent from the server. It is possible to provide a fallback value with a type that does not match the feature flag value's type. The SDK will attempt to convert the feature flag's value into the type of the fallback value in the variation request. If that cast fails, the SDK will not be able to determine the correct return type, and will always return the fallback value.

     Pay close attention to the type of the fallback value for collections. If the fallback collection type is more restrictive than the feature flag, the sdk will return the fallback even though the feature flag is present because it cannot convert the feature flag into the type requested via the fallback value. For example, if the feature flag has the type `[String: Any]`, but the fallback has the type `[String: Int]`, the sdk will not be able to convert the flags into the requested type, and will return the fallback value.

     To avoid this, make sure the fallback type matches the expected feature flag type. Either specify the fallback value type to be the feature flag type, or cast the fallback value to the feature flag type prior to making the variation request. In the above example, either specify that the fallback value's type is [String: Any]:
     ````
     let fallbackValue: [String: Any] = ["a": 1, "b": 2]     //dictionary type would be [String: Int] without the type specifier
     ````
     or cast the fallback value into the feature flag type prior to calling variation:
     ````
     let dictionaryFlagValue = LDClient.get()!.variation(forKey: "dictionary-key", fallback: ["a": 1, "b": 2] as [String: Any])
     ````

     - parameter forKey: The LDFlagKey for the requested feature flag.
     - parameter fallback: The fallback value to return if the feature flag key does not exist.

     - returns: The requested feature flag value, or the fallback if the flag is missing or cannot be cast to the fallback type, or the client is not started
    */
    /// - Tag: variationWithFallback
    public func variation<T: LDFlagValueConvertible>(forKey flagKey: LDFlagKey, fallback: T) -> T {
        //the fallback cast to 'as T?' directs the call to the Optional-returning variation method
        variation(forKey: flagKey, fallback: fallback as T?) ?? fallback
    }
    
    /**
     Returns the EvaluationDetail for the given feature flag. EvaluationDetail gives you more insight into why your variation contains the specified value. If the flag does not exist, cannot be cast to the correct return type, or the LDClient is not started, returns EvaluationDetail with the fallback value. Use this method when the fallback value is a non-Optional type. See `variationDetail` with the Optional return value when the fallback value can be nil. See [variationWithFallback](x-source-tag://variationWithFallback)
     
     - parameter forKey: The LDFlagKey for the requested feature flag.
     - parameter fallback: The fallback value to return if the feature flag key does not exist.
     
     - returns: EvaluationDetail which wraps the requested feature flag value, or the fallback, which variation was served, and the evaluation reason.
     */
    public func variationDetail<T: LDFlagValueConvertible>(forKey flagKey: LDFlagKey, fallback: T) -> EvaluationDetail<T> {
        let featureFlag = user.flagStore.featureFlag(for: flagKey)
        let reason = checkErrorKinds(featureFlag: featureFlag) ?? featureFlag?.reason
        let value = variationInternal(forKey: flagKey, fallback: fallback, includeReason: true)
        return EvaluationDetail(value: value ?? fallback, variationIndex: featureFlag?.variation, reason: reason)
    }
    
    private func checkErrorKinds(featureFlag: FeatureFlag?) -> Dictionary<String, Any>? {
        if !hasStarted {
            return ["kind": "ERROR", "errorKind": "CLIENT_NOT_READY"]
        } else if featureFlag == nil {
            return ["kind": "ERROR", "errorKind": "FLAG_NOT_FOUND"]
        } else {
            return nil
        }
    }

    /**
     Returns the variation for the given feature flag. If the flag does not exist, cannot be cast to the correct return type, or the LDClient is not started, returns the fallback value, which may be `nil`. Use this method when the fallback value is an Optional type. See `variation` with the non-Optional return value when the fallback value cannot be nil.

     A *variation* is a specific flag value. For example a boolean feature flag has 2 variations, *true* and *false*. You can create feature flags with more than 2 variations using other feature flag types. See `LDFlagValue` for the available types.

     The LDClient must be started in order to return feature flag values. If the LDClient is not started, it will always return the fallback value. The LDClient must be online to keep the feature flag values up-to-date.

     When online, the LDClient has two modes for maintaining feature flag values: *streaming* and *polling*. The client app requests the mode by setting the `config.streamingMode`, see `LDConfig` for details.
     - In streaming mode, the LDClient opens a long-running connection to LaunchDarkly's streaming server (called *clientstream*). When a flag value changes on the server, the clientstream notifies the SDK to update the value. Streaming mode is not available on watchOS. On iOS and tvOS, the client app must be running in the foreground to connect to clientstream. On macOS the client app may run in either foreground or background to connect to clientstream. If streaming mode is not available, the SDK reverts to polling mode.
     - In polling mode, the LDClient requests feature flags from LaunchDarkly's app server at regular intervals defined in the LDConfig. When a flag value changes on the server, the LDClient will learn of the change the next time the SDK requests feature flags.

     When offline, LDClient closes the clientstream connection and no longer requests feature flags. The LDClient will return feature flag values (assuming the LDClient was started), which may not match the values set on the LaunchDarkly server.

     A call to `variation` records events reported later. Recorded events allow clients to analyze usage and assist in debugging issues.

     ### Usage
     ````
     let boolFeatureFlagValue: Bool? = LDClient.get()!.variation(forKey: "bool-flag-key", fallback: nil) //boolFeatureFlagValue is a Bool?
     ````
     **Important** The fallback value tells the SDK the type of the feature flag. In several cases, the feature flag type cannot be determined by the values sent from the server. It is possible to provide a fallback value with a type that does not match the feature flag value's type. The SDK will attempt to convert the feature flag's value into the type of the fallback value in the variation request. If that cast fails, the SDK will not be able to determine the correct return type, and will always return the fallback value.

     When specifying `nil` as the fallback value, the compiler must also know the type of the optional. Without this information, the compiler will give the error "'nil' requires a contextual type". There are several ways to provide this information, by setting the type on the item holding the return value, by casting the return value to the desired type, or by casting `nil` to the desired type. We recommend following the above example and setting the type on the return value item.

     For this method, the fallback value is defaulted to `nil`, allowing the call site to omit the fallback value.

     Pay close attention to the type of the fallback value for collections. If the fallback collection type is more restrictive than the feature flag, the sdk will return the fallback even though the feature flag is present because it cannot convert the feature flag into the type requested via the fallback value. For example, if the feature flag has the type `[String: Any]`, but the fallback has the type `[String: Int]`, the sdk will not be able to convert the flags into the requested type, and will return the fallback value.

     To avoid this, make sure the fallback type matches the expected feature flag type. Either specify the fallback value type to be the feature flag type, or cast the fallback value to the feature flag type prior to making the variation request. In the above example, either specify that the fallback value's type is [String: Any]:
     ````
     let fallbackValue: [String: Any]? = ["a": 1, "b": 2]     //dictionary type would be [String: Int] without the type specifier
     ````
     or cast the fallback value into the feature flag type prior to calling variation:
     ````
     let dictionaryFlagValue = LDClient.get()!.variation(forKey: "dictionary-key", fallback: ["a": 1, "b": 2] as [String: Any]?)
     ````

     - parameter forKey: The LDFlagKey for the requested feature flag.
     - parameter fallback: The fallback value to return if the feature flag key does not exist. If omitted, the fallback value is `nil`. (Optional)

     - returns: The requested feature flag value, or the fallback if the flag is missing or cannot be cast to the fallback type, or the client is not started
     */
    /// - Tag: variationWithoutFallback
    public func variation<T: LDFlagValueConvertible>(forKey flagKey: LDFlagKey, fallback: T? = nil) -> T? {
        variationInternal(forKey: flagKey, fallback: fallback, includeReason: false)
    }
    
    /**
     Returns the EvaluationDetail for the given feature flag. EvaluationDetail gives you more insight into why your variation contains the specified value. If the flag does not exist, cannot be cast to the correct return type, or the LDClient is not started, returns EvaluationDetail with the fallback value, which may be `nil`. Use this method when the fallback value is a Optional type. See [variationWithoutFallback](x-source-tag://variationWithoutFallback)
     
     - parameter forKey: The LDFlagKey for the requested feature flag.
     - parameter fallback: The fallback value to return if the feature flag key does not exist. If omitted, the fallback value is `nil`. (Optional)
     
     - returns: EvaluationDetail which wraps the requested feature flag value, or the fallback, which variation was served, and the evaluation reason.
     */
    public func variationDetail<T: LDFlagValueConvertible>(forKey flagKey: LDFlagKey, fallback: T? = nil) -> EvaluationDetail<T?> {
        let featureFlag = user.flagStore.featureFlag(for: flagKey)
        let reason = checkErrorKinds(featureFlag: featureFlag) ?? featureFlag?.reason
        let value = variationInternal(forKey: flagKey, fallback: fallback, includeReason: true)
        return EvaluationDetail(value: value, variationIndex: featureFlag?.variation, reason: reason)
    }
    
    internal func variationInternal<T: LDFlagValueConvertible>(forKey flagKey: LDFlagKey, fallback: T) -> T {
        //Because the fallback is wrapped into an Optional, the nil coalescing right side should never be called
        variationInternal(forKey: flagKey, fallback: fallback as T?, includeReason: false) ?? fallback
    }
    
    internal func variationInternal<T: LDFlagValueConvertible>(forKey flagKey: LDFlagKey, fallback: T? = nil, includeReason: Bool? = false) -> T? {
        guard hasStarted
        else {
            Log.debug(typeName(and: #function) + "returning fallback: \(fallback.stringValue)." + " LDClient not started.")
            return fallback
        }
        let featureFlag = user.flagStore.featureFlag(for: flagKey)
        let value = (featureFlag?.value as? T) ?? fallback
        let failedConversionMessage = self.failedConversionMessage(featureFlag: featureFlag, fallback: fallback)
        Log.debug(typeName(and: #function) + "flagKey: \(flagKey), value: \(value.stringValue), fallback: \(fallback.stringValue), featureFlag: \(featureFlag.stringValue), reason: \(featureFlag?.reason?.description ?? "No evaluation reason")."
            + "\(failedConversionMessage)")
        eventReporter.recordFlagEvaluationEvents(flagKey: flagKey, value: value, defaultValue: fallback, featureFlag: featureFlag, user: user, includeReason: includeReason ?? false)
        return value
    }

    private func failedConversionMessage<T>(featureFlag: FeatureFlag?, fallback: T?) -> String {
        if featureFlag == nil {
            return " Feature flag not found."
        }
        if featureFlag?.value is T {
            return ""
        }
        return " LDClient was unable to convert the feature flag to the requested type (\(T.self))."
            + (isCollection(fallback) ? " The fallback value type is a collection. Make sure the element of the fallback value's type is not too restrictive for the actual feature flag type." : "")
    }
    
    private func isCollection<T>(_ object: T) -> Bool {
        let collectionsTypes = ["Set", "Array", "Dictionary"]
        let typeString = String(describing: type(of: object))

        for type in collectionsTypes {
            if typeString.contains(type) { return true }
        }
        return false
    }

    /**
     Returns a dictionary with the flag keys and their values. If the LDClient is not started, returns nil.

     The dictionary will not contain feature flags from the server with null values.

     LDClient will not provide any source or change information, only flag keys and flag values. The client app should convert the feature flag value into the desired type.
    */
    public var allFlags: [LDFlagKey: Any]? {
        guard hasStarted
        else {
            return nil
        }
        return user.flagStore.featureFlags.allFlagValues
    }

    // MARK: Feature Flag Updates
    
    /* FF Change Notification
     Conceptual Model
     LDClient keeps a list of two types of closure observers, either Flag Change Observers or Flags Unchanged Observers.
     There are 3 types of Flag Change Observers, Individual Flag Change Observers, Flag Collection Change Observers, and All Flags Change Observers. LDClient executes Individual Flag observers when it detects a change to a single flag being observed. LDClient executes Flag Collection Change Observers one time when it detects a change to any flag in the observed flag collection. LDClient executes All Flags observers one time when it detects a change to any flag. The Individual Flag Change Observer has closure that takes a LDChangedFlag input parameter which communicates the flag's old & new value. Flag Collection and All Flags Observers will have a closure that takes a dictionary of [LDFlagKey: LDChangeFlag] that communicates all of the changed flags.
     An app registers an Individual Flag observer using observe(key:, owner:, handler:). An app registers a Flag Collection Observer using observe(keys: owner: handler), An app registers an All Flags observer using observeAll(owner:, handler:). An app can register multiple closures for each type by calling these methods multiple times. When the value of a flag changes, LDClient calls each registered closure 1 time.
     Flags Unchanged Observers allow the LDClient to communicate to the app when it receives flags from the LD server that doesn't change any values from what the LDClient had already. For example, at launch the LDClient restores cached flag values before requesting flags from the LD server. If there has been no change to the flag values, the LDClient will execute the Flags Unchanged Observers that the app has registered. An app registers a Flags Unchanged Observer using observeFlagsUnchanged(owner: handler:).
     LDClient will automatically remove observers when the owner is nil. This means an app does not need to stop observing flags, the LDClient will remove the observer after it has gone out of scope. An app can stop observers explicitly using stopObserver(owner:).
     LDClient executes observers on the main thread.
    */
    
    /**
     Sets a handler for the specified flag key executed on the specified owner. If the flag's value changes, executes the handler, passing in the `changedFlag` containing the old and new flag values. See `LDChangedFlag` for details.

     The SDK retains only weak references to the owner, which allows the client app to freely destroy observer owners without issues. Client apps should use a capture list specifying `[weak self]` inside handlers to avoid retain cycles causing a memory leak.

     The SDK executes handlers on the main thread.

     LDChangedFlag does not know the type of oldValue or newValue. The client app should cast the value into the type needed. See `variation(forKey: fallback:)` for details about the SDK and feature flag types.

     SeeAlso: `LDChangedFlag` and `stopObserving(owner:)`

     ### Usage
     ````
     LDClient.get()?.observe("flag-key", owner: self) { [weak self] (changedFlag) in
        if let newValue = changedFlag.newValue as? Bool {
            //do something with the newValue
        }
     ````

     - parameter key: The LDFlagKey for the flag to observe.
     - parameter owner: The LDObserverOwner which will execute the handler. The SDK retains a weak reference to the owner.
     - parameter handler: The closure the SDK will execute when the feature flag changes.
    */
    public func observe(key: LDFlagKey, owner: LDObserverOwner, handler: @escaping LDFlagChangeHandler) {
        Log.debug(typeName(and: #function) + "flagKey: \(key), owner: \(String(describing: owner))")
        flagChangeNotifier.addFlagChangeObserver(FlagChangeObserver(key: key, owner: owner, flagChangeHandler: handler))
    }
    
    /**
     Sets a handler for the specified flag keys executed on the specified owner. If any observed flag's value changes, executes the handler 1 time, passing in a dictionary of [LDFlagKey: LDChangedFlag] containing the old and new flag values. See `LDChangedFlag` for details.

     The SDK retains only weak references to owner, which allows the client app to freely destroy observer owners without issues. Client apps should use a capture list specifying `[weak self]` inside handlers to avoid retain cycles causing a memory leak.

     The SDK executes handlers on the main thread.

     LDChangedFlag does not know the type of oldValue or newValue. The client app should cast the value into the type needed. See `variation(forKey: fallback:)` for details about the SDK and feature flag types.

     SeeAlso: `LDChangedFlag` and `stopObserving(owner:)`

     ### Usage
     ````
     LDClient.get()?.observe(flagKeys, owner: self) { [weak self] (changedFlags) in     // changedFlags is a [LDFlagKey: LDChangedFlag]
        //There will be an LDChangedFlag entry in changedFlags for each changed flag. The closure will only be called once regardless of how many flags changed.
        if let someChangedFlag = changedFlags["some-flag-key"] {    // someChangedFlag is a LDChangedFlag
            //do something with someChangedFlag
         }
     }
     ````

     - parameter keys: An array of LDFlagKeys for the flags to observe.
     - parameter owner: The LDObserverOwner which will execute the handler. The SDK retains a weak reference to the owner.
     - parameter handler: The LDFlagCollectionChangeHandler the SDK will execute 1 time when any of the observed feature flags change.
     */
    public func observe(keys: [LDFlagKey], owner: LDObserverOwner, handler: @escaping LDFlagCollectionChangeHandler) {
        Log.debug(typeName(and: #function) + "flagKeys: \(keys), owner: \(String(describing: owner))")
        flagChangeNotifier.addFlagChangeObserver(FlagChangeObserver(keys: keys, owner: owner, flagCollectionChangeHandler: handler))
    }

    /**
     Sets a handler for all flag keys executed on the specified owner. If any flag's value changes, executes the handler 1 time, passing in a dictionary of [LDFlagKey: LDChangedFlag] containing the old and new flag values. See `LDChangedFlag` for details.

     The SDK retains only weak references to owner, which allows the client app to freely destroy observer owners without issues. Client apps should use a capture list specifying `[weak self]` inside handlers to avoid retain cycles causing a memory leak.

     The SDK executes handlers on the main thread.

     LDChangedFlag does not know the type of oldValue or newValue. The client app should cast the value into the type needed. See `variation(forKey: fallback:)` for details about the SDK and feature flag types.

     SeeAlso: `LDChangedFlag` and `stopObserving(owner:)`

     ### Usage
     ````
     LDClient.get()?.observeAll(owner: self) { [weak self] (changedFlags) in     // changedFlags is a [LDFlagKey: LDChangedFlag]
        //There will be an LDChangedFlag entry in changedFlags for each changed flag. The closure will only be called once regardless of how many flags changed.
        if let someChangedFlag = changedFlags["some-flag-key"] {    // someChangedFlag is a LDChangedFlag
            //do something with someChangedFlag
        }
     }
     ````

     - parameter owner: The LDObserverOwner which will execute the handler. The SDK retains a weak reference to the owner.
     - parameter handler: The LDFlagCollectionChangeHandler the SDK will execute 1 time when any of the observed feature flags change.
     */
    public func observeAll(owner: LDObserverOwner, handler: @escaping LDFlagCollectionChangeHandler) {
        Log.debug(typeName(and: #function) + " owner: \(String(describing: owner))")
        flagChangeNotifier.addFlagChangeObserver(FlagChangeObserver(keys: LDFlagKey.anyKey, owner: owner, flagCollectionChangeHandler: handler))
    }
    
    /**
     Sets a handler executed when a flag update leaves the flags unchanged from their previous values.

     This handler can only ever be called when the LDClient is polling.

     The SDK retains only weak references to owner, which allows the client app to freely destroy observer owners without issues. Client apps should use a capture list specifying `[weak self]` inside handlers to avoid retain cycles causing a memory leak.

     The SDK executes handlers on the main thread.

     SeeAlso: `stopObserving(owner:)`

     ### Usage
     ````
     LDClient.get()?.observeFlagsUnchanged(owner: self) { [weak self] in
         // Do something after an update was received that did not update any flag values.
         //The closure will be called once on the main thread after the update.
     }
     ````

     - parameter owner: The LDObserverOwner which will execute the handler. The SDK retains a weak reference to the owner.
     - parameter handler: The LDFlagsUnchangedHandler the SDK will execute 1 time when a flag request completes with no flags changed.
     */
    public func observeFlagsUnchanged(owner: LDObserverOwner, handler: @escaping LDFlagsUnchangedHandler) {
        Log.debug(typeName(and: #function) + " owner: \(String(describing: owner))")
        flagChangeNotifier.addFlagsUnchangedObserver(FlagsUnchangedObserver(owner: owner, flagsUnchangedHandler: handler))
    }
    
    /**
     Sets a handler executed when ConnectionInformation.currentConnectionMode changes.
     
     The SDK retains only weak references to owner, which allows the client app to freely destroy change owners without issues. Client apps should use a capture list specifying `[weak self]` inside handlers to avoid retain cycles causing a memory leak.
     
     The SDK executes handlers on the main thread.
     
     SeeAlso: `stopObserving(owner:)`
     
     ### Usage
     ````
     LDClient.get()?.observeCurrentConnectionMode(owner: self) { [weak self] in
        //do something after ConnectionMode was updated.
     }
     ````
     
     - parameter owner: The LDObserverOwner which will execute the handler. The SDK retains a weak reference to the owner.
     - parameter handler: The LDConnectionModeChangedHandler the SDK will execute 1 time when ConnectionInformation.currentConnectionMode is changed.
     */
    public func observeCurrentConnectionMode(owner: LDObserverOwner, handler: @escaping LDConnectionModeChangedHandler) {
        Log.debug(typeName(and: #function) + " owner: \(String(describing: owner))")
        flagChangeNotifier.addConnectionModeChangedObserver(ConnectionModeChangedObserver(owner: owner, connectionModeChangedHandler: handler))
    }

    /**
     Removes all observers for the given owner, including the flagsUnchangedObserver

     The client app does not have to call this method. If the client app deinits a LDFlagChangeOwner, the SDK will automatically remove its handlers without ever calling them again.

     - parameter owner: The LDFlagChangeOwner owning the handlers to remove, whether a flag change handler or flags unchanged handler.
    */
    public func stopObserving(owner: LDObserverOwner) {
        Log.debug(typeName(and: #function) + " owner: \(String(describing: owner))")
        flagChangeNotifier.removeObserver(owner: owner)
        errorNotifier.removeObservers(for: owner)
    }

    private(set) var errorNotifier: ErrorNotifying

    public func observeError(owner: LDObserverOwner, handler: @escaping LDErrorHandler) {
        Log.debug(typeName(and: #function) + " owner: \(String(describing: owner))")
        errorNotifier.addErrorObserver(ErrorObserver(owner: owner, errorHandler: handler))
    }

    private func onFlagSyncComplete(result: FlagSyncResult) {
        Log.debug(typeName(and: #function) + "result: \(result)")
        switch result {
        case let .success(flagDictionary, streamingEvent):
            let oldFlags = user.flagStore.featureFlags
            connectionInformation = ConnectionInformation.checkEstablishingStreaming(connectionInformation: connectionInformation)
            switch streamingEvent {
            case nil, .ping?, .put?:
                user.flagStore.replaceStore(newFlags: flagDictionary) {
                    self.updateCacheAndReportChanges(user: self.user, oldFlags: oldFlags)
                }
            case .patch?:
                user.flagStore.updateStore(updateDictionary: flagDictionary) {
                    self.updateCacheAndReportChanges(user: self.user, oldFlags: oldFlags)
                }
            case .delete?:
                user.flagStore.deleteFlag(deleteDictionary: flagDictionary) {
                    self.updateCacheAndReportChanges(user: self.user, oldFlags: oldFlags)
                }
            }
        case .error(let synchronizingError):
            process(synchronizingError, logPrefix: typeName(and: #function, appending: ": "))
        }
    }

    private func process(_ synchronizingError: SynchronizingError, logPrefix: String) {
        if synchronizingError.isClientUnauthorized {
            Log.debug(logPrefix + "LDClient is unauthorized")
            internalSetOnline(false)
        }
        connectionInformation = ConnectionInformation.synchronizingErrorCheck(synchronizingError: synchronizingError, connectionInformation: connectionInformation)
        DispatchQueue.main.async {
            self.errorNotifier.notifyObservers(of: synchronizingError)
        }
    }

    private func updateCacheAndReportChanges(user: LDUser,
                                             oldFlags: [LDFlagKey: FeatureFlag]) {
        flagCache.storeFeatureFlags(user.flagStore.featureFlags, forUser: user, andMobileKey: config.mobileKey, lastUpdated: Date(), storeMode: .async)
        flagChangeNotifier.notifyObservers(user: user, oldFlags: oldFlags)
    }

    // MARK: - Events

    /* Event tracking
     Conceptual model
     The LDClient appears to keep an event store that it transmits periodically to LD. An app sends an event and optional data by calling trackEvent(key:, data:) supplying at least the key.
     */

    /**
     Adds a custom event to the LDClient event store. A client app can set a tracking event to allow client customized data analysis. Once an app has called `trackEvent`, the app cannot remove the event from the event store.

     LDClient periodically transmits events to LaunchDarkly based on the frequency set in LDConfig.eventFlushInterval. The LDClient must be started and online. Ths SDK stores events tracked while the LDClient is offline, but started.

     Once the SDK's event store is full, the SDK discards events until they can be reported to LaunchDarkly. Configure the size of the event store using `eventCapacity` on the `config`. See `LDConfig` for details.

     ### Usage
     ````
     let appEventData = ["some-custom-key: "some-custom-value", "another-custom-key": 7]
     LDClient.get()?.trackEvent(key: "app-event-key", data: appEventData)
     ````

     - parameter key: The key for the event. The SDK does nothing with the key, which can be any string the client app sends
     - parameter data: The data for the event. The SDK does nothing with the data, which can be any valid JSON item the client app sends. (Optional)
     - parameter metricValue: A numeric value used by the LaunchDarkly experimentation feature in numeric custom metrics. Can be omitted if this event is used by only non-numeric metrics. This field will also be returned as part of the custom event for Data Export. (Optional)

     - throws: JSONSerialization.JSONError.invalidJsonObject if the data is not a valid JSON item
    */
    public func trackEvent(key: String, data: Any? = nil, metricValue: Double? = nil) throws {
        guard hasStarted
        else {
            Log.debug(typeName(and: #function) + "aborted. LDClient not started")
            return
        }
        let event = try Event.customEvent(key: key, user: user, data: data, metricValue: metricValue)
        Log.debug(typeName(and: #function) + "event: \(event), data: \(String(describing: data)), metricValue: \(String(describing: metricValue))")
        eventReporter.record(event)
    }

    /**
    Report events to LaunchDarkly servers. While online, the LDClient automatically reports events on the `LDConfig.eventFlushInterval`, and whenever the client app moves to the background. There should normally not be a need to call reportEvents.
    */
    public func flush() {
        LDClient.instances?.forEach { $1.internalFlush() }
    }
    
    private func internalFlush() {
        eventReporter.flush(completion: nil)
    }

    private func onEventSyncComplete(result: EventSyncResult) {
        Log.debug(typeName(and: #function) + "result: \(result)")
        switch result {
        case .success:
            break   //EventReporter handles removing events from the event store, so there's nothing to do here. It's here in case we want to do something in the future.
        case .error(let synchronizingError):
            process(synchronizingError, logPrefix: typeName(and: #function, appending: ": "))
        }
    }
    
    @objc private func didCloseEventSource() {
        Log.debug(typeName(and: #function))
        self.connectionInformation = ConnectionInformation.lastSuccessfulConnectionCheck(connectionInformation: self.connectionInformation)
    }

    // MARK: - Foreground / Background notification

    @objc private func didEnterBackground() {
        Log.debug(typeName(and: #function))
        Thread.performOnMain {
            runMode = .background
        }
    }

    @objc private func willEnterForeground() {
        Log.debug(typeName(and: #function))
        Thread.performOnMain {
            runMode = .foreground
        }
    }
    
    /**
     Starts the LDClient using the passed in `config` & `user`. Call this before requesting feature flag values. The LDClient will not go online until you call this method.
     Starting the LDClient means setting the `config` & `user`, setting the client online if `config.startOnline` is true (the default setting), and starting event recording. The client app must start the LDClient before it will report feature flag values. If a client does not call init, the LDClient will only report fallback values, and no events will be recorded.
     If the init call omits the `user`, the LDClient uses the previously set `user`, or the default `user` if it was never set.
     If theinit call includes the optional `completion` closure, LDClient calls the `completion` closure when `setOnline(_: completion:)` embedded in the init method completes. This method listens for flag updates so the completion will only return once an update has occurred. The start call is subject to throttling delays, therefore the `completion` closure call may be delayed.
     Subsequent calls to this method cause the LDClient to throw an error. Normally there should only be one call to init. To change `config` or `user`, set them directly on LDClient.
     - parameter configuration: The LDConfig that contains the desired configuration. (Required)
     - parameter startUser: The LDUser set with the desired user. If omitted, LDClient retains the previously set user, or default if one was never set. (Optional)
     - parameter completion: Closure called when the embedded `setOnline` call completes, subject to throttling delays. (Optional)
    */
    public static func start(config: LDConfig, startUser: LDUser? = nil, completion: (() -> Void)? = nil) {
        Log.debug("LDClient starting")
        if instances != nil {
            Log.debug("LDClient.start() was called more than once!")
            return
        }

        HTTPHeaders.removeFlagRequestEtags()
        
        let anonymousUser = LDUser(environmentReporter: EnvironmentReporter())
        let internalUser = startUser ?? anonymousUser
        
        LDClient.instances = [:]
        let cache = UserEnvironmentFlagCache(withKeyedValueCache: ClientServiceFactory().makeKeyedValueCache(), maxCachedUsers: config.maxCachedUsers)
        let flagChangeNotifier = FlagChangeNotifier()
        var mobileKeys = config.secondaryMobileKeys ?? [:]
        var internalCount = 0
        let completionCheck = {
            internalCount += 1
            if internalCount > mobileKeys.count {
                Log.debug("All LDClients finished starting")
                completion?()
            }
        }
        mobileKeys[LDConfig.Defaults.primaryEnvironmentName] = config.mobileKey
        for (name, mobileKey) in mobileKeys {
            var internalConfig = config
            internalConfig.mobileKey = mobileKey
            let instance = LDClient(configuration: internalConfig, startUser: internalUser, newCache: cache, flagNotifier: flagChangeNotifier, completion: completionCheck)
            LDClient.instances?[name] = instance
        }
        completionCheck()
    }

    public static func start(config: LDConfig, startUser: LDUser? = nil, startWaitSeconds: TimeInterval, completion: ((_ timedOut: Bool) -> Void)? = nil) {
        var completed = true
        let internalCompletedQueue: DispatchQueue = DispatchQueue(label: "TimeOutQueue")
        if !config.startOnline {
            start(config: config, startUser: startUser)
            completion?(completed)
        } else {
            let startTime = Date().timeIntervalSince1970
            start(config: config, startUser: startUser) {
                internalCompletedQueue.async {
                    if startTime + startWaitSeconds > Date().timeIntervalSince1970 && completed {
                        completed = false
                        completion?(completed)
                    }
                }
            }
            DispatchQueue.global().asyncAfter(deadline: .now() + startWaitSeconds) {
                internalCompletedQueue.async {
                    if completed {
                        completion?(completed)
                    }
                }
            }
        }
    }
    
    // MARK: - Private
    private(set) var serviceFactory: ClientServiceCreating = ClientServiceFactory()

    private(set) var runMode: LDClientRunMode = .foreground {
        didSet {
            guard runMode != oldValue
            else {
                Log.debug(typeName(and: #function) + " aborted. Old runMode equals new runMode.")
                return
            }
            Log.debug(typeName(and: #function, appending: ": ") + "\(runMode)")

            let willSetSynchronizerOnline = isOnline && isInSupportedRunMode
            //The only time the flag synchronizer configuration WILL match is if the client sets flag polling with the polling interval set to the background polling interval.
            //if it does match, keeping the synchronizer precludes an extra flag request
            if !flagSynchronizerConfigMatchesConfigAndRunMode {
                flagSynchronizer.isOnline = false
                let streamingModeVar = ConnectionInformation.effectiveStreamingMode(config: config, ldClient: self)
                connectionInformation = ConnectionInformation.backgroundBehavior(connectionInformation: connectionInformation, streamingMode: streamingModeVar, goOnline: willSetSynchronizerOnline)
                flagSynchronizer = serviceFactory.makeFlagSynchronizer(streamingMode: streamingModeVar,
                                                                       pollingInterval: config.flagPollingInterval(runMode: runMode),
                                                                       useReport: config.useReport,
                                                                       service: service,
                                                                       onSyncComplete: onFlagSyncComplete)
            }
            flagSynchronizer.isOnline = willSetSynchronizerOnline
            diagnosticReporter.runMode = runMode
        }
    }
    
    private var flagSynchronizerConfigMatchesConfigAndRunMode: Bool {
        return flagSynchronizer.streamingMode == ConnectionInformation.effectiveStreamingMode(config: config, ldClient: self)
            && (flagSynchronizer.streamingMode == .streaming
                || flagSynchronizer.streamingMode == .polling && flagSynchronizer.pollingInterval == config.flagPollingInterval(runMode: runMode))
    }

    private(set) var flagCache: FeatureFlagCaching
    private(set) var cacheConverter: CacheConverting
    private(set) var flagSynchronizer: LDFlagSynchronizing
    var flagChangeNotifier: FlagChangeNotifying
    private(set) var eventReporter: EventReporting
    private(set) var environmentReporter: EnvironmentReporting
    private(set) var throttler: Throttling
    private(set) var diagnosticReporter: DiagnosticReporting

    private(set) var hasStarted: Bool {
        get { hasStartedQueue.sync { _hasStarted } }
        set { hasStartedQueue.sync { _hasStarted = newValue } }
    }
    private var _hasStarted = true
    private var hasStartedQueue = DispatchQueue(label: "com.launchdarkly.LDClient.hasStartedQueue")
    
    private init(serviceFactory: ClientServiceCreating? = nil, configuration: LDConfig, startUser: LDUser?, newCache: FeatureFlagCaching, flagNotifier: FlagChangeNotifying, testing: Bool = false, completion: (() -> Void)? = nil) {
        if let serviceFactory = serviceFactory {
            self.serviceFactory = serviceFactory
        }
        environmentReporter = self.serviceFactory.makeEnvironmentReporter()
        flagCache = newCache
        LDUserWrapper.configureKeyedArchiversToHandleVersion2_3_0AndOlderUserCacheFormat()
        cacheConverter = self.serviceFactory.makeCacheConverter(maxCachedUsers: configuration.maxCachedUsers)
        flagChangeNotifier = flagNotifier
        throttler = self.serviceFactory.makeThrottler(maxDelay: Throttler.Constants.defaultDelay, environmentReporter: environmentReporter)

        config = configuration
        let anonymousUser = LDUser(environmentReporter: environmentReporter)
        user = startUser ?? anonymousUser
        service = self.serviceFactory.makeDarklyServiceProvider(config: config, user: user)
        diagnosticReporter = self.serviceFactory.makeDiagnosticReporter(service: service, runMode: runMode)
        eventReporter = self.serviceFactory.makeEventReporter(config: config, service: service)
        errorNotifier = self.serviceFactory.makeErrorNotifier()
        connectionInformation = self.serviceFactory.makeConnectionInformation()
        flagSynchronizer = self.serviceFactory.makeFlagSynchronizer(streamingMode: config.allowStreamingMode ? config.streamingMode : .polling,
                                                                    pollingInterval: config.flagPollingInterval(runMode: runMode),
                                                                    useReport: config.useReport,
                                                                    service: service)
        
        if let backgroundNotification = environmentReporter.backgroundNotification {
            NotificationCenter.default.addObserver(self, selector: #selector(didEnterBackground), name: backgroundNotification, object: nil)
        }
        if let foregroundNotification = environmentReporter.foregroundNotification {
            NotificationCenter.default.addObserver(self, selector: #selector(willEnterForeground), name: foregroundNotification, object: nil)
        }
        
        NotificationCenter.default.addObserver(self, selector: #selector(didCloseEventSource), name: Notification.Name(FlagSynchronizer.Constants.didCloseEventSourceName), object: nil)

        eventReporter = self.serviceFactory.makeEventReporter(config: config, service: service, onSyncComplete: onEventSyncComplete)
        flagSynchronizer = self.serviceFactory.makeFlagSynchronizer(streamingMode: config.allowStreamingMode ? config.streamingMode : .polling,
                                                                    pollingInterval: config.flagPollingInterval(runMode: runMode),
                                                                    useReport: config.useReport,
                                                                    service: service,
                                                                    onSyncComplete: onFlagSyncComplete)

        Log.level = environmentReporter.isDebugBuild && config.isDebugMode ? .debug : .noLogging
        cacheConverter.convertCacheData(for: user, and: config)
        if let cachedFlags = flagCache.retrieveFeatureFlags(forUserWithKey: user.key, andMobileKey: config.mobileKey), !cachedFlags.isEmpty {
            user.flagStore.replaceStore(newFlags: cachedFlags, source: .cache, completion: nil)
        }

        eventReporter.record(Event.identifyEvent(user: user))
        self.connectionInformation = ConnectionInformation.uncacheConnectionInformation(config: config, ldClient: self, clientServiceFactory: self.serviceFactory)

        internalSetOnline(configuration.startOnline) {
            Log.debug("LDClient started")
            completion?()
        }
    }
}

extension LDClient: TypeIdentifying { }

extension String: LocalizedError {
    public var errorDescription: String? { return self }
}

private extension Optional {
    var stringValue: String {
        guard let value = self
        else {
            return "<nil>"
        }
        return "\(value)"
    }
}

#if DEBUG
    extension LDClient {
        static func start(serviceFactory: ClientServiceCreating, config: LDConfig, startUser: LDUser? = nil, flagCache: FeatureFlagCaching, flagNotifier: FlagChangeNotifier, completion: (() -> Void)? = nil) {
            Log.debug("LDClient starting for tests")
            get()?.close()
            
            let anonymousUser = LDUser(environmentReporter: EnvironmentReporter())
            let internalUser = startUser ?? anonymousUser
            
            LDClient.instances = [:]
            var mobileKeys = config.secondaryMobileKeys ?? [:]
            var internalCount = 0
            let completionCheck = {
                internalCount += 1
                if internalCount > mobileKeys.count {
                    Log.debug("All LDClients finished starting for tests")
                    completion?()
                }
            }
            mobileKeys[LDConfig.Defaults.primaryEnvironmentName] = config.mobileKey
            for (name, mobileKey) in mobileKeys {
                var internalConfig = config
                internalConfig.mobileKey = mobileKey
                let instance = LDClient(serviceFactory: serviceFactory, configuration: internalConfig, startUser: internalUser, newCache: flagCache, flagNotifier: flagNotifier, completion: completionCheck)
                LDClient.instances?[name] = instance
            }
            completionCheck()
        }
        
        static func start(serviceFactory: ClientServiceCreating, config: LDConfig, startUser: LDUser? = nil, startWaitSeconds: TimeInterval, flagCache: FeatureFlagCaching, flagNotifier: FlagChangeNotifier, completion: ((_ timedOut: Bool) -> Void)? = nil) {
            var completed = true
            let internalCompletedQueue: DispatchQueue = DispatchQueue(label: "TimeOutQueue")
            if !config.startOnline {
                start(serviceFactory: serviceFactory, config: config, startUser: startUser, flagCache: flagCache, flagNotifier: flagNotifier)
                completion?(completed)
            } else {
                let startTime = Date().timeIntervalSince1970
                start(serviceFactory: serviceFactory, config: config, startUser: startUser, flagCache: flagCache, flagNotifier: flagNotifier) {
                    internalCompletedQueue.async {
                        if startTime + startWaitSeconds > Date().timeIntervalSince1970 && completed {
                            completed = false
                            completion?(completed)
                        }
                    }
                }
                DispatchQueue.global().asyncAfter(deadline: .now() + startWaitSeconds) {
                    internalCompletedQueue.async {
                        if completed {
                            completion?(completed)
                        }
                    }
                }
            }
        }
        
        func setRunMode(_ runMode: LDClientRunMode) {
            self.runMode = runMode
        }

        func setHasStarted(_ hasStarted: Bool) {
            self.hasStarted = hasStarted
        }

        func setService(_ service: DarklyServiceProvider) {
            self.service = service
        }
    }
#endif<|MERGE_RESOLUTION|>--- conflicted
+++ resolved
@@ -205,25 +205,14 @@
                 return
             }
 
-<<<<<<< HEAD
-        Log.level = environmentReporter.isDebugBuild && config.isDebugMode ? .debug : .noLogging
-        Log.debug(typeName(and: #function) + "new config set")
-        let wasOnline = isOnline
-        internalSetOnline(false)
-        convertCachedData(skipDuringStart: isStarting)
-        if let cachedFlags = flagCache.retrieveFeatureFlags(forUserWithKey: user.key, andMobileKey: config.mobileKey), !cachedFlags.isEmpty {
-            user.flagStore.replaceStore(newFlags: cachedFlags, completion: nil)
-        }
-=======
             Log.level = environmentReporter.isDebugBuild && config.isDebugMode ? .debug : .noLogging
             Log.debug(typeName(and: #function) + "new config set")
             let wasOnline = isOnline
             internalSetOnline(false)
             cacheConverter.convertCacheData(for: user, and: config)
             if let cachedFlags = flagCache.retrieveFeatureFlags(forUserWithKey: user.key, andMobileKey: config.mobileKey), !cachedFlags.isEmpty {
-                user.flagStore.replaceStore(newFlags: cachedFlags, source: .cache, completion: nil)
-            }
->>>>>>> bdfde4d2
+                user.flagStore.replaceStore(newFlags: cachedFlags, completion: nil)
+            }
 
             service = serviceFactory.makeDarklyServiceProvider(config: config, user: user)
             eventReporter.config = config
