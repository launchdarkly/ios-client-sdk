//
//  LDClient.swift
//  LaunchDarkly
//
//  Copyright © 2017 Catamorphic Co. All rights reserved.
//

import Foundation

enum LDClientRunMode {
    case foreground, background
}

/**
 The LDClient is the heart of the SDK, providing client apps running iOS, watchOS, macOS, or tvOS access to LaunchDarkly services. This singleton provides the ability to set a configuration (LDConfig) that controls how the LDClient talks to LaunchDarkly servers, and a user (LDUser) that provides finer control on the feature flag values delivered to LDClient. Once the LDClient has started, it connects to LaunchDarkly's servers to get the feature flag values you set in the Dashboard.
## Usage
### Startup
 1. To customize, configure a `LDConfig` and `LDUser`. The `config` is required, the `user` is optional. Both give you additional control over the feature flags delivered to the LDClient. See `LDConfig` & `LDUser` for more details.
    - The mobileKey set into the `LDConfig` comes from your LaunchDarkly Account settings (on the left, at the bottom). If you have multiple projects be sure to choose the correct Mobile key.
 2. Call `LDClient.shared.start(config: user: completion:)`
    - If you do not pass in a LDUser, LDCLient will create a default for you.
    - The optional completion closure allows the LDClient to notify your app when it has gone online.
 3. Because the LDClient is a singleton, you do not have to keep a reference to it in your code.

### Getting Feature Flags
 Once the LDClient has started, it makes your feature flags available using the `variation` and `variationAndSource` methods. A `variation` is a specific flag value. For example a boolean feature flag has 2 variations, `true` and `false`. You can create feature flags with more than 2 variations using other feature flag types. See `LDFlagValue` for the available types.
 ````
 let boolFlag = LDClient.shared.variation(forKey: "my-bool-flag", fallback: false)
 ````
 If you need to know the source of the variation provided to you for a specific feature flag, the `variationAndSource` method returns a tuple with the (value, source) in a single call.

 See `variation(forKey: fallback:)` or `variationAndSource(forKey: fallback:)` for details

### Observing Feature Flags
 You might need to know when a feature flag value changes. This is not required, you can check the flag's value when you need it.

 If you want to know when a feature flag value changes, you can check the flag's value. You can also use one of several `observe` methods to have the LDClient notify you when a change occurs. There are several options--you can set up notificiations based on when a specific flag changes, when any flag in a collection changes, or when a flag doesn't change.
 ````
 LDClient.shared.observe("flag-key", owner: self, observer: { [weak self] (changedFlag) in
    self?.updateFlag(key: "flag-key", changedFlag: changedFlag)
 }
 ````
 The `changedFlag` passed in to the closure contains the old and new value, and the old and new valueSource.
 */
// swiftlint:disable type_body_length
// swiftlint:disable file_length
public class LDClient {

    // MARK: - State Controls and Indicators
    
    private static var instances: [String: LDClient]? = nil
    private static var internalInstances: [String: LDClient] {
        return instances ?? [:]
    }
    
    /**
     Reports the online/offline state of the LDClient.

     When online, the SDK communicates with LaunchDarkly servers for feature flag values and event reporting.

     When offline, the SDK does not attempt to communicate with LaunchDarkly servers. Client apps can request feature flag values and set/change feature flag observers while offline. The SDK will collect events while offline.

     Use `setOnline(_: completion:)` to change the online/offline state.
    */
    public private (set) var isOnline: Bool = false {
        didSet {
            flagSynchronizer.isOnline = isOnline
            eventReporter.isOnline = isOnline
            diagnosticReporter.isOnline = isOnline
            if isOnline != oldValue {
                connectionInformation = ConnectionInformation.onlineSetCheck(connectionInformation: connectionInformation, ldClient: self, config: config)
            }
        }
    }

    // Keeps the state of the last setOnline goOnline parameter, used for throttling calls to set the SDK online
    private var lastSetOnlineCallValue = false

    // Stores ConnectionInformation in UserDefaults on change
    var connectionInformation: ConnectionInformation {
        didSet {
            Log.debug(connectionInformation.description)
            ConnectionInformationStore.storeConnectionInformation(connectionInformation: connectionInformation)
            if connectionInformation.currentConnectionMode != oldValue.currentConnectionMode {
                flagChangeNotifier.notifyConnectionModeChangedObservers(connectionMode: connectionInformation.currentConnectionMode)
            }
        }
    }

    // Returns an object containing information about successful and/or failed polling or streaming connections to LaunchDarkly
    public func getConnectionInformation() -> ConnectionInformation { connectionInformation }

    /**
     Set the LDClient online/offline.

     When online, the SDK communicates with LaunchDarkly servers for feature flag values and event reporting.

     When offline, the SDK does not attempt to communicate with LaunchDarkly servers. Client apps can request feature flag values and set/change feature flag observers while offline. The SDK will collect events while offline.

     The SDK protects itself from multiple rapid calls to setOnline(true) by enforcing an increasing delay (called *throttling*) each time setOnline(true) is called within a short time. The first time, the call proceeds normally. For each subsequent call the delay is enforced, and if waiting, increased to a maximum delay. When the delay has elapsed, the `setOnline(true)` will proceed, assuming that the client app has not called `setOnline(false)` during the delay. Therefore a call to setOnline(true) may not immediately result in the LDClient going online. Client app developers should consider this situation abnormal, and take steps to prevent the client app from making multiple rapid setOnline(true) calls. Calls to setOnline(false) are not throttled. Note that calls to `start(config: user: completion:)`, and setting the `config` or `user` can also call `setOnline(true)` under certain conditions. After the delay, the SDK resets and the client app can make a susequent call to setOnline(true) without being throttled.

     Client apps can set a completion closure called when the setOnline call completes. For unthrottled `setOnline(true)` and all `setOnline(false)` calls, the SDK will call the closure immediately on completion of this method. For throttled `setOnline(true)` calls, the SDK will call the closure after the throttling delay at the completion of the setOnline method.

     The SDK will not go online if the client has not been started, or the `mobileKey` is empty. For macOS, the SDK will not go online in the background unless `enableBackgroundUpdates` is true.

     Use `isOnline` to get the online/offline state.

     - parameter goOnline:    Desired online/offline mode for the LDClient
     - parameter completion:  Completion closure called when setOnline completes (Optional)
     */
    public func setOnline(_ goOnline: Bool, completion: (() -> Void)? = nil) {
        var internalCount = 0
        for (_, instance) in LDClient.internalInstances {
            instance.internalSetOnline(goOnline) {
                internalCount += 1
                if internalCount >= LDClient.internalInstances.count {
                    completion?()
                }
            }
        }
    }
    
    private func internalSetOnline(_ goOnline: Bool, completion: (() -> Void)? = nil) {
        lastSetOnlineCallValue = goOnline
        guard goOnline, canGoOnline
            else {
                //go offline, which is not throttled
                go(online: false, reasonOnlineUnavailable: reasonOnlineUnavailable(goOnline: goOnline), completion: completion)
                return
        }
        
        throttler.runThrottled {
            //since going online was throttled, check the last called setOnline value and whether we can go online
            self.go(online: self.lastSetOnlineCallValue && self.canGoOnline, reasonOnlineUnavailable: self.reasonOnlineUnavailable(goOnline: self.lastSetOnlineCallValue), completion: completion)
        }
    }
    
    private func go(online goOnline: Bool, reasonOnlineUnavailable: String, completion:(() -> Void)?) {
        let owner = "SetOnlineOwner" as AnyObject
        if completion != nil && !goOnline {
            completion?()
        } else if completion != nil {
            observeAll(owner: owner) { _ in
                completion?()
                self.stopObserving(owner: owner)
            }
            observeFlagsUnchanged(owner: owner) {
                completion?()
                self.stopObserving(owner: owner)
            }
        }
        isOnline = goOnline
        Log.debug(typeName(and: "setOnline", appending: ": ") + (reasonOnlineUnavailable.isEmpty ? "\(self.isOnline)." : "true aborted.") + reasonOnlineUnavailable)
    }

    private var canGoOnline: Bool {
        return hasStarted && isInSupportedRunMode && !config.mobileKey.isEmpty
    }

    var isInSupportedRunMode: Bool {
        return runMode == .foreground || config.enableBackgroundUpdates
    }

    private func reasonOnlineUnavailable(goOnline: Bool) -> String {
        if !goOnline {
            return ""
        }
        if !hasStarted {
            return " LDClient not started."
        }
        if !isInSupportedRunMode {
            return " LDConfig background updates not enabled."
        }
        if config.mobileKey.isEmpty {
            return " Mobile Key is empty."
        }
        return ""
    }

    /**
     The LDConfig that configures the LDClient. See `LDConfig` for details about what can be configured.

     Normally, the client app should set desired values into a LDConfig and pass that into `start(config: user: completion:)`. If the client does not pass a LDConfig to the LDClient, the LDClient creates a LDConfig using all default values.

     The client app can change the LDConfig by getting the `config`, adjusting the values, and setting it into the LDClient.

     When a new config is set, the LDClient goes offline and reconfigures using the new config. If the client was online when the new config was set, it goes online again, subject to a throttling delay if in force (see `setOnline(_: completion:)` for details). To change both the `config` and `user`, set the LDClient offline, set both properties, then set the LDClient online.
    */
    private(set) var config: LDConfig {
        didSet {
            configDidSet(oldValue: oldValue)
        }
    }
    
    private func configDidSet(oldValue: LDConfig) {
        guard config != oldValue
        else {
            Log.debug(typeName(and: #function) + "aborted. New config matches old config")
            return
        }

        Log.level = environmentReporter.isDebugBuild && config.isDebugMode ? .debug : .noLogging
        Log.debug(typeName(and: #function) + "new config set")
        let wasOnline = isOnline
        setOnline(false)
        convertCachedData(skipDuringStart: isStarting)
        if let cachedFlags = flagCache.retrieveFeatureFlags(forUserWithKey: user.key, andMobileKey: config.mobileKey), !cachedFlags.isEmpty {
            user.flagStore.replaceStore(newFlags: cachedFlags, source: .cache, completion: nil)
        }

        service = serviceFactory.makeDarklyServiceProvider(config: config, user: user)
        eventReporter.config = config

        setOnline(wasOnline)
    }
    
    private(set) var user: LDUser
    
    /**
     The LDUser set into the LDClient may affect the set of feature flags returned by the LaunchDarkly server, and ties event tracking to the user. See `LDUser` for details about what information can be retained.
     
     Normally, the client app should create and set the LDUser and pass that into `start(config: user: completion:)`.
     
     The client app can change the LDUser by getting the `user`, adjusting the values, and passing it to the LDClient method identify. This allows client apps to collect information over time from the user and update as information is collected. Client apps should follow [Apple's Privacy Policy](apple.com/legal/privacy) when collecting user information. If the client app does not create a LDUser, LDClient creates an anonymous default user, which can affect the feature flags delivered to the LDClient.
     
     When a new user is set, the LDClient goes offline and sets the new user. If the client was online when the new user was set, it goes online again, subject to a throttling delay if in force (see `setOnline(_: completion:)` for details). To change both the `config` and `user`, set the LDClient offline, set both properties, then set the LDClient online. A completion may be passed to the identify method to allow a client app to know when fresh flag values for the new user are ready.
     
     This operation is not thread safe. You may want to use a DispatchQueue if calling `identify` from multiple threads.
     
     - parameter user: The LDUser set with the desired user.
     - parameter completion: Closure called when the embedded `setOnlineIdentify` call completes, subject to throttling delays. (Optional)
    */
    public func identify(user: LDUser, completion: (() -> Void)? = nil) {
<<<<<<< HEAD
        var internalCount = 0
        for (_, instance) in LDClient.internalInstances {
            instance.internalIdentify(newUser: user) {
                internalCount += 1
                if internalCount >= LDClient.internalInstances.count {
                    completion?()
                }
            }
=======
        _user = user
        Log.debug(typeName(and: #function) + "new user set with key: " + _user.key )
        let wasOnline = isOnline
        setOnline(false)

        convertCachedData(skipDuringStart: isStarting)
        if let cachedFlags = flagCache.retrieveFeatureFlags(forUserWithKey: _user.key, andMobileKey: config.mobileKey), !cachedFlags.isEmpty {
            _user.flagStore.replaceStore(newFlags: cachedFlags, source: .cache, completion: nil)
>>>>>>> 8aba8538
        }
    }
    
    func internalIdentify(newUser: LDUser, testing: Bool = false, completion: (() -> Void)? = nil) {
        LDClient.identifyQueue.async {
            var internalUser = newUser
            if !testing {
                internalUser.flagStore = FlagStore(featureFlagDictionary: newUser.flagStore.featureFlags, flagValueSource: newUser.flagStore.flagValueSource)
            }
            self.user = internalUser
            Log.debug(self.typeName(and: #function) + "new user set with key: " + self.user.key )
            let wasOnline = self.isOnline
            self.setOnline(false)
            
            if self.hasStarted {
                self.eventReporter.recordSummaryEvent()
            }
            self.convertCachedData(skipDuringStart: self.isStarting)
            if let cachedFlags = self.flagCache.retrieveFeatureFlags(forUserWithKey: self.user.key, andMobileKey: self.config.mobileKey), !cachedFlags.isEmpty {
                self.user.flagStore.replaceStore(newFlags: cachedFlags, source: .cache, completion: nil)
            }
            self.service = self.serviceFactory.makeDarklyServiceProvider(config: self.config, user: self.user)
            self.service.clearFlagResponseCache()
            
            if self.hasStarted {
                self.eventReporter.record(Event.identifyEvent(user: self.user))
            }
            
            self.setOnline(wasOnline, completion: completion)
        }
    }
    
    private static let identifyQueue: DispatchQueue = DispatchQueue(label: "IdentifyQueue")

    private(set) var service: DarklyServiceProvider {
        didSet {
            Log.debug(typeName(and: #function) + "new service set")
            eventReporter.service = service
            diagnosticReporter.service = service
            flagSynchronizer = serviceFactory.makeFlagSynchronizer(streamingMode: ConnectionInformation.effectiveStreamingMode(config: config, ldClient: self),
                                                                   pollingInterval: config.flagPollingInterval(runMode: runMode),
                                                                   useReport: config.useReport,
                                                                   service: service,
                                                                   onSyncComplete: onFlagSyncComplete)
        }
    }

    /**
     Stops the LDClient. Stopping the client means the LDClient goes offline and stops recording events. LDClient will no longer provide feature flag values, only returning fallback values.

     There is almost no reason to stop the LDClient. Normally, set the LDClient offline to stop communication with the LaunchDarkly servers. Stop the LDClient to stop recording events. There is no need to stop the LDClient prior to suspending, moving to the background, or terminating the app. The SDK will respond to these events as the system requires and as configured in LDConfig.
    */
    public func close() {
        for (_, instance) in LDClient.internalInstances {
            instance.internalClose()
        }
    }
    
    private func internalClose() {
        Log.debug(typeName(and: #function, appending: "- ") + "stopping")
        internalFlush()
        setOnline(false)
        LDClient.instances = nil
        hasStarted = false
        Log.debug(typeName(and: #function, appending: "- ") + "stopped")
    }
    
    /**
     Returns the singleton instance.
     
     - returns: The primary LDClient instance if it is initialized.
     */
    public static func get() -> LDClient? {
        guard let internalInstances = LDClient.instances else {
            Log.debug("LDClient.get() was called before init()!")
            return nil
        }
        return internalInstances[LDConfig.Defaults.primaryEnvironmentName]
    }
    
    /**
     Returns all environment names.
     
     - returns: All environment names as an Array of Strings.
    */
    public static func getEnvironmentNames() -> Array<String>? {
        guard let internalInstances = LDClient.instances else {
            Log.debug("LDClient.getEnvironmentNames() was called before init()!")
            return nil
        }
        return internalInstances.map { key, _ in key }
    }
    
    /**
     Returns an instance of LDClient for the given environment name.
     
     - parameter keyName: An environment name provided in LDConfig.secondaryMobileKeys during initialization.
     
     - returns: An LDClient instance if one exists and if the primary instance is initialized.
     */
    public static func getForMobileKey(keyName: String) -> LDClient? {
        return LDClient.instances?[keyName]
    }
    
    // MARK: Feature Flag values
    
    /* FF Value Requests
     Conceptual Model
     The LDClient is the focal point for flag value requests. It should appear to the app that the client contains a store of [key: value] pairs where the keys are all strings and the values any of the supported LD flag types (Bool, Int, Double, String, Array, Dictionary).
     When asked for a variation value, the LDClient provides either the value, or the value and LDVariationSource as a tuple.
    */
    
    /**
     Returns the variation for the given feature flag. If the flag does not exist, cannot be cast to the correct return type, or the LDClient is not started, returns the fallback value. Use this method when the fallback value is a non-Optional type. See `variation` with the Optional return value when the fallback value can be nil.

     A *variation* is a specific flag value. For example a boolean feature flag has 2 variations, *true* and *false*. You can create feature flags with more than 2 variations using other feature flag types. See `LDFlagValue` for the available types.

     The LDClient must be started in order to return feature flag values. If the LDClient is not started, it will always return the fallback value. The LDClient must be online to keep the feature flag values up-to-date.

     When online, the LDClient has two modes for maintaining feature flag values: *streaming* and *polling*. The client app requests the mode by setting the `config.streamingMode`, see `LDConfig` for details.
     - In streaming mode, the LDClient opens a long-running connection to LaunchDarkly's streaming server (called *clientstream*). When a flag value changes on the server, the clientstream notifies the SDK to update the value. Streaming mode is not available on watchOS. On iOS and tvOS, the client app must be running in the foreground to connect to clientstream. On macOS the client app may run in either foreground or background to connect to clientstream. If streaming mode is not available, the SDK reverts to polling mode.
     - In polling mode, the LDClient requests feature flags from LaunchDarkly's app server at regular intervals defined in the LDConfig. When a flag value changes on the server, the LDClient will learn of the change the next time the SDK requests feature flags.

     When offline, LDClient closes the clientstream connection and no longer requests feature flags. The LDClient will return feature flag values (assuming the LDClient was started), which may not match the values set on the LaunchDarkly server.

     A call to `variation` records events reported later. Recorded events allow clients to analyze usage and assist in debugging issues.

     ### Usage
     ````
     let boolFeatureFlagValue = LDClient.shared.variation(forKey: "bool-flag-key", fallback: false) //boolFeatureFlagValue is a Bool
     ````
     **Important** The fallback value tells the SDK the type of the feature flag. In several cases, the feature flag type cannot be determined by the values sent from the server. It is possible to provide a fallback value with a type that does not match the feature flag value's type. The SDK will attempt to convert the feature flag's value into the type of the fallback value in the variation request. If that cast fails, the SDK will not be able to determine the correct return type, and will always return the fallback value.

     Pay close attention to the type of the fallback value for collections. If the fallback collection type is more restrictive than the feature flag, the sdk will return the fallback even though the feature flag is present because it cannot convert the feature flag into the type requested via the fallback value. For example, if the feature flag has the type `[LDFlagKey: Any]`, but the fallback has the type `[LDFlagKey: Int]`, the sdk will not be able to convert the flags into the requested type, and will return the fallback value.

     To avoid this, make sure the fallback type matches the expected feature flag type. Either specify the fallback value type to be the feature flag type, or cast the fallback value to the feature flag type prior to making the variation request. In the above example, either specify that the fallback value's type is [LDFlagKey: Any]:
     ````
     let fallbackValue: [LDFlagKey: Any] = ["a": 1, "b": 2]     //dictionary type would be [String: Int] without the type specifier
     ````
     or cast the fallback value into the feature flag type prior to calling variation:
     ````
     let dictionaryFlagValue = LDClient.shared.variation(forKey: "dictionary-key", fallback: ["a": 1, "b": 2] as [LDFlagKey: Any])  //cast always succeeds since the destination type is less restrictive
     ````

     - parameter forKey: The LDFlagKey for the requested feature flag.
     - parameter fallback: The fallback value to return if the feature flag key does not exist.

     - returns: The requested feature flag value, or the fallback if the flag is missing or cannot be cast to the fallback type, or the client is not started
    */
    /// - Tag: variationWithFallback
    public func variation<T: LDFlagValueConvertible>(forKey flagKey: LDFlagKey, fallback: T) -> T {
        return variation(forKey: flagKey, fallback: fallback as T?) ?? fallback     //the fallback cast to 'as T?' directs the call to the Optional-returning variation method
    }
    
    /**
     Returns the EvaluationDetail for the given feature flag. EvaluationDetail gives you more insight into why your variation contains the specified value. If the flag does not exist, cannot be cast to the correct return type, or the LDClient is not started, returns EvaluationDetail with the fallback value. Use this method when the fallback value is a non-Optional type. See `variationDetail` with the Optional return value when the fallback value can be nil. See [variationWithFallback](x-source-tag://variationWithFallback)
     
     - parameter forKey: The LDFlagKey for the requested feature flag.
     - parameter fallback: The fallback value to return if the feature flag key does not exist.
     
     - returns: EvaluationDetail which wraps the requested feature flag value, or the fallback, which variation was served, and the evaluation reason.
     */
    public func variationDetail<T: LDFlagValueConvertible>(forKey flagKey: LDFlagKey, fallback: T) -> EvaluationDetail<T> {
        let featureFlag = user.flagStore.featureFlag(for: flagKey)
        let reason = checkErrorKinds(featureFlag: featureFlag) ?? featureFlag?.reason
        let (value, _) = variationAndSourceInternal(forKey: flagKey, fallback: fallback, includeReason: true)
        return EvaluationDetail(value: value ?? fallback, variationIndex: featureFlag?.variation, reason: reason)
    }
    
    private func checkErrorKinds(featureFlag: FeatureFlag?) -> Dictionary<String, Any>? {
        if !hasStarted {
            return ["kind": "ERROR", "errorKind": "CLIENT_NOT_READY"]
        } else if featureFlag == nil {
            return ["kind": "ERROR", "errorKind": "FLAG_NOT_FOUND"]
        } else {
            return nil
        }
    }

    /**
     Returns the variation for the given feature flag. If the flag does not exist, cannot be cast to the correct return type, or the LDClient is not started, returns the fallback value, which may be `nil`. Use this method when the fallback value is an Optional type. See `variation` with the non-Optional return value when the fallback value cannot be nil.

     A *variation* is a specific flag value. For example a boolean feature flag has 2 variations, *true* and *false*. You can create feature flags with more than 2 variations using other feature flag types. See `LDFlagValue` for the available types.

     The LDClient must be started in order to return feature flag values. If the LDClient is not started, it will always return the fallback value. The LDClient must be online to keep the feature flag values up-to-date.

     When online, the LDClient has two modes for maintaining feature flag values: *streaming* and *polling*. The client app requests the mode by setting the `config.streamingMode`, see `LDConfig` for details.
     - In streaming mode, the LDClient opens a long-running connection to LaunchDarkly's streaming server (called *clientstream*). When a flag value changes on the server, the clientstream notifies the SDK to update the value. Streaming mode is not available on watchOS. On iOS and tvOS, the client app must be running in the foreground to connect to clientstream. On macOS the client app may run in either foreground or background to connect to clientstream. If streaming mode is not available, the SDK reverts to polling mode.
     - In polling mode, the LDClient requests feature flags from LaunchDarkly's app server at regular intervals defined in the LDConfig. When a flag value changes on the server, the LDClient will learn of the change the next time the SDK requests feature flags.

     When offline, LDClient closes the clientstream connection and no longer requests feature flags. The LDClient will return feature flag values (assuming the LDClient was started), which may not match the values set on the LaunchDarkly server.

     A call to `variation` records events reported later. Recorded events allow clients to analyze usage and assist in debugging issues.

     ### Usage
     ````
     let boolFeatureFlagValue: Bool? = LDClient.shared.variation(forKey: "bool-flag-key", fallback: nil) //boolFeatureFlagValue is a Bool?
     ````
     **Important** The fallback value tells the SDK the type of the feature flag. In several cases, the feature flag type cannot be determined by the values sent from the server. It is possible to provide a fallback value with a type that does not match the feature flag value's type. The SDK will attempt to convert the feature flag's value into the type of the fallback value in the variation request. If that cast fails, the SDK will not be able to determine the correct return type, and will always return the fallback value.

     When specifying `nil` as the fallback value, the compiler must also know the type of the optional. Without this information, the compiler will give the error "'nil' requires a contextual type". There are several ways to provide this information, by setting the type on the item holding the return value, by casting the return value to the desired type, or by casting `nil` to the desired type. We recommend following the above example and setting the type on the return value item.

     For this method, the fallback value is defaulted to `nil`, allowing the call site to omit the fallback value.

     Pay close attention to the type of the fallback value for collections. If the fallback collection type is more restrictive than the feature flag, the sdk will return the fallback even though the feature flag is present because it cannot convert the feature flag into the type requested via the fallback value. For example, if the feature flag has the type `[LDFlagKey: Any]`, but the fallback has the type `[LDFlagKey: Int]`, the sdk will not be able to convert the flags into the requested type, and will return the fallback value.

     To avoid this, make sure the fallback type matches the expected feature flag type. Either specify the fallback value type to be the feature flag type, or cast the fallback value to the feature flag type prior to making the variation request. In the above example, either specify that the fallback value's type is [LDFlagKey: Any]:
     ````
     let fallbackValue: [LDFlagKey: Any]? = ["a": 1, "b": 2]     //dictionary type would be [String: Int] without the type specifier
     ````
     or cast the fallback value into the feature flag type prior to calling variation:
     ````
     let dictionaryFlagValue = LDClient.shared.variation(forKey: "dictionary-key", fallback: ["a": 1, "b": 2] as [LDFlagKey: Any]?)  //cast always succeeds since the destination type is less restrictive
     ````

     - parameter forKey: The LDFlagKey for the requested feature flag.
     - parameter fallback: The fallback value to return if the feature flag key does not exist. If omitted, the fallback value is `nil`. (Optional)

     - returns: The requested feature flag value, or the fallback if the flag is missing or cannot be cast to the fallback type, or the client is not started
     */
    /// - Tag: variationWithoutFallback
    public func variation<T: LDFlagValueConvertible>(forKey flagKey: LDFlagKey, fallback: T? = nil) -> T? {
        let (value, _) = variationAndSourceInternal(forKey: flagKey, fallback: fallback, includeReason: false)
        return value
    }
    
    /**
     Returns the EvaluationDetail for the given feature flag. EvaluationDetail gives you more insight into why your variation contains the specified value. If the flag does not exist, cannot be cast to the correct return type, or the LDClient is not started, returns EvaluationDetail with the fallback value, which may be `nil`. Use this method when the fallback value is a Optional type. See [variationWithoutFallback](x-source-tag://variationWithoutFallback)
     
     - parameter forKey: The LDFlagKey for the requested feature flag.
     - parameter fallback: The fallback value to return if the feature flag key does not exist. If omitted, the fallback value is `nil`. (Optional)
     
     - returns: EvaluationDetail which wraps the requested feature flag value, or the fallback, which variation was served, and the evaluation reason.
     */
    public func variationDetail<T: LDFlagValueConvertible>(forKey flagKey: LDFlagKey, fallback: T? = nil) -> EvaluationDetail<T?> {
        let featureFlag = user.flagStore.featureFlag(for: flagKey)
        let reason = checkErrorKinds(featureFlag: featureFlag) ?? featureFlag?.reason
        let (value, _) = variationAndSourceInternal(forKey: flagKey, fallback: fallback, includeReason: true)
        return EvaluationDetail(value: value, variationIndex: featureFlag?.variation, reason: reason)
    }
    
    internal func variationAndSourceInternal<T: LDFlagValueConvertible>(forKey flagKey: LDFlagKey, fallback: T) -> (T, LDFlagValueSource) {
        let (value, source) = variationAndSourceInternal(forKey: flagKey, fallback: fallback as T?, includeReason: false)
        return (value ?? fallback, source)  //Because the fallback is wrapped into an Optional, the nil coalescing right side should never be called
    }
    
    internal func variationAndSourceInternal<T: LDFlagValueConvertible>(forKey flagKey: LDFlagKey, fallback: T? = nil, includeReason: Bool? = false) -> (T?, LDFlagValueSource) {
        guard hasStarted
        else {
            Log.debug(typeName(and: #function) + "returning fallback: \(fallback.stringValue), source: \(LDFlagValueSource.fallback)." + " LDClient not started.")
            return (fallback, .fallback)
        }
        let (featureFlag, flagStoreSource) = user.flagStore.featureFlagAndSource(for: flagKey)
        let (value, source): (T?, LDFlagValueSource) = valueAndSource(from: featureFlag, fallback: fallback, source: flagStoreSource)
        let failedConversionMessage = self.failedConversionMessage(featureFlag: featureFlag, source: source, fallback: fallback)
        Log.debug(typeName(and: #function) + "flagKey: \(flagKey), value: \(value.stringValue), fallback: \(fallback.stringValue), featureFlag: \(featureFlag.stringValue), source: \(source), reason: \(featureFlag?.reason?.description ?? "No evaluation reason")."
            + "\(failedConversionMessage)")
        eventReporter.recordFlagEvaluationEvents(flagKey: flagKey, value: value, defaultValue: fallback, featureFlag: featureFlag, user: user, includeReason: includeReason ?? false)
        return (value, source)
    }

    private func failedConversionMessage<T>(featureFlag: FeatureFlag?, source: LDFlagValueSource, fallback: T?) -> String {
        if featureFlag == nil {
            return " Feature flag not found."
        }
        guard source == .fallback
        else {
            return ""
        }
        return " LDClient was unable to convert the feature flag to the requested type (\(T.self))."
            + (isCollection(fallback) ? " The fallback value type is a collection. Make sure the element of the fallback value's type is not too restrictive for the actual feature flag type." : "")
    }
    
    private func isCollection<T>(_ object: T) -> Bool {
        let collectionsTypes = ["Set", "Array", "Dictionary"]
        let typeString = String(describing: type(of: object))

        for type in collectionsTypes {
            if typeString.contains(type) { return true }
        }
        return false
    }

    /**
     Returns a dictionary with the flag keys and their values. If the LDClient is not started, returns nil.

     The dictionary will not contain feature flags from the server with null values.

     LDClient will not provide any source or change information, only flag keys and flag values. The client app should convert the feature flag value into the desired type.
    */
    public var allFlags: [LDFlagKey: Any]? {
        guard hasStarted
        else {
            return nil
        }
        return user.flagStore.featureFlags.allFlagValues
    }

    private func valueAndSource<T>(from featureFlag: FeatureFlag?, fallback: T?, source: LDFlagValueSource?) -> (T?, LDFlagValueSource) {
        guard let value = featureFlag?.value as? T
        else {
            return (fallback, .fallback)
        }
        return (value, source ?? .fallback)
    }

    // MARK: Feature Flag Updates
    
    /* FF Change Notification
     Conceptual Model
     LDClient keeps a list of two types of closure observers, either Flag Change Observers or Flags Unchanged Observers.
     There are 3 types of Flag Change Observers, Individual Flag Change Observers, Flag Collection Change Observers, and All Flags Change Observers. LDClient executes Individual Flag observers when it detects a change to a single flag being observed. LDClient executes Flag Collection Change Observers one time when it detects a change to any flag in the observed flag collection. LDClient executes All Flags observers one time when it detects a change to any flag. The Individual Flag Change Observer has closure that takes a LDChangedFlag input parameter which communicates the flag's old & new value. Flag Collection and All Flags Observers will have a closure that takes a dictionary of [LDFlagKey: LDChangeFlag] that communicates all of the changed flags.
     An app registers an Individual Flag observer using observe(key:, owner:, handler:). An app registers a Flag Collection Observer using observe(keys: owner: handler), An app registers an All Flags observer using observeAll(owner:, handler:). An app can register multiple closures for each type by calling these methods multiple times. When the value of a flag changes, LDClient calls each registered closure 1 time.
     Flags Unchanged Observers allow the LDClient to communicate to the app when it receives flags from the LD server that doesn't change any values from what the LDClient had already. For example, at launch the LDClient restores cached flag values before requesting flags from the LD server. If there has been no change to the flag values, the LDClient will execute the Flags Unchanged Observers that the app has registered. An app registers a Flags Unchanged Observer using observeFlagsUnchanged(owner: handler:).
     LDClient will automatically remove observers when the owner is nil. This means an app does not need to stop observing flags, the LDClient will remove the observer after it has gone out of scope. An app can stop observers explicitly using stopObserver(owner:).
     LDClient executes observers on the main thread.
    */
    
    /**
     Sets a handler for the specified flag key executed on the specified owner. If the flag's value changes, executes the handler, passing in the `changedFlag` containing the old and new flag values, and old and new flag value source. See `LDChangedFlag` for details.

     The SDK retains only weak references to the owner, which allows the client app to freely destroy observer owners without issues. Client apps should use a capture list specifying `[weak self]` inside handlers to avoid retain cycles causing a memory leak.

     The SDK executes handlers on the main thread.

     LDChangedFlag does not know the type of oldValue or newValue. The client app should cast the value into the type needed. See `variation(forKey: fallback:)` for details about the SDK and feature flag types.

     SeeAlso: `LDChangedFlag` and `stopObserving(owner:)`

     ### Usage
     ````
     LDClient.shared.observe("flag-key", owner: self) { [weak self] (changedFlag) in
        if let newValue = changedFlag.newValue as? Bool {
            //do something with the newValue
        }
    ///The LDClient will report events on the LDConfig.eventFlushInterval and when the client app moves to the background. There should normally not be a need to call reportEvents.
    public func reportEvents() {
        eventReporter.reportEvents()
     }
     ````

     - parameter key: The LDFlagKey for the flag to observe.
     - parameter owner: The LDObserverOwner which will execute the handler. The SDK retains a weak reference to the owner.
     - parameter handler: The closure the SDK will execute when the feature flag changes.
    */
    public func observe(key: LDFlagKey, owner: LDObserverOwner, handler: @escaping LDFlagChangeHandler) {
        Log.debug(typeName(and: #function) + "flagKey: \(key), owner: \(String(describing: owner))")
        flagChangeNotifier.addFlagChangeObserver(FlagChangeObserver(key: key, owner: owner, flagChangeHandler: handler))
    }
    
    /**
     Sets a handler for the specified flag keys executed on the specified owner. If any observed flag's value changes, executes the handler 1 time, passing in a dictionary of [LDFlagKey: LDChangedFlag] containing the old and new flag values, and old and new flag value source. See `LDChangedFlag` for details.

     The SDK retains only weak references to owner, which allows the client app to freely destroy observer owners without issues. Client apps should use a capture list specifying `[weak self]` inside handlers to avoid retain cycles causing a memory leak.

     The SDK executes handlers on the main thread.

     LDChangedFlag does not know the type of oldValue or newValue. The client app should cast the value into the type needed. See `variation(forKey: fallback:)` for details about the SDK and feature flag types.

     SeeAlso: `LDChangedFlag` and `stopObserving(owner:)`

     ### Usage
     ````
     LDClient.shared.observe(flagKeys, owner: self) { [weak self] (changedFlags) in     // changedFlags is a [LDFlagKey: LDChangedFlag]
        //There will be an LDChangedFlag entry in changedFlags for each changed flag. The closure will only be called once regardless of how many flags changed.
        if let someChangedFlag = changedFlags["some-flag-key"] {    // someChangedFlag is a LDChangedFlag
            //do something with someChangedFlag
         }
     }
     ````

     - parameter keys: An array of LDFlagKeys for the flags to observe.
     - parameter owner: The LDObserverOwner which will execute the handler. The SDK retains a weak reference to the owner.
     - parameter handler: The LDFlagCollectionChangeHandler the SDK will execute 1 time when any of the observed feature flags change.
     */
    public func observe(keys: [LDFlagKey], owner: LDObserverOwner, handler: @escaping LDFlagCollectionChangeHandler) {
        Log.debug(typeName(and: #function) + "flagKeys: \(keys), owner: \(String(describing: owner))")
        flagChangeNotifier.addFlagChangeObserver(FlagChangeObserver(keys: keys, owner: owner, flagCollectionChangeHandler: handler))
    }

    /**
     Sets a handler for all flag keys executed on the specified owner. If any flag's value changes, executes the handler 1 time, passing in a dictionary of [LDFlagKey: LDChangedFlag] containing the old and new flag values, and old and new flag value source. See `LDChangedFlag` for details.

     The SDK retains only weak references to owner, which allows the client app to freely destroy observer owners without issues. Client apps should use a capture list specifying `[weak self]` inside handlers to avoid retain cycles causing a memory leak.

     The SDK executes handlers on the main thread.

     LDChangedFlag does not know the type of oldValue or newValue. The client app should cast the value into the type needed. See `variation(forKey: fallback:)` for details about the SDK and feature flag types.

     SeeAlso: `LDChangedFlag` and `stopObserving(owner:)`

     ### Usage
     ````
     LDClient.shared.observeAll(owner: self) { [weak self] (changedFlags) in     // changedFlags is a [LDFlagKey: LDChangedFlag]
        //There will be an LDChangedFlag entry in changedFlags for each changed flag. The closure will only be called once regardless of how many flags changed.
        if let someChangedFlag = changedFlags["some-flag-key"] {    // someChangedFlag is a LDChangedFlag
            //do something with someChangedFlag
        }
     }
     ````

     - parameter owner: The LDObserverOwner which will execute the handler. The SDK retains a weak reference to the owner.
     - parameter handler: The LDFlagCollectionChangeHandler the SDK will execute 1 time when any of the observed feature flags change.
     */
    public func observeAll(owner: LDObserverOwner, handler: @escaping LDFlagCollectionChangeHandler) {
        Log.debug(typeName(and: #function) + " owner: \(String(describing: owner))")
        flagChangeNotifier.addFlagChangeObserver(FlagChangeObserver(keys: LDFlagKey.anyKey, owner: owner, flagCollectionChangeHandler: handler))
    }
    
    /**
     Sets a handler executed when a flag update leaves the flags unchanged from their previous values.

     This handler can only ever be called when the LDClient is polling.

     The SDK retains only weak references to owner, which allows the client app to freely destroy observer owners without issues. Client apps should use a capture list specifying `[weak self]` inside handlers to avoid retain cycles causing a memory leak.

     The SDK executes handlers on the main thread.

     SeeAlso: `stopObserving(owner:)`

     ### Usage
     ````
     LDClient.shared.observeFlagsUnchanged(owner: self) { [weak self] in
        //do something after the flags were not updated. The closure will be called once on the main thread if the client is polling and the poll did not change any flag values.
     }
     ````

     - parameter owner: The LDObserverOwner which will execute the handler. The SDK retains a weak reference to the owner.
     - parameter handler: The LDFlagsUnchangedHandler the SDK will execute 1 time when a flag request completes with no flags changed.
     */
    public func observeFlagsUnchanged(owner: LDObserverOwner, handler: @escaping LDFlagsUnchangedHandler) {
        Log.debug(typeName(and: #function) + " owner: \(String(describing: owner))")
        flagChangeNotifier.addFlagsUnchangedObserver(FlagsUnchangedObserver(owner: owner, flagsUnchangedHandler: handler))
    }
    
    /**
     Sets a handler executed when ConnectionInformation.currentConnectionMode changes.
     
     The SDK retains only weak references to owner, which allows the client app to freely destroy change owners without issues. Client apps should use a capture list specifying `[weak self]` inside handlers to avoid retain cycles causing a memory leak.
     
     The SDK executes handlers on the main thread.
     
     SeeAlso: `stopObserving(owner:)`
     
     ### Usage
     ````
     LDClient.shared.observeCurrentConnectionMode(owner: self) { [weak self] in
        //do something after ConnectionMode was updated.
     }
     ````
     
     - parameter owner: The LDObserverOwner which will execute the handler. The SDK retains a weak reference to the owner.
     - parameter handler: The LDConnectionModeChangedHandler the SDK will execute 1 time when ConnectionInformation.currentConnectionMode is changed.
     */
    public func observeCurrentConnectionMode(owner: LDObserverOwner, handler: @escaping LDConnectionModeChangedHandler) {
        Log.debug(typeName(and: #function) + " owner: \(String(describing: owner))")
        flagChangeNotifier.addConnectionModeChangedObserver(ConnectionModeChangedObserver(owner: owner, connectionModeChangedHandler: handler))
    }

    /**
     Removes all observers for the given owner, including the flagsUnchangedObserver

     The client app does not have to call this method. If the client app deinits a LDFlagChangeOwner, the SDK will automatically remove its handlers without ever calling them again.

     - parameter owner: The LDFlagChangeOwner owning the handlers to remove, whether a flag change handler or flags unchanged handler.
    */
    public func stopObserving(owner: LDObserverOwner) {
        Log.debug(typeName(and: #function) + " owner: \(String(describing: owner))")
        flagChangeNotifier.removeObserver(owner: owner)
        errorNotifier.removeObservers(for: owner)
    }

    private(set) var errorNotifier: ErrorNotifying

    public func observeError(owner: LDObserverOwner, handler: @escaping LDErrorHandler) {
        Log.debug(typeName(and: #function) + " owner: \(String(describing: owner))")
        errorNotifier.addErrorObserver(ErrorObserver(owner: owner, errorHandler: handler))
    }

    private func onFlagSyncComplete(result: FlagSyncResult) {
        Log.debug(typeName(and: #function) + "result: \(result)")
        switch result {
        case let .success(flagDictionary, streamingEvent):
            let oldFlags = user.flagStore.featureFlags
            let oldFlagSource = user.flagStore.flagValueSource
            connectionInformation = ConnectionInformation.checkEstablishingStreaming(connectionInformation: connectionInformation)
            switch streamingEvent {
            case nil, .ping?, .put?:
                user.flagStore.replaceStore(newFlags: flagDictionary, source: .server) {
                    self.updateCacheAndReportChanges(user: self.user, oldFlags: oldFlags, oldFlagSource: oldFlagSource)
                }
            case .patch?:
                user.flagStore.updateStore(updateDictionary: flagDictionary, source: .server) {
                    self.updateCacheAndReportChanges(user: self.user, oldFlags: oldFlags, oldFlagSource: oldFlagSource)
                }
            case .delete?:
                user.flagStore.deleteFlag(deleteDictionary: flagDictionary) {
                    self.updateCacheAndReportChanges(user: self.user, oldFlags: oldFlags, oldFlagSource: oldFlagSource)
                }
            }
        case .error(let synchronizingError):
            process(synchronizingError, logPrefix: typeName(and: #function, appending: ": "))
        }
    }

    private func process(_ synchronizingError: SynchronizingError, logPrefix: String) {
        if synchronizingError.isClientUnauthorized {
            Log.debug(logPrefix + "LDClient is unauthorized")
            setOnline(false)
        }
        connectionInformation = ConnectionInformation.synchronizingErrorCheck(synchronizingError: synchronizingError, connectionInformation: connectionInformation)
        DispatchQueue.main.async {
            self.errorNotifier.notifyObservers(of: synchronizingError)
        }
    }

    private func updateCacheAndReportChanges(user: LDUser,
                                             oldFlags: [LDFlagKey: FeatureFlag],
                                             oldFlagSource: LDFlagValueSource) {
        flagCache.storeFeatureFlags(user.flagStore.featureFlags, forUser: user, andMobileKey: config.mobileKey, lastUpdated: Date(), storeMode: .async)
        flagChangeNotifier.notifyObservers(user: user, oldFlags: oldFlags, oldFlagSource: oldFlagSource)
    }

    // MARK: - Events

    /* Event tracking
     Conceptual model
     The LDClient appears to keep an event store that it transmits periodically to LD. An app sends an event and optional data by calling trackEvent(key:, data:) supplying at least the key.
     */

    /**
     Adds a custom event to the LDClient event store. A client app can set a tracking event to allow client customized data analysis. Once an app has called `trackEvent`, the app cannot remove the event from the event store.

     LDClient periodically transmits events to LaunchDarkly based on the frequency set in LDConfig.eventFlushInterval. The LDClient must be started and online. Ths SDK stores events tracked while the LDClient is offline, but started.

     Once the SDK's event store is full, the SDK discards events until they can be reported to LaunchDarkly. Configure the size of the event store using `eventCapacity` on the `config`. See `LDConfig` for details.

     ### Usage
     ````
     let appEventData = ["some-custom-key: "some-custom-value", "another-custom-key": 7]
     LDClient.shared.trackEvent(key: "app-event-key", data: appEventData)
     ````

     - parameter key: The key for the event. The SDK does nothing with the key, which can be any string the client app sends
     - parameter data: The data for the event. The SDK does nothing with the data, which can be any valid JSON item the client app sends. (Optional)
     - parameter metricValue: A numeric value used by the LaunchDarkly experimentation feature in numeric custom metrics. Can be omitted if this event is used by only non-numeric metrics. This field will also be returned as part of the custom event for Data Export. (Optional)

     - throws: JSONSerialization.JSONError.invalidJsonObject if the data is not a valid JSON item
    */
    public func trackEvent(key: String, data: Any? = nil, metricValue: Double? = nil) throws {
        guard hasStarted
        else {
            Log.debug(typeName(and: #function) + "aborted. LDClient not started")
            return
        }
        let event = try Event.customEvent(key: key, user: user, data: data, metricValue: metricValue)
        Log.debug(typeName(and: #function) + "event: \(event), data: \(String(describing: data)), metricValue: \(String(describing: metricValue))")
        eventReporter.record(event)
    }

    /**
    Report events to LaunchDarkly servers. While online, the LDClient automatically reports events on the `LDConfig.eventFlushInterval`, and whenever the client app moves to the background. There should normally not be a need to call reportEvents.
    */
<<<<<<< HEAD
    public func flush() {
        for (_, instance) in LDClient.internalInstances {
            instance.internalFlush()
        }
    }
    
    private func internalFlush() {
        eventReporter.reportEvents()
=======
    public func reportEvents() {
        eventReporter.flush(completion: nil)
>>>>>>> 8aba8538
    }

    private func onEventSyncComplete(result: EventSyncResult) {
        Log.debug(typeName(and: #function) + "result: \(result)")
        switch result {
        case .success:
            break   //EventReporter handles removing events from the event store, so there's nothing to do here. It's here in case we want to do something in the future.
        case .error(let synchronizingError):
            process(synchronizingError, logPrefix: typeName(and: #function, appending: ": "))
        }
    }
    
    @objc private func didCloseEventSource() {
        Log.debug(typeName(and: #function))
        self.connectionInformation = ConnectionInformation.lastSuccessfulConnectionCheck(connectionInformation: self.connectionInformation)
    }

    // MARK: - Foreground / Background notification

    @objc private func didEnterBackground() {
        Log.debug(typeName(and: #function))
        Thread.performOnMain {
            runMode = .background
        }
    }

    @objc private func willEnterForeground() {
        Log.debug(typeName(and: #function))
        Thread.performOnMain {
            runMode = .foreground
        }
    }
    
    /**
     Starts the LDClient using the passed in `config` & `user`. Call this before requesting feature flag values. The LDClient will not go online until you call this method.
     Starting the LDClient means setting the `config` & `user`, setting the client online if `config.startOnline` is true (the default setting), and starting event recording. The client app must start the LDClient before it will report feature flag values. If a client does not call init, the LDClient will only report fallback values, and no events will be recorded.
     If the init call omits the `user`, the LDClient uses the previously set `user`, or the default `user` if it was never set.
     If theinit call includes the optional `completion` closure, LDClient calls the `completion` closure when `setOnline(_: completion:)` embedded in the init method completes. This method listens for flag updates so the completion will only return once an update has occurred. The start call is subject to throttling delays, therefore the `completion` closure call may be delayed.
     Subsequent calls to this method cause the LDClient to throw an error. Normally there should only be one call to init. To change `config` or `user`, set them directly on LDClient.
     - parameter configuration: The LDConfig that contains the desired configuration. (Required)
     - parameter startUser: The LDUser set with the desired user. If omitted, LDClient retains the previously set user, or default if one was never set. (Optional)
     - parameter completion: Closure called when the embedded `setOnline` call completes, subject to throttling delays. (Optional)
    */
    public static func start(config: LDConfig, startUser: LDUser? = nil, completion: (() -> Void)? = nil) {
        Log.debug("LDClient starting")
        if instances != nil {
            Log.debug("LDClient.start() was called more than once!")
            return
        }
        
        let anonymousUser = LDUser(environmentReporter: EnvironmentReporter())
        let internalUser = startUser ?? anonymousUser
        
        LDClient.instances = [:]
        let cache = UserEnvironmentFlagCache(withKeyedValueCache: ClientServiceFactory().makeKeyedValueCache(), maxCachedUsers: config.maxCachedUsers)
        let flagChangeNotifier = FlagChangeNotifier()
        var mobileKeys = config.secondaryMobileKeys ?? [:]
        var internalCount = 0
        let completionCheck = {
            internalCount += 1
            if internalCount > mobileKeys.count {
                Log.debug("All LDClients finished starting")
                completion?()
            }
        }
        mobileKeys[LDConfig.Defaults.primaryEnvironmentName] = config.mobileKey
        for (name, mobileKey) in mobileKeys {
            var internalConfig = config
            internalConfig.mobileKey = mobileKey
            let instance = LDClient(configuration: internalConfig, startUser: internalUser, newCache: cache, flagNotifier: flagChangeNotifier, completion: completionCheck)
            LDClient.instances?[name] = instance
        }
        completionCheck()
    }
    
    public static func start(config: LDConfig, startUser: LDUser? = nil, startWaitSeconds: TimeInterval, completion: ((_ timedOut: Bool) -> Void)? = nil) {
        if !config.startOnline {
            start(config: config, startUser: startUser)
            completion?(timeOutCheck)
        } else {
            let startTime = Date().timeIntervalSince1970
            start(config: config, startUser: startUser) {
                if startTime + startWaitSeconds > Date().timeIntervalSince1970 {
                    self.internalTimeOutCheckQueue.sync {
                        self.timeOutCheck = false
                        completion?(self.timeOutCheck)
                    }
                }
            }
            DispatchQueue.global().asyncAfter(deadline: .now() + startWaitSeconds) {
                self.internalTimeOutCheckQueue.sync {
                    if self.timeOutCheck {
                        completion?(self.timeOutCheck)
                    }
                }
            }
        }
    }
    
    private static var timeOutCheck = true
    private static let internalTimeOutCheckQueue: DispatchQueue = DispatchQueue(label: "TimeOutQueue")
    
    // MARK: - Private
    private(set) var serviceFactory: ClientServiceCreating = ClientServiceFactory()

    private(set) var runMode: LDClientRunMode = .foreground {
        didSet {
            guard runMode != oldValue
            else {
                Log.debug(typeName(and: #function) + " aborted. Old runMode equals new runMode.")
                return
            }
            Log.debug(typeName(and: #function, appending: ": ") + "\(runMode)")

            let willSetSynchronizerOnline = isOnline && isInSupportedRunMode
            //The only time the flag synchronizer configuration WILL match is if the client sets flag polling with the polling interval set to the background polling interval.
            //if it does match, keeping the synchronizer precludes an extra flag request
            if !flagSynchronizerConfigMatchesConfigAndRunMode {
                flagSynchronizer.isOnline = false
                let streamingModeVar = ConnectionInformation.effectiveStreamingMode(config: config, ldClient: self)
                connectionInformation = ConnectionInformation.backgroundBehavior(connectionInformation: connectionInformation, streamingMode: streamingModeVar, goOnline: willSetSynchronizerOnline)
                flagSynchronizer = serviceFactory.makeFlagSynchronizer(streamingMode: streamingModeVar,
                                                                       pollingInterval: config.flagPollingInterval(runMode: runMode),
                                                                       useReport: config.useReport,
                                                                       service: service,
                                                                       onSyncComplete: onFlagSyncComplete)
            }
            flagSynchronizer.isOnline = willSetSynchronizerOnline
            diagnosticReporter.runMode = runMode
        }
    }
    
    private var flagSynchronizerConfigMatchesConfigAndRunMode: Bool {
        return flagSynchronizer.streamingMode == ConnectionInformation.effectiveStreamingMode(config: config, ldClient: self)
            && (flagSynchronizer.streamingMode == .streaming
                || flagSynchronizer.streamingMode == .polling && flagSynchronizer.pollingInterval == config.flagPollingInterval(runMode: runMode))
    }

    private(set) var flagCache: FeatureFlagCaching
    private(set) var cacheConverter: CacheConverting
    private(set) var flagSynchronizer: LDFlagSynchronizing
    var flagChangeNotifier: FlagChangeNotifying
    private(set) var eventReporter: EventReporting
    private(set) var environmentReporter: EnvironmentReporting
    private(set) var throttler: Throttling
    private(set) var diagnosticReporter: DiagnosticReporting

    private(set) var isStarting = false
    private(set) var hasStarted = false

    private func convertCachedData(skipDuringStart skip: Bool) {
        guard !skip
        else {
            return
        }
        cacheConverter.convertCacheData(for: user, and: config)
    }
    
    private init(serviceFactory: ClientServiceCreating? = nil, configuration: LDConfig, startUser: LDUser?, newCache: FeatureFlagCaching, flagNotifier: FlagChangeNotifying, testing: Bool = false, completion: (() -> Void)? = nil) {
        isStarting = true
        hasStarted = true
        
        if let serviceFactory = serviceFactory {
            self.serviceFactory = serviceFactory
        }
        environmentReporter = self.serviceFactory.makeEnvironmentReporter()
        flagCache = newCache
        LDUserWrapper.configureKeyedArchiversToHandleVersion2_3_0AndOlderUserCacheFormat()
        cacheConverter = self.serviceFactory.makeCacheConverter(maxCachedUsers: configuration.maxCachedUsers)
        flagChangeNotifier = flagNotifier
        throttler = self.serviceFactory.makeThrottler(maxDelay: Throttler.Constants.defaultDelay, environmentReporter: environmentReporter)

<<<<<<< HEAD
        config = configuration
        let anonymousUser = LDUser(environmentReporter: environmentReporter)
        user = startUser ?? anonymousUser
        service = self.serviceFactory.makeDarklyServiceProvider(config: config, user: user)
=======
        //dummy objects replaced by client at start
        config = LDConfig(mobileKey: "", environmentReporter: environmentReporter)
        _user = LDUser(environmentReporter: environmentReporter)
        service = self.serviceFactory.makeDarklyServiceProvider(config: config, user: _user)
        diagnosticReporter = self.serviceFactory.makeDiagnosticReporter(service: service, runMode: runMode)
>>>>>>> 8aba8538
        eventReporter = self.serviceFactory.makeEventReporter(config: config, service: service)
        errorNotifier = self.serviceFactory.makeErrorNotifier()
        connectionInformation = self.serviceFactory.makeConnectionInformation()
        flagSynchronizer = self.serviceFactory.makeFlagSynchronizer(streamingMode: config.streamingMode,
                                                                    pollingInterval: config.flagPollingInterval,
                                                                    useReport: config.useReport,
                                                                    service: service)
        
        if let backgroundNotification = environmentReporter.backgroundNotification {
            NotificationCenter.default.addObserver(self, selector: #selector(didEnterBackground), name: backgroundNotification, object: nil)
        }
        if let foregroundNotification = environmentReporter.foregroundNotification {
            NotificationCenter.default.addObserver(self, selector: #selector(willEnterForeground), name: foregroundNotification, object: nil)
        }
        
        NotificationCenter.default.addObserver(self, selector: #selector(didCloseEventSource), name: Notification.Name(FlagSynchronizer.Constants.didCloseEventSourceName), object: nil)

        eventReporter = self.serviceFactory.makeEventReporter(config: config, service: service, onSyncComplete: onEventSyncComplete)
        internalSetOnline(false)
        cacheConverter.convertCacheData(for: user, and: config)
        configDidSet(oldValue: LDConfig(mobileKey: "INITIAL_VALUE"))
        internalIdentify(newUser: user, testing: testing)
        self.connectionInformation = ConnectionInformation.uncacheConnectionInformation(config: config, ldClient: self, clientServiceFactory: self.serviceFactory)

        internalSetOnline(configuration.startOnline) {
            Log.debug("LDClient started")
            self.isStarting = false
            completion?()
        }
    }
    
    private convenience init(serviceFactory: ClientServiceCreating, config: LDConfig, startUser: LDUser?, runMode: LDClientRunMode, flagCache: FeatureFlagCaching, flagNotifier: FlagChangeNotifying, completion: (() -> Void)? = nil) {
        self.init(serviceFactory: serviceFactory, configuration: config, startUser: startUser, newCache: flagCache, flagNotifier: flagNotifier, testing: true, completion: completion)
        //Setting these inside the init do not trigger the didSet closures
        self.runMode = runMode
    }
}

extension LDClient: TypeIdentifying { }

extension String: LocalizedError {
    public var errorDescription: String? { return self }
}

private extension Optional {
    var stringValue: String {
        guard let value = self
        else {
            return "<nil>"
        }
        return "\(value)"
    }
}

#if DEBUG
    extension LDClient {
        static func start(serviceFactory: ClientServiceCreating, config: LDConfig, startUser: LDUser? = nil, runMode: LDClientRunMode = .foreground, flagCache: FeatureFlagCaching, flagNotifier: FlagChangeNotifier, completion: (() -> Void)? = nil) {
            Log.debug("LDClient starting")
            if instances != nil {
                for (_, instance) in (instances ?? [:]) {
                    instance.close()
                }
            }
            
            let anonymousUser = LDUser(environmentReporter: EnvironmentReporter())
            let internalUser = startUser ?? anonymousUser
            
            LDClient.instances = [:]
            var mobileKeys = config.secondaryMobileKeys ?? [:]
            var internalCount = 0
            let completionCheck = {
                internalCount += 1
                if internalCount > mobileKeys.count {
                    Log.debug("All LDClients finished starting")
                    completion?()
                }
            }
            mobileKeys[LDConfig.Defaults.primaryEnvironmentName] = config.mobileKey
            for (name, mobileKey) in mobileKeys {
                var internalConfig = config
                internalConfig.mobileKey = mobileKey
                let instance = LDClient(serviceFactory: serviceFactory, config: internalConfig, startUser: internalUser, runMode: runMode, flagCache: flagCache, flagNotifier: flagNotifier, completion: completionCheck)
                LDClient.instances?[name] = instance
            }
            completionCheck()
        }
        
        static func start(serviceFactory: ClientServiceCreating, config: LDConfig, startUser: LDUser? = nil, startWaitSeconds: TimeInterval, runMode: LDClientRunMode = .foreground, flagCache: FeatureFlagCaching, flagNotifier: FlagChangeNotifier, completion: ((_ timedOut: Bool) -> Void)? = nil) {
            if !config.startOnline {
                start(serviceFactory: serviceFactory, config: config, startUser: startUser, runMode: runMode, flagCache: flagCache, flagNotifier: flagNotifier)
                completion?(timeOutCheck)
            } else {
                let startTime = Date().timeIntervalSince1970
                start(serviceFactory: serviceFactory, config: config, startUser: startUser, runMode: runMode, flagCache: flagCache, flagNotifier: flagNotifier) {
                    if startTime + startWaitSeconds > Date().timeIntervalSince1970 {
                        self.internalTimeOutCheckQueue.sync {
                            self.timeOutCheck = false
                            completion?(self.timeOutCheck)
                        }
                    }
                }
                DispatchQueue.global().asyncAfter(deadline: .now() + startWaitSeconds) {
                    self.internalTimeOutCheckQueue.sync {
                        if self.timeOutCheck {
                            completion?(self.timeOutCheck)
                        }
                    }
                }
            }
        }
        
        func setRunMode(_ runMode: LDClientRunMode) {
            self.runMode = runMode
        }

        func setIsStarting(_ isStarting: Bool) {
            self.isStarting = isStarting
        }
    }
#endif<|MERGE_RESOLUTION|>--- conflicted
+++ resolved
@@ -231,7 +231,6 @@
      - parameter completion: Closure called when the embedded `setOnlineIdentify` call completes, subject to throttling delays. (Optional)
     */
     public func identify(user: LDUser, completion: (() -> Void)? = nil) {
-<<<<<<< HEAD
         var internalCount = 0
         for (_, instance) in LDClient.internalInstances {
             instance.internalIdentify(newUser: user) {
@@ -240,19 +239,9 @@
                     completion?()
                 }
             }
-=======
-        _user = user
-        Log.debug(typeName(and: #function) + "new user set with key: " + _user.key )
-        let wasOnline = isOnline
-        setOnline(false)
-
-        convertCachedData(skipDuringStart: isStarting)
-        if let cachedFlags = flagCache.retrieveFeatureFlags(forUserWithKey: _user.key, andMobileKey: config.mobileKey), !cachedFlags.isEmpty {
-            _user.flagStore.replaceStore(newFlags: cachedFlags, source: .cache, completion: nil)
->>>>>>> 8aba8538
-        }
-    }
-    
+        }
+    }
+
     func internalIdentify(newUser: LDUser, testing: Bool = false, completion: (() -> Void)? = nil) {
         LDClient.identifyQueue.async {
             var internalUser = newUser
@@ -263,21 +252,18 @@
             Log.debug(self.typeName(and: #function) + "new user set with key: " + self.user.key )
             let wasOnline = self.isOnline
             self.setOnline(false)
-            
-            if self.hasStarted {
-                self.eventReporter.recordSummaryEvent()
-            }
+
             self.convertCachedData(skipDuringStart: self.isStarting)
             if let cachedFlags = self.flagCache.retrieveFeatureFlags(forUserWithKey: self.user.key, andMobileKey: self.config.mobileKey), !cachedFlags.isEmpty {
                 self.user.flagStore.replaceStore(newFlags: cachedFlags, source: .cache, completion: nil)
             }
             self.service = self.serviceFactory.makeDarklyServiceProvider(config: self.config, user: self.user)
             self.service.clearFlagResponseCache()
-            
+
             if self.hasStarted {
                 self.eventReporter.record(Event.identifyEvent(user: self.user))
             }
-            
+
             self.setOnline(wasOnline, completion: completion)
         }
     }
@@ -813,7 +799,6 @@
     /**
     Report events to LaunchDarkly servers. While online, the LDClient automatically reports events on the `LDConfig.eventFlushInterval`, and whenever the client app moves to the background. There should normally not be a need to call reportEvents.
     */
-<<<<<<< HEAD
     public func flush() {
         for (_, instance) in LDClient.internalInstances {
             instance.internalFlush()
@@ -821,11 +806,7 @@
     }
     
     private func internalFlush() {
-        eventReporter.reportEvents()
-=======
-    public func reportEvents() {
         eventReporter.flush(completion: nil)
->>>>>>> 8aba8538
     }
 
     private func onEventSyncComplete(result: EventSyncResult) {
@@ -998,18 +979,11 @@
         flagChangeNotifier = flagNotifier
         throttler = self.serviceFactory.makeThrottler(maxDelay: Throttler.Constants.defaultDelay, environmentReporter: environmentReporter)
 
-<<<<<<< HEAD
         config = configuration
         let anonymousUser = LDUser(environmentReporter: environmentReporter)
         user = startUser ?? anonymousUser
         service = self.serviceFactory.makeDarklyServiceProvider(config: config, user: user)
-=======
-        //dummy objects replaced by client at start
-        config = LDConfig(mobileKey: "", environmentReporter: environmentReporter)
-        _user = LDUser(environmentReporter: environmentReporter)
-        service = self.serviceFactory.makeDarklyServiceProvider(config: config, user: _user)
         diagnosticReporter = self.serviceFactory.makeDiagnosticReporter(service: service, runMode: runMode)
->>>>>>> 8aba8538
         eventReporter = self.serviceFactory.makeEventReporter(config: config, service: service)
         errorNotifier = self.serviceFactory.makeErrorNotifier()
         connectionInformation = self.serviceFactory.makeConnectionInformation()
