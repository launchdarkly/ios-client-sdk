--- conflicted
+++ resolved
@@ -293,31 +293,19 @@
         }
 
         internalIdentifyQueue.sync {
-<<<<<<< HEAD
             if self.context == updatedContext {
-=======
-            if self.context == newContext {
->>>>>>> e3736319
                 self.eventReporter.record(IdentifyEvent(context: self.context))
                 completion?()
                 return
             }
 
-<<<<<<< HEAD
             self.context = updatedContext
-=======
-            self.context = newContext
->>>>>>> e3736319
             Log.debug(self.typeName(and: #function) + "new context set with key: " + self.context.fullyQualifiedKey() )
             let wasOnline = self.isOnline
             self.internalSetOnline(false)
 
-<<<<<<< HEAD
-            let cachedContextFlags = self.flagCache.retrieveFeatureFlags(contextKey: self.context.fullyQualifiedHashedKey()) ?? [:]
-=======
             let cachedData = self.flagCache.getCachedData(cacheKey: self.context.contextHash())
             let cachedContextFlags = cachedData.items ?? [:]
->>>>>>> e3736319
             let oldItems = flagStore.storedItems.featureFlags
             flagStore.replaceStore(newStoredItems: cachedContextFlags)
             flagChangeNotifier.notifyObservers(oldFlags: oldItems, newFlags: flagStore.storedItems.featureFlags)
