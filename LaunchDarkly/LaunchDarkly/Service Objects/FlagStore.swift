//
//  FlagStore.swift
//  LaunchDarkly
//
//  Copyright © 2017 Catamorphic Co. All rights reserved.
//

import Foundation

//sourcery: autoMockable
protocol FlagMaintaining {
    var featureFlags: [LDFlagKey: FeatureFlag] { get }
    //sourcery: defaultMockValue = .cache
    var flagValueSource: LDFlagValueSource { get }
    func replaceStore(newFlags: [LDFlagKey: Any]?, source: LDFlagValueSource, completion: CompletionClosure?)
    func updateStore(updateDictionary: [String: Any], source: LDFlagValueSource, completion: CompletionClosure?)
    func deleteFlag(deleteDictionary: [String: Any], completion: CompletionClosure?)

    //sourcery: noMock
    func featureFlag(for flagKey: LDFlagKey) -> FeatureFlag?
    //sourcery: noMock
    func featureFlagAndSource(for flagKey: LDFlagKey) -> (FeatureFlag?, LDFlagValueSource?)

    //sourcery: noMock
    func variation<T: LDFlagValueConvertible>(forKey key: LDFlagKey, fallback: T) -> T
    //sourcery: noMock
    func variationAndSource<T: LDFlagValueConvertible>(forKey key: LDFlagKey, fallback: T) -> (T, LDFlagValueSource)
}

final class FlagStore: FlagMaintaining {
<<<<<<< HEAD
=======
    struct Constants {
        fileprivate static let flagQueueLabel = "com.launchdarkly.flagStore.flagQueue"
    }

>>>>>>> 6a05b363
    struct Keys {
        static let flagKey = "key"
    }

<<<<<<< HEAD
    private(set) var featureFlags: [LDFlagKey: FeatureFlag] = [:]
    private(set) var flagValueSource = LDFlagValueSource.fallback
    // Used with .barrier as reader writer lock on featureFlags, flagValueSource
    private var flagQueue: DispatchQueue
    fileprivate var flagQueueName: String
=======
    var featureFlags: [LDFlagKey: FeatureFlag] { flagQueue.sync { _featureFlags } }
    var flagValueSource: LDFlagValueSource { flagQueue.sync { _flagValueSource } }

    private var _featureFlags: [LDFlagKey: FeatureFlag] = [:]
    private var _flagValueSource = LDFlagValueSource.fallback
    // Used with .barrier as reader writer lock on _featureFlags, _flagValueSource
    private var flagQueue = DispatchQueue(label: Constants.flagQueueLabel, attributes: .concurrent)
>>>>>>> 6a05b363

    init() {
        self.flagQueueName = UUID().uuidString
        self.flagQueue = DispatchQueue(label: flagQueueName, attributes: .concurrent)
    }

    init(featureFlags: [LDFlagKey: FeatureFlag]?, flagValueSource: LDFlagValueSource = .fallback) {
        self.flagQueueName = UUID().uuidString
        self.flagQueue = DispatchQueue(label: flagQueueName, attributes: .concurrent)
        Log.debug(typeName(and: #function) + "featureFlags: \(String(describing: featureFlags)), " + "flagValueSource: \(flagValueSource)")
        self._featureFlags = featureFlags ?? [:]
        self._flagValueSource = flagValueSource
    }

    convenience init(featureFlagDictionary: [LDFlagKey: Any]?, flagValueSource: LDFlagValueSource = .fallback) {
        self.init(featureFlags: featureFlagDictionary?.flagCollection, flagValueSource: flagValueSource)
    }

    ///Replaces all feature flags with new flags. Pass nil to reset to an empty flag store
    func replaceStore(newFlags: [LDFlagKey: Any]?, source: LDFlagValueSource, completion: CompletionClosure?) {
        Log.debug(typeName(and: #function) + "newFlags: \(String(describing: newFlags)), " + "source: \(source)")
        flagQueue.async(flags: .barrier) {
            self._featureFlags = newFlags?.flagCollection ?? [:]
            self._flagValueSource = source
            if let completion = completion {
                DispatchQueue.main.async {
                    completion()
                }
            }
        }
    }

    /* updateDictionary should have the form:
       {
            "key": <flag-key>,
            "value": <new-flag-value>,
            "variation": <new-flag-variation>,
            "version": <new-flag-version>,
            "flagVersion": <new-flag-flagVersion>,
            "reason": <new-flag-reason>
        }
    */
    func updateStore(updateDictionary: [String: Any], source: LDFlagValueSource, completion: CompletionClosure?) {
        flagQueue.async(flags: .barrier) {
            defer {
                if let completion = completion {
                    DispatchQueue.main.async {
                        completion()
                    }
                }
            }
            guard let flagKey = updateDictionary[Keys.flagKey] as? String,
                  let newFlag = FeatureFlag(dictionary: updateDictionary)
            else {
                Log.debug(self.typeName(and: #function) + "aborted. Malformed update dictionary. updateDictionary: \(String(describing: updateDictionary))")
                return
            }
            guard self.isValidVersion(for: flagKey, newVersion: newFlag.version)
            else {
                Log.debug(self.typeName(and: #function) + "aborted. Invalid version. updateDictionary: \(String(describing: updateDictionary)) "
                    + "existing flag: \(String(describing: self._featureFlags[flagKey]))")
                return
            }

            Log.debug(self.typeName(and: #function) + "succeeded. new flag: \(newFlag), " + "prior flag: \(String(describing: self._featureFlags[flagKey]))")
            self._featureFlags.updateValue(newFlag, forKey: flagKey)
        }
    }

    /* deleteDictionary should have the form:
        {
            "key": <flag-key>,
            "version": <new-flag-version>
        }
     */
    func deleteFlag(deleteDictionary: [String: Any], completion: CompletionClosure?) {
        flagQueue.async(flags: .barrier) {
            defer {
                if let completion = completion {
                    DispatchQueue.main.async {
                        completion()
                    }
                }
            }
            guard deleteDictionary.keys.sorted() == [Keys.flagKey, FeatureFlag.CodingKeys.version.rawValue],
                  let flagKey = deleteDictionary[Keys.flagKey] as? String,
                  let newVersion = deleteDictionary[FeatureFlag.CodingKeys.version.rawValue] as? Int
            else {
                Log.debug(self.typeName(and: #function) + "aborted. Malformed delete dictionary. deleteDictionary: \(String(describing: deleteDictionary))")
                return
            }
            guard self.isValidVersion(for: flagKey, newVersion: newVersion)
            else {
                Log.debug(self.typeName(and: #function) + "aborted. Invalid version. deleteDictionary: \(String(describing: deleteDictionary)) "
                    + "existing flag: \(String(describing: self._featureFlags[flagKey]))")
                return
            }

            Log.debug(self.typeName(and: #function) + "deleted flag with key: " + flagKey)
            self._featureFlags.removeValue(forKey: flagKey)
        }
    }

    private func isValidVersion(for flagKey: LDFlagKey, newVersion: Int?) -> Bool {
        // Currently only called from within barrier, only call on flagQueue
        // Use only the version, here called "environmentVersion" for comparison. The flagVersion is only used for event reporting.
        if let environmentVersion = _featureFlags[flagKey]?.version,
           let newEnvironmentVersion = newVersion {
            return newEnvironmentVersion > environmentVersion
        }
        // Always update if either environment version is missing, or updating non-existent flag
        return true
    }

    func featureFlag(for flagKey: LDFlagKey) -> FeatureFlag? {
        featureFlagAndSource(for: flagKey).0
    }

    func featureFlagAndSource(for flagKey: LDFlagKey) -> (FeatureFlag?, LDFlagValueSource?) {
        flagQueue.sync {
            let featureFlag = _featureFlags[flagKey]
            return (featureFlag, featureFlag == nil ? nil : _flagValueSource)
        }
    }

    func variation<T: LDFlagValueConvertible>(forKey key: LDFlagKey, fallback: T) -> T {
        variationAndSource(forKey: key, fallback: fallback).0
    }

    func variationAndSource<T: LDFlagValueConvertible>(forKey key: LDFlagKey, fallback: T) -> (T, LDFlagValueSource) {
        flagQueue.sync {
            let foundValue = _featureFlags[key]?.value as? T
            return (foundValue ?? fallback, foundValue == nil ? .fallback : _flagValueSource)
        }
    }
}

extension FlagStore: TypeIdentifying { }

extension Dictionary where Key == LDFlagKey, Value == FeatureFlag {
    var allFlagValues: [LDFlagKey: Any] { compactMapValues { $0.value } }
}<|MERGE_RESOLUTION|>--- conflicted
+++ resolved
@@ -28,32 +28,18 @@
 }
 
 final class FlagStore: FlagMaintaining {
-<<<<<<< HEAD
-=======
-    struct Constants {
-        fileprivate static let flagQueueLabel = "com.launchdarkly.flagStore.flagQueue"
-    }
-
->>>>>>> 6a05b363
     struct Keys {
         static let flagKey = "key"
     }
 
-<<<<<<< HEAD
-    private(set) var featureFlags: [LDFlagKey: FeatureFlag] = [:]
-    private(set) var flagValueSource = LDFlagValueSource.fallback
-    // Used with .barrier as reader writer lock on featureFlags, flagValueSource
-    private var flagQueue: DispatchQueue
-    fileprivate var flagQueueName: String
-=======
     var featureFlags: [LDFlagKey: FeatureFlag] { flagQueue.sync { _featureFlags } }
     var flagValueSource: LDFlagValueSource { flagQueue.sync { _flagValueSource } }
 
     private var _featureFlags: [LDFlagKey: FeatureFlag] = [:]
     private var _flagValueSource = LDFlagValueSource.fallback
     // Used with .barrier as reader writer lock on _featureFlags, _flagValueSource
-    private var flagQueue = DispatchQueue(label: Constants.flagQueueLabel, attributes: .concurrent)
->>>>>>> 6a05b363
+    private var flagQueue: DispatchQueue
+    fileprivate var flagQueueName: String
 
     init() {
         self.flagQueueName = UUID().uuidString
