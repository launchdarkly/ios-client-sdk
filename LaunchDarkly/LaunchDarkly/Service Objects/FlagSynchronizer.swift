--- conflicted
+++ resolved
@@ -78,12 +78,8 @@
     
     var streamingActive: Bool { eventSource != nil }
     var pollingActive: Bool { flagRequestTimer != nil }
-<<<<<<< HEAD
     private var syncQueue: DispatchQueue
-=======
-    private var syncQueue = DispatchQueue(label: Constants.queueName, qos: .utility)
     private var eventSourceStarted: Date?
->>>>>>> 8aba8538
 
     init(streamingMode: LDStreamingMode, pollingInterval: TimeInterval, useReport: Bool, service: DarklyServiceProvider, onSyncComplete: FlagSyncCompleteClosure?) {
         Log.debug(FlagSynchronizer.typeName(and: #function) + "streamingMode: \(streamingMode), " + "pollingInterval: \(pollingInterval), " + "useReport: \(useReport)")
