//
//  FlagSynchronizer.swift
//  LaunchDarkly
//
//  Copyright © 2017 Catamorphic Co. All rights reserved.
//

import Foundation
import Dispatch
import LDSwiftEventSource

//sourcery: autoMockable
protocol LDFlagSynchronizing {
    //sourcery: defaultMockValue = false
    var isOnline: Bool { get set }
    //sourcery: defaultMockValue = .streaming
    var streamingMode: LDStreamingMode { get }
    //sourcery: defaultMockValue = 60_000
    var pollingInterval: TimeInterval { get }
}

enum SynchronizingError: Error {
    case isOffline
    case request(Error)
    case response(URLResponse?)
    case data(Data?)
    case streamError(Error)
    case streamEventWhilePolling
    case unknownEventType(String)

    var isClientUnauthorized: Bool {
        switch self {
        case .response(let urlResponse):
            guard let httpResponse = urlResponse as? HTTPURLResponse
            else { return false }
            return httpResponse.statusCode == HTTPURLResponse.StatusCodes.unauthorized
        case .streamError(let error as UnsuccessfulResponseError):
            return error.responseCode == HTTPURLResponse.StatusCodes.unauthorized
        default: return false
        }
    }
}

enum FlagSyncResult {
    case success([String: Any], FlagUpdateType?)
    case error(SynchronizingError)
}

typealias CompletionClosure = (() -> Void)
typealias FlagSyncCompleteClosure = ((FlagSyncResult) -> Void)

enum FlagUpdateType: String {
    case ping, put, patch, delete
}

class FlagSynchronizer: LDFlagSynchronizing, EventHandler {
    struct Constants {
        static let didCloseEventSourceName = "didCloseEventSource"
    }

    let service: DarklyServiceProvider
    private var eventSource: DarklyStreamingProvider?
    private var flagRequestTimer: TimeResponding?
    var onSyncComplete: FlagSyncCompleteClosure?
    fileprivate let queueName: String

    let streamingMode: LDStreamingMode

    var isOnline: Bool = false {
        didSet {
            Log.debug(typeName(and: #function, appending: ": ") + "\(isOnline)")
            configureCommunications()
        }
    }

    let pollingInterval: TimeInterval
    let useReport: Bool
    
<<<<<<< HEAD
    var streamingActive: Bool {
        return eventSource != nil
    }
    var pollingActive: Bool {
        return flagRequestTimer != nil
    }
    private var syncQueue: DispatchQueue
=======
    var streamingActive: Bool { eventSource != nil }
    var pollingActive: Bool { flagRequestTimer != nil }
    private var syncQueue = DispatchQueue(label: Constants.queueName, qos: .utility)
>>>>>>> 6a05b363

    init(streamingMode: LDStreamingMode, pollingInterval: TimeInterval, useReport: Bool, service: DarklyServiceProvider, onSyncComplete: FlagSyncCompleteClosure?) {
        Log.debug(FlagSynchronizer.typeName(and: #function) + "streamingMode: \(streamingMode), " + "pollingInterval: \(pollingInterval), " + "useReport: \(useReport)")
        self.streamingMode = streamingMode
        self.pollingInterval = pollingInterval
        self.useReport = useReport
        self.service = service
        self.onSyncComplete = onSyncComplete
        
        self.queueName = UUID().uuidString
        self.syncQueue = DispatchQueue(label: queueName, qos: .utility)

        configureCommunications()
    }

    private func configureCommunications() {
        if isOnline {
            switch streamingMode {
            case .streaming:
                stopPolling()
                startEventSource()
            case .polling:
                stopEventSource()
                startPolling()
            }
        } else {
            stopEventSource()
            stopPolling()
        }
    }

    // MARK: Streaming

    private func startEventSource() {
        guard isOnline,
            streamingMode == .streaming,
            !streamingActive
        else {
            var reason = ""
            if !isOnline {
                reason = "Flag Synchronizer is offline."
            }
            if reason.isEmpty && streamingMode != .streaming {
                reason = "Flag synchronizer is not set for streaming."
            }
            if reason.isEmpty && streamingActive {
                reason  = "Clientstream already connected."
            }
            Log.debug(typeName(and: #function) + "aborted. " + reason)
            return
        }
<<<<<<< HEAD
        print("XANADU STARTEVENTSOURCE")
=======

>>>>>>> 6a05b363
        Log.debug(typeName(and: #function))
        //The LDConfig.connectionTimeout should NOT be set here. Heartbeat is sent every 3m. ES default timeout is 5m. This is an async operation.
        //LDEventSource reacts to connection errors by closing the connection and establishing a new one after an exponentially increasing wait. That makes it self healing.
        //While we could keep the LDEventSource state, there's not much we can do to help it connect. If it can't connect, it's likely we won't be able to poll the server either...so it seems best to just do nothing and let it heal itself.
<<<<<<< HEAD
        print("XANADU EVENTSOURCE IS: " + (eventSource == nil ? "nil" : "not nil"))
        let esId = UUID().uuidString
        eventSource?.onReadyStateChangedEvent { [self] (event) in
            print("XANADU READYSTATECHANGED " + esId)
            guard let event = event
                else {
                    Log.debug(self.typeName(and: #function) + "onReadyStateChangedEvent handler aborted. No streaming event.")
                    return
            }
            if event.readyState == DarklyEventSource.kEventStateClosed {
                print("XANADU CLOSED")
                Log.debug(self.typeName(and: #function) + "EventSource closed")
                NotificationCenter.default.post(name: Notification.Name(FlagSynchronizer.Constants.didCloseEventSourceName), object: nil)
            }
        }
        eventSource?.onMessageEvent { [weak self] (event) in
            print("XANADU MESSAGEVENT " + esId)
            self?.process(event)
        }
        eventSource?.onErrorEvent { [weak self] (event) in
            print("XANADU ERROREVENT " + esId)
            self?.process(event)
        }
        eventSource?.open()
        print("XANADU STARTEVENTSOURCE END")
=======
        eventSource = service.createEventSource(useReport: useReport, handler: self, errorHandler: eventSourceErrorHandler)
        eventSource?.start()
>>>>>>> 6a05b363
    }

    private func stopEventSource() {
        guard streamingActive else {
            Log.debug(typeName(and: #function) + "aborted. Clientstream is not connected.")
            return
        }
        Log.debug(typeName(and: #function))
        eventSource?.stop()
        eventSource = nil
    }
<<<<<<< HEAD
    
    private func process(_ event: DarklyEventSource.LDEvent?) {
        //Because this method is called asynchronously by the LDEventSource, need to check these conditions prior to processing the event.
        print("XANADU PROCESS")
        if !isOnline {
            Log.debug(typeName(and: #function) + "aborted. " + "Flag Synchronizer is offline.")
            reportSyncComplete(.error(.isOffline))
            return
        }
        if streamingMode == .polling {
            Log.debug(typeName(and: #function) + "aborted. " + "Flag Synchronizer is in polling mode.")
            reportSyncComplete(.error(.event(event)))
            return
        }
        if !streamingActive {
            //Since eventSource.close() is async, this prevents responding to events after .close() is called, but before it's actually closed
            Log.debug(typeName(and: #function) + "aborted. " + "Clientstream is not active.")
            reportSyncComplete(.error(.isOffline))
            return
        }
        guard let event = event
        else {
            Log.debug(typeName(and: #function) + "aborted. No streaming event.")
            reportSyncComplete(.error(.event(nil)))
            return
        }
        //NOTE: It is possible that an LDEventSource was replaced and the event reported here is from the previous eventSource. However there is no information about the eventSource in the LDEvent to do anything about it.
        if event.error != nil {
            Log.debug(typeName(and: #function) + "aborted. Streaming event reported an error. event: \(event)")
            reportSyncComplete(.error(.event(event)))
            return
        }
        guard let eventType = event.eventType
        else {
            Log.debug(typeName(and: #function) + "aborted. Unknown event type.")
            reportSyncComplete(.error(.event(event)))
            return
        }

        switch eventType {
        case .ping: makeFlagRequest()
        case .put, .patch, .delete: process(event, eventType: eventType)
        default: break
        }
    }

    private func process(_ event: DarklyEventSource.LDEvent, eventType: DarklyEventSource.LDEvent.EventType) {
         print("XANADU PROCESS2")
        guard let data = event.data?.data(using: .utf8),
            let flagDictionary = try? JSONSerialization.jsonDictionary(with: data, options: .allowFragments)
        else {
            reportDataError(event.data?.data(using: .utf8))
            return
        }
        reportSuccess(flagDictionary: flagDictionary, eventType: eventType)
    }
    
=======

>>>>>>> 6a05b363
    // MARK: Polling

    private func startPolling() {
        guard isOnline,
            streamingMode == .polling,
            !pollingActive
        else {
            var reason = ""
            if !isOnline { reason = "Flag Synchronizer is offline." }
            if reason.isEmpty && streamingMode != .polling {
                reason = "Flag synchronizer is not set for polling."
            }
            if reason.isEmpty && pollingActive {
                reason  = "Polling already active."
            }
            Log.debug(typeName(and: #function) + "aborted. " + reason)
            return
        }
        Log.debug(typeName(and: #function))
        flagRequestTimer = LDTimer(withTimeInterval: pollingInterval, repeats: true, fireQueue: syncQueue, execute: processTimer)
        makeFlagRequest()
    }

    private func stopPolling() {
        guard pollingActive else {
            Log.debug(typeName(and: #function) + "aborted. Polling already inactive.")
            return
        }
        Log.debug(typeName(and: #function))
        flagRequestTimer?.cancel()
        flagRequestTimer = nil
    }

    @objc private func processTimer() {
        makeFlagRequest()
    }

    // MARK: Flag Request

    private func makeFlagRequest() {
        guard isOnline
        else {
            Log.debug(typeName(and: #function) + "aborted. Flag Synchronizer is offline.")
            reportSyncComplete(.error(.isOffline))
            return
        }
        Log.debug(typeName(and: #function, appending: " - ") + "starting")
        let context = (useReport: useReport,
                       logPrefix: typeName(and: #function, appending: " - "))
        service.getFeatureFlags(useReport: useReport, completion: { [weak self] serviceResponse in
            if FlagSynchronizer.shouldRetryFlagRequest(useReport: context.useReport, statusCode: (serviceResponse.urlResponse as? HTTPURLResponse)?.statusCode) {
                Log.debug(context.logPrefix + "retrying via GET")
                self?.service.getFeatureFlags(useReport: false, completion: { retryServiceResponse in
                    self?.processFlagResponse(serviceResponse: retryServiceResponse)
                })
            } else {
                self?.processFlagResponse(serviceResponse: serviceResponse)
            }
            Log.debug(context.logPrefix + "complete")
        })
    }

    private class func shouldRetryFlagRequest(useReport: Bool, statusCode: Int?) -> Bool {
        guard let statusCode = statusCode
        else {
            return false
        }
        return useReport && LDConfig.isReportRetryStatusCode(statusCode)
    }

    private func processFlagResponse(serviceResponse: ServiceResponse) {
        if let serviceResponseError = serviceResponse.error {
            Log.debug(typeName(and: #function) + "error: \(serviceResponseError)")
            reportSyncComplete(.error(.request(serviceResponseError)))
            return
        }
        guard serviceResponse.urlResponse?.httpStatusCode == HTTPURLResponse.StatusCodes.ok
        else {
            Log.debug(typeName(and: #function) + "response: \(String(describing: serviceResponse.urlResponse))")
            reportSyncComplete(.error(.response(serviceResponse.urlResponse)))
            return
        }
        guard let data = serviceResponse.data,
            let flags = try? JSONSerialization.jsonDictionary(with: data, options: .allowFragments)
        else {
            reportDataError(serviceResponse.data)
            return
        }
        reportSuccess(flagDictionary: flags, eventType: streamingActive ? .ping : nil)
    }

    private func reportSuccess(flagDictionary: [String: Any], eventType: FlagUpdateType?) {
        Log.debug(typeName(and: #function) + "flagDictionary: \(flagDictionary)" + (eventType == nil ? "" : ", eventType: \(String(describing: eventType))"))
        reportSyncComplete(.success(flagDictionary, streamingActive ? eventType : nil))
    }

    private func reportDataError(_ data: Data?) {
        Log.debug(typeName(and: #function) + "data: \(String(describing: data))")
        reportSyncComplete(.error(.data(data)))
    }

    private func reportSyncComplete(_ result: FlagSyncResult) {
        guard let onSyncComplete = onSyncComplete
        else { return }
        DispatchQueue.main.async {
            onSyncComplete(result)
        }
    }
    
    //sourcery: noMock
    deinit {
        onSyncComplete = nil
        stopEventSource()
        stopPolling()
    }

    func eventSourceErrorHandler(error: Error) -> ConnectionErrorAction {
        guard let unsuccessfulResponseError = error as? UnsuccessfulResponseError
        else { return .proceed }
        // Now we know that we received an error HTTP response code
        let responseCode: Int = unsuccessfulResponseError.responseCode
        if (![400, 408, 429].contains(responseCode)) {
            // Not a invalid request, timeout, or too many requests error
            // We will not retry in this case
            reportSyncComplete(.error(.streamError(error)))
            return .shutdown
        }
        // Otherwise we will retry
        return .proceed
    }

    func shouldAbortStreamUpdate() -> Bool {
        //Because this method is called asynchronously by the LDEventSource, need to check these conditions prior to processing the event.
        if !isOnline {
            Log.debug(typeName(and: #function) + "aborted. " + "Flag Synchronizer is offline.")
            reportSyncComplete(.error(.isOffline))
            return true
        }
        if streamingMode == .polling {
            Log.debug(typeName(and: #function) + "aborted. " + "Flag Synchronizer is in polling mode.")
            reportSyncComplete(.error(.streamEventWhilePolling))
            return true
        }
        if !streamingActive {
            //Since eventSource.close() is async, this prevents responding to events after .close() is called, but before it's actually closed
            Log.debug(typeName(and: #function) + "aborted. " + "Clientstream is not active.")
            reportSyncComplete(.error(.isOffline))
            return true
        }
        return false
    }

    // MARK: EventHandler methods
    public func onOpened() {

    }

    public func onClosed() {
        Log.debug(self.typeName(and: #function) + "EventSource closed")
        NotificationCenter.default.post(name: Notification.Name(FlagSynchronizer.Constants.didCloseEventSourceName), object: nil)
    }

    public func onMessage(event: String, messageEvent: MessageEvent) {
        guard !shouldAbortStreamUpdate()
        else { return }

        let eventType: FlagUpdateType? = FlagUpdateType(rawValue: event)
        switch eventType {
        case .ping: makeFlagRequest()
        case .put, .patch, .delete:
            guard let data = messageEvent.data.data(using: .utf8),
                  let flagDictionary = try? JSONSerialization.jsonDictionary(with: data)
            else {
                reportDataError(messageEvent.data.data(using: .utf8))
                return
            }
            reportSuccess(flagDictionary: flagDictionary, eventType: eventType)
        case nil:
            Log.debug(typeName(and: #function) + "aborted. Unknown event type.")
            reportSyncComplete(.error(.unknownEventType(event)))
            return
        }
    }

    public func onComment(comment: String) {

    }

    public func onError(error: Error) {
        guard !shouldAbortStreamUpdate()
        else { return }

        Log.debug(typeName(and: #function) + "aborted. Streaming event reported an error. error: \(error)")
        reportSyncComplete(.error(.streamError(error)))
    }
}

extension FlagSynchronizer: TypeIdentifying { }

#if DEBUG
extension FlagSynchronizer {
    var testEventSource: DarklyStreamingProvider? {
        get { eventSource }
        set { eventSource = newValue }
    }

    func testMakeFlagRequest() {
        makeFlagRequest()
    }

    func testStreamOnOpened() {
        onOpened()
    }

    func testStreamOnClosed() {
        onClosed()
    }

    func testStreamOnMessage(event: String, messageEvent: MessageEvent) {
        onMessage(event: event, messageEvent: messageEvent)
    }

    func testStreamOnError(error: Error) {
        onError(error: error)
    }
}

#endif<|MERGE_RESOLUTION|>--- conflicted
+++ resolved
@@ -76,19 +76,9 @@
     let pollingInterval: TimeInterval
     let useReport: Bool
     
-<<<<<<< HEAD
-    var streamingActive: Bool {
-        return eventSource != nil
-    }
-    var pollingActive: Bool {
-        return flagRequestTimer != nil
-    }
-    private var syncQueue: DispatchQueue
-=======
     var streamingActive: Bool { eventSource != nil }
     var pollingActive: Bool { flagRequestTimer != nil }
-    private var syncQueue = DispatchQueue(label: Constants.queueName, qos: .utility)
->>>>>>> 6a05b363
+    private var syncQueue: DispatchQueue
 
     init(streamingMode: LDStreamingMode, pollingInterval: TimeInterval, useReport: Bool, service: DarklyServiceProvider, onSyncComplete: FlagSyncCompleteClosure?) {
         Log.debug(FlagSynchronizer.typeName(and: #function) + "streamingMode: \(streamingMode), " + "pollingInterval: \(pollingInterval), " + "useReport: \(useReport)")
@@ -140,45 +130,13 @@
             Log.debug(typeName(and: #function) + "aborted. " + reason)
             return
         }
-<<<<<<< HEAD
-        print("XANADU STARTEVENTSOURCE")
-=======
-
->>>>>>> 6a05b363
+
         Log.debug(typeName(and: #function))
         //The LDConfig.connectionTimeout should NOT be set here. Heartbeat is sent every 3m. ES default timeout is 5m. This is an async operation.
         //LDEventSource reacts to connection errors by closing the connection and establishing a new one after an exponentially increasing wait. That makes it self healing.
         //While we could keep the LDEventSource state, there's not much we can do to help it connect. If it can't connect, it's likely we won't be able to poll the server either...so it seems best to just do nothing and let it heal itself.
-<<<<<<< HEAD
-        print("XANADU EVENTSOURCE IS: " + (eventSource == nil ? "nil" : "not nil"))
-        let esId = UUID().uuidString
-        eventSource?.onReadyStateChangedEvent { [self] (event) in
-            print("XANADU READYSTATECHANGED " + esId)
-            guard let event = event
-                else {
-                    Log.debug(self.typeName(and: #function) + "onReadyStateChangedEvent handler aborted. No streaming event.")
-                    return
-            }
-            if event.readyState == DarklyEventSource.kEventStateClosed {
-                print("XANADU CLOSED")
-                Log.debug(self.typeName(and: #function) + "EventSource closed")
-                NotificationCenter.default.post(name: Notification.Name(FlagSynchronizer.Constants.didCloseEventSourceName), object: nil)
-            }
-        }
-        eventSource?.onMessageEvent { [weak self] (event) in
-            print("XANADU MESSAGEVENT " + esId)
-            self?.process(event)
-        }
-        eventSource?.onErrorEvent { [weak self] (event) in
-            print("XANADU ERROREVENT " + esId)
-            self?.process(event)
-        }
-        eventSource?.open()
-        print("XANADU STARTEVENTSOURCE END")
-=======
         eventSource = service.createEventSource(useReport: useReport, handler: self, errorHandler: eventSourceErrorHandler)
         eventSource?.start()
->>>>>>> 6a05b363
     }
 
     private func stopEventSource() {
@@ -190,67 +148,7 @@
         eventSource?.stop()
         eventSource = nil
     }
-<<<<<<< HEAD
-    
-    private func process(_ event: DarklyEventSource.LDEvent?) {
-        //Because this method is called asynchronously by the LDEventSource, need to check these conditions prior to processing the event.
-        print("XANADU PROCESS")
-        if !isOnline {
-            Log.debug(typeName(and: #function) + "aborted. " + "Flag Synchronizer is offline.")
-            reportSyncComplete(.error(.isOffline))
-            return
-        }
-        if streamingMode == .polling {
-            Log.debug(typeName(and: #function) + "aborted. " + "Flag Synchronizer is in polling mode.")
-            reportSyncComplete(.error(.event(event)))
-            return
-        }
-        if !streamingActive {
-            //Since eventSource.close() is async, this prevents responding to events after .close() is called, but before it's actually closed
-            Log.debug(typeName(and: #function) + "aborted. " + "Clientstream is not active.")
-            reportSyncComplete(.error(.isOffline))
-            return
-        }
-        guard let event = event
-        else {
-            Log.debug(typeName(and: #function) + "aborted. No streaming event.")
-            reportSyncComplete(.error(.event(nil)))
-            return
-        }
-        //NOTE: It is possible that an LDEventSource was replaced and the event reported here is from the previous eventSource. However there is no information about the eventSource in the LDEvent to do anything about it.
-        if event.error != nil {
-            Log.debug(typeName(and: #function) + "aborted. Streaming event reported an error. event: \(event)")
-            reportSyncComplete(.error(.event(event)))
-            return
-        }
-        guard let eventType = event.eventType
-        else {
-            Log.debug(typeName(and: #function) + "aborted. Unknown event type.")
-            reportSyncComplete(.error(.event(event)))
-            return
-        }
-
-        switch eventType {
-        case .ping: makeFlagRequest()
-        case .put, .patch, .delete: process(event, eventType: eventType)
-        default: break
-        }
-    }
-
-    private func process(_ event: DarklyEventSource.LDEvent, eventType: DarklyEventSource.LDEvent.EventType) {
-         print("XANADU PROCESS2")
-        guard let data = event.data?.data(using: .utf8),
-            let flagDictionary = try? JSONSerialization.jsonDictionary(with: data, options: .allowFragments)
-        else {
-            reportDataError(event.data?.data(using: .utf8))
-            return
-        }
-        reportSuccess(flagDictionary: flagDictionary, eventType: eventType)
-    }
-    
-=======
-
->>>>>>> 6a05b363
+
     // MARK: Polling
 
     private func startPolling() {
