--- conflicted
+++ resolved
@@ -22,13 +22,8 @@
 
 /**
  A callback for dynamically setting http headers when connection & reconnecting to a stream
-<<<<<<< HEAD
- or on every poll request. This function should return a copy of the headers recieved with
+ or on every poll request. This function should return a copy of the headers received with
  any modifications or additions needed. Removing headers is discouraged as it may cause
-=======
- or on every poll request. This function should return a copy of the headers received with
- any modifications or additions needed. Removing headers is discouraged as it may cause 
->>>>>>> 69fec371
  requests to fail.
 
  - parameter url: The endpoint that is being connected to
