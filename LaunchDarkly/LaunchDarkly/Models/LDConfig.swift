//
//  LDConfig.swift
//  LaunchDarkly
//
//  Copyright © 2017 Catamorphic Co. All rights reserved.
//

import Foundation

/// Defines the connection modes available to set into LDClient.
public enum LDStreamingMode {
    /// In streaming mode, the LDClient opens a long-running connection to LaunchDarkly's streaming server (called *clientstream*). When a flag value changes on the server, the clientstream notifies the SDK to update the value. Streaming mode is not available on watchOS. On iOS and tvOS, the client app must be running in the foreground to connect to clientstream. On macOS the client app may run in either foreground or background to connect to clientstream. If streaming mode is not available, the SDK reverts to polling mode.
    case streaming
    /// In polling mode, the LDClient requests feature flags from LaunchDarkly's app server at regular intervals defined in the LDConfig. When a flag value changes on the server, the LDClient will learn of the change the next time the SDK requests feature flags.
    case polling
}

typealias MobileKey = String

/**
 Use LDConfig to configure the LDClient. When initialized, a LDConfig contains the default values which can be changed as needed.

 The client app can change the LDConfig by getting the `config` from `LDClient`, adjusting the values, and setting it back into the `LDClient`.
 */
public struct LDConfig {

    /// The default values set when a LDConfig is initialized
    struct Defaults {
        /// The default url for making feature flag requests
        static let baseUrl = URL(string: "https://app.launchdarkly.com")!
        /// The default url for making event reports
        static let eventsUrl = URL(string: "https://mobile.launchdarkly.com")!
        /// The default url for connecting to the *clientstream*
        static let streamUrl = URL(string: "https://clientstream.launchdarkly.com")!
        
        /// The default maximum number of events the LDClient can store
        static let eventCapacity = 100

        /// The default timeout interval for flag requests and event reports. (10 seconds)
        static let connectionTimeout: TimeInterval = 10.0
        /// The default time interval between event reports. (30 seconds)
        static let eventFlushInterval: TimeInterval = 30.0
        /// The default time interval between feature flag requests. Used only for polling mode. (5 minutes)
        static let flagPollingInterval: TimeInterval = 300.0
        /// The default interval between feature flag requests while running in the background. Used only for polling mode. (60 minutes)
        static let backgroundFlagPollingInterval: TimeInterval = 3600.0

        /// The default streaming mode (.streaming)
        static let streamingMode = LDStreamingMode.streaming
        /// The default mode for enabling background flag requests. (false)
        static let enableBackgroundUpdates = false
        /// The default mode to set LDClient online on a start call. (true)
        static let startOnline = true

        /// The default setting for private user attributes. (false)
        static let allUserAttributesPrivate = false
        /// The default private user attribute list (nil)
        static let privateUserAttributes: [String]? = nil

        /// The default HTTP request method for `clientstream` connection and feature flag requests. When true, these requests will use the non-standard verb `REPORT`. When false, these requests will use the standard verb `GET`. (false)
        static let useReport = false

        /// The default setting controlling the amount of user data sent in events. When true the SDK will generate events using the full LDUser, excluding private attributes. When false the SDK will generate events using only the LDUser.key. (false)
        static let inlineUserInEvents = false

        /// The default setting controlling information logged to the console, and modifying some setting ranges to facilitate debugging. (false)
        static let debugMode = false
        
        /// The default setting for whether we request evaluation reasons for all flags. (false)
        static let evaluationReasons = false
<<<<<<< HEAD

        /// The dafault environment name that must be present in a single or multiple environment configuration
        static let primaryEnvironmentName = "default"

        /// The default setting for the maximum number of locally cached users.
=======
        
        /// The default setting for the maximum number of locally cached users. (5)
>>>>>>> 8aba8538
        static let maxCachedUsers = 5

        /// The default setting for whether sending diagnostic data is disabled. (false)
        static let diagnosticOptOut = false

        /// The default time interval between sending periodic diagnostic data. (15 minutes)
        static let diagnosticRecordingInterval: TimeInterval = 900.0

        /// The default wrapper name. (nil)
        static let wrapperName: String? = nil

        /// The default wrapper version. (nil)
        static let wrapperVersion: String? = nil
    }

    /// The minimum values allowed to be set into LDConfig.
    public struct Minima {

        //swiftlint:disable:next nesting
        struct Production {
            static let flagPollingInterval: TimeInterval = 300.0
            static let backgroundFlagPollingInterval: TimeInterval = 900.0
            static let diagnosticRecordingInterval: TimeInterval = 300.0
        }

        //swiftlint:disable:next nesting
        struct Debug {
            static let flagPollingInterval: TimeInterval = 30.0
            static let backgroundFlagPollingInterval: TimeInterval = 60.0
            static let diagnosticRecordingInterval: TimeInterval = 60.0
        }

        /// The minimum time interval between feature flag requests. Used only for polling mode. (5 minutes)
        public let flagPollingInterval: TimeInterval
        /// The minimum time interval between feature flag requests while running in the background. Used only for polling mode. (15 minutes)
        public let backgroundFlagPollingInterval: TimeInterval
        /// The minimum time interval between sending periodic diagnostic data. (5 minutes)
        public let diagnosticRecordingInterval: TimeInterval

        init(environmentReporter: EnvironmentReporting = EnvironmentReporter()) {
            let isDebug = environmentReporter.isDebugBuild
            self.flagPollingInterval = isDebug ? Debug.flagPollingInterval : Production.flagPollingInterval
            self.backgroundFlagPollingInterval = isDebug ? Debug.backgroundFlagPollingInterval : Production.backgroundFlagPollingInterval
            self.diagnosticRecordingInterval = isDebug ? Debug.diagnosticRecordingInterval : Production.diagnosticRecordingInterval
        }
    }

    /// The Mobile key from your [LaunchDarkly Account](app.launchdarkly.com) settings (on the left at the bottom). If you have multiple projects be sure to choose the correct Mobile key.
    public var mobileKey: String

    /// The url for making feature flag requests. Do not change unless instructed by LaunchDarkly.
    public var baseUrl: URL = Defaults.baseUrl
    /// The url for making event reports. Do not change unless instructed by LaunchDarkly.
    public var eventsUrl: URL = Defaults.eventsUrl
    /// The url for connecting to the *clientstream*. Do not change unless instructed by LaunchDarkly.
    public var streamUrl: URL = Defaults.streamUrl

    /// The maximum number of analytics events the LDClient can store. When the LDClient event store reaches the eventCapacity, the SDK discards events until it successfully reports them to LaunchDarkly. (Default: 100)
    public var eventCapacity: Int = Defaults.eventCapacity

    // MARK: Time configuration

    /// The timeout interval for flag requests and event reports. (Default: 10 seconds)
    public var connectionTimeout: TimeInterval = Defaults.connectionTimeout
    /// The time interval between event reports (Default: 30 seconds)
    public var eventFlushInterval: TimeInterval = Defaults.eventFlushInterval
    /// The time interval between feature flag requests. Used only for polling mode. (Default: 5 minutes)
    public var flagPollingInterval: TimeInterval = Defaults.flagPollingInterval
    /// The time interval between feature flag requests while running in the background. Used only for polling mode. (Default: 60 minutes)
    public var backgroundFlagPollingInterval: TimeInterval = Defaults.backgroundFlagPollingInterval

    /// Controls the method the SDK uses to keep feature flags updated. When set to .streaming, connects to `clientstream` which notifies the SDK of feature flag changes. When set to .polling, an efficient polling mechanism is used to periodically request feature flag values. Ignored for watchOS, which always uses .polling. See `LDStreamingMode` for more details. (Default: .streaming)
    public var streamingMode: LDStreamingMode = Defaults.streamingMode
    /// Indicates whether streaming mode is allowed for the operating system
    private(set) var allowStreamingMode: Bool

    private var enableBgUpdates: Bool = Defaults.enableBackgroundUpdates
    /// Enables feature flag updates when your app is in the background. Allowed on macOS only. (Default: false)
    public var enableBackgroundUpdates: Bool {
        set {
            enableBgUpdates = newValue && allowBackgroundUpdates
        }
        get {
            enableBgUpdates
        }
    }
    private var allowBackgroundUpdates: Bool
    
    /// Controls LDClient start behavior. When true, calling start causes LDClient to go online. When false, calling start causes LDClient to remain offline. If offline at start, set the client online to receive flag updates. (Default: true)
    public var startOnline: Bool = Defaults.startOnline

    //Private Attributes
    /**
     Treat all user attributes as private for event reporting for all users.

     The SDK will not include private attribute values in analytics events, but private attribute names will be sent.

     When true, ignores values in either LDConfig.privateUserAttributes or LDUser.privateAttributes. (Default: false)

     See Also: `privateUserAttributes` and `LDUser.privateAttributes`
    */
    public var allUserAttributesPrivate: Bool = Defaults.allUserAttributesPrivate
    /**
     User attributes and top level custom dictionary keys to treat as private for event reporting for all users.

     The SDK will not include private attribute values in analytics events, but private attribute names will be sent.

     See `LDUser.privatizableAttributes` for the attribute names that can be declared private. To set private user attributes for a specific user, see `LDUser.privateAttributes`. (Default: nil)

     See Also: `allUserAttributesPrivate`, `LDUser.privatizableAttributes`, and `LDUser.privateAttributes`.
    */
    public var privateUserAttributes: [String]? = Defaults.privateUserAttributes

    /**
     Directs the SDK to use REPORT for HTTP requests to connect to `clientstream` and make feature flag requests. When false the SDK uses GET for these requests. Do not use unless advised by LaunchDarkly. (Default: false)
    */
    public var useReport: Bool = Defaults.useReport
    private static let flagRetryStatusCodes = [HTTPURLResponse.StatusCodes.methodNotAllowed, HTTPURLResponse.StatusCodes.badRequest, HTTPURLResponse.StatusCodes.notImplemented]

    /**
     Controls how the SDK reports the user in analytics event reports. When set to true, event reports will contain the user attributes, except attributes marked as private. When set to false, event reports will contain the user's key only, reducing the size of event reports. (Default: false)
    */
    public var inlineUserInEvents: Bool = Defaults.inlineUserInEvents

    /// Enables logging for debugging. (Default: false)
    public var isDebugMode: Bool = Defaults.debugMode
    
    /// Enables requesting evaluation reasons for all flags. (Default: false)
    public var evaluationReasons: Bool = Defaults.evaluationReasons
    
    /// An Integer that tells UserEnvironmentFlagCache the maximum number of users to locally cache. Can be set to -1 for unlimited cached users.
    public var maxCachedUsers: Int = Defaults.maxCachedUsers

    /**
     Set to true to opt out of sending diagnostic data. (Default: false)

     Unless the diagnosticOptOut field is set to true, the client will send some diagnostics data to the LaunchDarkly servers in order to assist in the development of future SDK improvements. These diagnostics consist of an initial payload containing some details of the SDK in use, the SDK's configuration, and the platform the SDK is being run on; as well as payloads sent periodically with information on irregular occurrences such as dropped events.
     */
    public var diagnosticOptOut: Bool = Defaults.diagnosticOptOut

    private var _diagnosticRecordingInterval: TimeInterval = Defaults.diagnosticRecordingInterval
    /// The interval between sending periodic diagnostic data. (Default: 15 minutes)
    public var diagnosticRecordingInterval: TimeInterval {
        get { _diagnosticRecordingInterval }
        set {
            _diagnosticRecordingInterval = max(minima.diagnosticRecordingInterval, newValue)
        }
    }

    /// For use by wrapper libraries to set an identifying name for the wrapper being used. This will be sent in the "X-LaunchDarkly-Wrapper" header on requests to the LaunchDarkly servers to allow recording metrics on the usage of wrapper libraries. (Default: nil)
    public var wrapperName: String? = Defaults.wrapperName

    /// For use by wrapper libraries to report the version of the library in use. If the `wrapperName` has not been set this field will be ignored. Otherwise the version string will be included with the `wrapperName` in the "X-LaunchDarkly-Wrapper" header on requests to the LaunchDarkly servers. (Default: nil)
    public var wrapperVersion: String? = Defaults.wrapperVersion

    /// LaunchDarkly defined minima for selected configurable items
    public let minima: Minima

    /// An NSObject wrapper for the Swift LDConfig struct. Intended for use in mixed apps when Swift code needs to pass a config into an Objective-C method.
    public var objcLdConfig: ObjcLDConfig { ObjcLDConfig(self) }

    let environmentReporter: EnvironmentReporting

    /// A Dictionary of identifying names to unique mobile keys for all environments
    private var mobileKeys: [String: String] {
        var internalMobileKeys = secondaryMobileKeys
        internalMobileKeys?[LDConfig.Defaults.primaryEnvironmentName] = mobileKey
        return internalMobileKeys ?? [LDConfig.Defaults.primaryEnvironmentName: mobileKey]
    }
    
    /// A Dictionary of identifying names to unique mobile keys to access secondary environments
    public var secondaryMobileKeys: [String: String]? {
        get {
            return _secondaryMobileKeys
        }
        set(newSecondaryMobileKeys) {
            let mobileKeyPresentInSecondaryMobileKeys = newSecondaryMobileKeys?.values.contains { (value) -> Bool in
                value as String == mobileKey
                } ?? false
            let primaryEnvironmentNamePresentInSecondaryMobileKeys = newSecondaryMobileKeys?.keys.contains { (key) -> Bool in
                key as String == LDConfig.Defaults.primaryEnvironmentName
                } ?? false
            let mobileKeysUsedOnlyOnce = Set(newSecondaryMobileKeys?.values.shuffled() ?? [])
            if mobileKeyPresentInSecondaryMobileKeys {
                Log.debug("The primary environment key cannot be in the secondary mobile keys.")
            }
            if primaryEnvironmentNamePresentInSecondaryMobileKeys {
                Log.debug("The primary environment name is not a valid key.")
            }
            if mobileKeysUsedOnlyOnce.count != newSecondaryMobileKeys?.count {
                Log.debug("A key can only be used once.")
            }
            
            _secondaryMobileKeys = newSecondaryMobileKeys
        }
    }
    
    /// Internal variable for secondaryMobileKeys computed property
    private var _secondaryMobileKeys: [String: String]?
    
    //Internal constructor to enable automated testing
    init(mobileKey: String, environmentReporter: EnvironmentReporting) {
        self.mobileKey = mobileKey
        self.environmentReporter = environmentReporter
        minima = Minima(environmentReporter: environmentReporter)
        allowStreamingMode = environmentReporter.operatingSystem.isStreamingEnabled
        allowBackgroundUpdates = environmentReporter.operatingSystem.isBackgroundEnabled
        if mobileKey.isEmpty {
            Log.debug(typeName(and: #function, appending: ": ") + "mobileKey is empty. The SDK will not operate correctly without a valid mobile key.")
        }
    }

    ///LDConfig constructor. Configurable values are all set to their default values. The client app can modify these values as desired. Note that client app developers may prefer to get the LDConfig from `LDClient.config` in order to retain previously set values.
    public init(mobileKey: String) {
        self.init(mobileKey: mobileKey, environmentReporter: EnvironmentReporter())
    }

    //Determine the effective flag polling interval based on runMode, configured foreground & background polling interval, and minimum foreground & background polling interval.
    func flagPollingInterval(runMode: LDClientRunMode) -> TimeInterval {
        let pollingInterval = runMode == .foreground ? max(flagPollingInterval, minima.flagPollingInterval) : max(backgroundFlagPollingInterval, minima.backgroundFlagPollingInterval)
        Log.debug(typeName(and: #function, appending: ": ") + "\(pollingInterval)")
        return pollingInterval
    }

    //Determines if the status code is a code that should cause the SDK to retry a failed HTTP Request that used the REPORT method. Retried requests will use the GET method.
    static func isReportRetryStatusCode(_ statusCode: Int) -> Bool {
        let isRetryStatusCode = LDConfig.flagRetryStatusCodes.contains(statusCode)
        Log.debug(LDConfig.typeName(and: #function, appending: ": ") + "\(isRetryStatusCode)")
        return isRetryStatusCode
    }
}

extension LDConfig: Equatable {
    ///Compares the settable properties in 2 LDConfig structs
    public static func == (lhs: LDConfig, rhs: LDConfig) -> Bool {
        return lhs.mobileKey == rhs.mobileKey
            && lhs.baseUrl == rhs.baseUrl
            && lhs.eventsUrl == rhs.eventsUrl
            && lhs.streamUrl == rhs.streamUrl
            && lhs.eventCapacity == rhs.eventCapacity   //added
            && lhs.connectionTimeout == rhs.connectionTimeout
            && lhs.eventFlushInterval == rhs.eventFlushInterval
            && lhs.flagPollingInterval == rhs.flagPollingInterval
            && lhs.backgroundFlagPollingInterval == rhs.backgroundFlagPollingInterval
            && lhs.streamingMode == rhs.streamingMode
            && lhs.enableBackgroundUpdates == rhs.enableBackgroundUpdates
            && lhs.startOnline == rhs.startOnline
            && lhs.allUserAttributesPrivate == rhs.allUserAttributesPrivate
            && (lhs.privateUserAttributes == nil && rhs.privateUserAttributes == nil
                || (lhs.privateUserAttributes != nil && rhs.privateUserAttributes != nil && lhs.privateUserAttributes! == rhs.privateUserAttributes!))
            && lhs.useReport == rhs.useReport
            && lhs.inlineUserInEvents == rhs.inlineUserInEvents
            && lhs.isDebugMode == rhs.isDebugMode
            && lhs.evaluationReasons == rhs.evaluationReasons
            && lhs.maxCachedUsers == rhs.maxCachedUsers
            && lhs.diagnosticOptOut == rhs.diagnosticOptOut
            && lhs.diagnosticRecordingInterval == rhs.diagnosticRecordingInterval
            && lhs.wrapperName == rhs.wrapperName
            && lhs.wrapperVersion == rhs.wrapperVersion
    }
}

extension LDConfig: TypeIdentifying { }

#if DEBUG
    extension LDConfig {
        static let reportRetryStatusCodes = LDConfig.flagRetryStatusCodes
    }
#endif<|MERGE_RESOLUTION|>--- conflicted
+++ resolved
@@ -68,16 +68,11 @@
         
         /// The default setting for whether we request evaluation reasons for all flags. (false)
         static let evaluationReasons = false
-<<<<<<< HEAD
 
         /// The dafault environment name that must be present in a single or multiple environment configuration
         static let primaryEnvironmentName = "default"
 
-        /// The default setting for the maximum number of locally cached users.
-=======
-        
         /// The default setting for the maximum number of locally cached users. (5)
->>>>>>> 8aba8538
         static let maxCachedUsers = 5
 
         /// The default setting for whether sending diagnostic data is disabled. (false)
