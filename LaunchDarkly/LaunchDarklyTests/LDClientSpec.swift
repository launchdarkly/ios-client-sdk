//
//  LDClientSpec.swift
//  LaunchDarklyTests
//
//  Created by Mark Pokorny on 11/13/17. +JMJ
//  Copyright © 2017 Catamorphic Co. All rights reserved.
//
import Quick
import Nimble
import LDSwiftEventSource
@testable import LaunchDarkly

final class LDClientSpec: QuickSpec {
    struct Constants {
        fileprivate static let alternateMockUrl = URL(string: "https://dummy.alternate.com")!
        fileprivate static let alternateMockMobileKey = "alternateMockMobileKey"

        fileprivate static let newFlagKey = "LDClientSpec.newFlagKey"
        fileprivate static let newFlagValue = "LDClientSpec.newFlagValue"

        fileprivate static let updateThreshold: TimeInterval = 0.01
    }

    struct BadFlagKeys {
        static let bool = "bool-flag-bad"
        static let int = "int-flag-bad"
        static let double = "double-flag-bad"
        static let string = "string-flag-bad"
        static let array = "array-flag-bad"
        static let dictionary = "dictionary-flag-bad"
    }

    struct DefaultFlagValues {
        static let bool = false
        static let int = 5
        static let double = 2.71828
        static let string = "default string value"
        static let array = [-1, -2]
        static let dictionary: [String: Any] = ["sub-flag-x": true, "sub-flag-y": 1, "sub-flag-z": 42.42]
    }

    class TestContext {
        var config: LDConfig!
        var user: LDUser!
        var subject: LDClient!
        // mock getters based on setting up the user & subject
        var serviceFactoryMock: ClientServiceMockFactory! {
            return subject.serviceFactory as? ClientServiceMockFactory
        }
        var serviceMock: DarklyServiceMock! {
            return subject.service as? DarklyServiceMock
        }
        var featureFlagCachingMock: FeatureFlagCachingMock! {
            return subject.flagCache as? FeatureFlagCachingMock
        }
        var cacheConvertingMock: CacheConvertingMock! {
            return subject.cacheConverter as? CacheConvertingMock
        }
        var flagStoreMock: FlagMaintainingMock! {
            return user.flagStore as? FlagMaintainingMock
        }
        var flagSynchronizerMock: LDFlagSynchronizingMock! {
            return subject.flagSynchronizer as? LDFlagSynchronizingMock
        }
        var eventReporterMock: EventReportingMock! {
            return subject.eventReporter as? EventReportingMock
        }
        var changeNotifierMock: FlagChangeNotifyingMock! {
            return subject.flagChangeNotifier as? FlagChangeNotifyingMock
        }
        var errorNotifierMock: ErrorNotifyingMock! {
            return subject.errorNotifier as? ErrorNotifyingMock
        }
        var environmentReporterMock: EnvironmentReportingMock! {
            return subject.environmentReporter as? EnvironmentReportingMock
        }
        // makeFlagSynchronizer getters
        var makeFlagSynchronizerStreamingMode: LDStreamingMode? {
            return serviceFactoryMock.makeFlagSynchronizerReceivedParameters?.streamingMode
        }
        var makeFlagSynchronizerPollingInterval: TimeInterval? {
            return serviceFactoryMock.makeFlagSynchronizerReceivedParameters?.pollingInterval
        }
        var makeFlagSynchronizerService: DarklyServiceProvider? {
            return serviceFactoryMock.makeFlagSynchronizerReceivedParameters?.service
        }
        // flag observing getters
        var flagChangeObserver: FlagChangeObserver? {
            return changeNotifierMock.addFlagChangeObserverReceivedObserver
        }
        var flagChangeHandler: LDFlagChangeHandler? {
            return flagChangeObserver?.flagChangeHandler
        }
        var flagCollectionChangeHandler: LDFlagCollectionChangeHandler? {
            return flagChangeObserver?.flagCollectionChangeHandler
        }
        var flagsUnchangedCallCount = 0
        var observedError: Error? {
            return errorNotifierMock.notifyObserversReceivedError
        }
        var flagsUnchangedObserver: FlagsUnchangedObserver? {
            return changeNotifierMock?.addFlagsUnchangedObserverReceivedObserver
        }
        var connectionModeChangedCallCount = 0
        var connectionModeChangedObserver: ConnectionModeChangedObserver? {
            return changeNotifierMock?.addConnectionModeChangedObserverReceivedObserver
        }
        var flagsUnchangedHandler: LDFlagsUnchangedHandler? {
            return flagsUnchangedObserver?.flagsUnchangedHandler
        }
        var connectionModeChangedHandler: LDConnectionModeChangedHandler? {
            return connectionModeChangedObserver?.connectionModeChangedHandler
        }
        var errorObserver: ErrorObserver? {
            return errorNotifierMock.addErrorObserverReceivedObserver
        }
        var onSyncComplete: FlagSyncCompleteClosure? {
            return serviceFactoryMock.onFlagSyncComplete
        }
        // flag maintaining mock accessors
        var replaceStoreComplete: CompletionClosure? {
            return flagStoreMock.replaceStoreReceivedArguments?.completion
        }
        var updateStoreComplete: CompletionClosure? {
            return flagStoreMock.updateStoreReceivedArguments?.completion
        }
        var deleteFlagComplete: CompletionClosure? {
            return flagStoreMock.deleteFlagReceivedArguments?.completion
        }
        var recordedEvent: LaunchDarkly.Event? {
            eventReporterMock.recordReceivedEvent
        }
        // user flags
        var oldFlags: [LDFlagKey: FeatureFlag]!
        var oldFlagSource: LDFlagValueSource!
        // throttler
        var throttlerMock: ThrottlingMock? {
            return subject.throttler as? ThrottlingMock
        }

        init(newUser: LDUser? = nil,
             newConfig: LDConfig? = nil,
             startOnline: Bool = false,
             streamingMode: LDStreamingMode = .streaming,
             enableBackgroundUpdates: Bool = true,
             runMode: LDClientRunMode = .foreground,
             operatingSystem: OperatingSystem? = nil,
             completion: (() -> Void)? = nil) {

            let clientServiceFactory = ClientServiceMockFactory()
            if let operatingSystem = operatingSystem {
                clientServiceFactory.makeEnvironmentReporterReturnValue.operatingSystem = operatingSystem
            }

            config = newConfig ?? LDConfig.stub(mobileKey: LDConfig.Constants.mockMobileKey, environmentReporter: clientServiceFactory.makeEnvironmentReporterReturnValue)
            config.startOnline = startOnline
            config.streamingMode = streamingMode
            config.enableBackgroundUpdates = enableBackgroundUpdates
            config.eventFlushInterval = 300.0   //5 min...don't want this to trigger
            user = newUser ?? LDUser.stub()
            oldFlags = user.flagStore.featureFlags
            oldFlagSource = user.flagStore.flagValueSource

            let flagNotifier = (ClientServiceFactory().makeFlagChangeNotifier() as! FlagChangeNotifier)
            
            LDClient.start(serviceFactory: clientServiceFactory, config: config, startUser: user, flagCache: clientServiceFactory.makeFeatureFlagCache(), flagNotifier: flagNotifier) {
                    self.startCompletion(runMode: runMode, completion: completion)
            }
            flagNotifier.notifyObservers(user: self.user, oldFlags: self.oldFlags, oldFlagSource: self.oldFlagSource)
        }
        
        init(newUser: LDUser? = nil,
             newConfig: LDConfig? = nil,
             startOnline: Bool = false,
             streamingMode: LDStreamingMode = .streaming,
             enableBackgroundUpdates: Bool = true,
             runMode: LDClientRunMode = .foreground,
             operatingSystem: OperatingSystem? = nil,
             timeOut: TimeInterval,
             forceTimeout: Bool = false,
             timeOutCompletion: ((_ timedOut: Bool) -> Void)? = nil) {

            let clientServiceFactory = ClientServiceMockFactory()
            if let operatingSystem = operatingSystem {
                clientServiceFactory.makeEnvironmentReporterReturnValue.operatingSystem = operatingSystem
            }

            config = newConfig ?? LDConfig.stub(mobileKey: LDConfig.Constants.mockMobileKey, environmentReporter: clientServiceFactory.makeEnvironmentReporterReturnValue)
            config.startOnline = startOnline
            config.streamingMode = streamingMode
            config.enableBackgroundUpdates = enableBackgroundUpdates
            config.eventFlushInterval = 300.0   //5 min...don't want this to trigger
            user = newUser ?? LDUser.stub()
            oldFlags = user.flagStore.featureFlags
            oldFlagSource = user.flagStore.flagValueSource

            let flagNotifier = (ClientServiceFactory().makeFlagChangeNotifier() as! FlagChangeNotifier)
            
            LDClient.start(serviceFactory: clientServiceFactory, config: config, startUser: user, startWaitSeconds: timeOut, flagCache: clientServiceFactory.makeFeatureFlagCache(), flagNotifier: flagNotifier) { timedOut in
                self.startCompletion(runMode: runMode, timedOut: timedOut, timeOutCompletion: timeOutCompletion)
            }
            if !forceTimeout {
                flagNotifier.notifyObservers(user: self.user, oldFlags: self.oldFlags, oldFlagSource: self.oldFlagSource)
            }
        }

        func startCompletion(runMode: LDClientRunMode = .foreground, timedOut: Bool = false, completion: (() -> Void)? = nil, timeOutCompletion: ((_ timedOut: Bool) -> Void)? = nil) {
            subject = LDClient.get()
            setFlagStoreCallbackToMimicRealFlagStore()

            if runMode == .background {
                subject.setRunMode(.background)
            }
            completion?()
            timeOutCompletion?(timedOut)
        }
        
        ///Pass nil to leave the flags unchanged
        func setFlagStoreCallbackToMimicRealFlagStore(newFlags: [LDFlagKey: FeatureFlag]? = nil) {
            flagStoreMock.replaceStoreCallback = {
                self.flagStoreMock!.featureFlags = newFlags ?? self.flagStoreMock!.featureFlags
            }
            flagStoreMock.updateStoreCallback = {
                self.flagStoreMock!.featureFlags = newFlags ?? self.flagStoreMock!.featureFlags
            }
            flagStoreMock.deleteFlagCallback = {
                self.flagStoreMock!.featureFlags = newFlags ?? self.flagStoreMock!.featureFlags
            }
        }
    }

    override func spec() {
        startSpec()
        startWithTimeoutSpec()
        setUserSpec()
        setOnlineSpec()
        closeSpec()
        trackEventSpec()
        variationSpec()
        observeSpec()
        onSyncCompleteSpec()
        runModeSpec()
        streamingModeSpec()
        reportEventsSpec()
        allFlagValuesSpec()
        connectionInformationSpec()
        variationDetailSpec()
    }

    private func startSpec() {
        describe("start") {
            var testContext: TestContext!

            context("when configured to start online") {
                beforeEach {
                    waitUntil(timeout: 10) { done in
                        testContext = TestContext(startOnline: true, completion: done)
                    }
                }
                it("takes the client and service objects online") {
                    expect(testContext.subject.isOnline) == true
                    expect(testContext.subject.flagSynchronizer.isOnline) == testContext.subject.isOnline
                    expect(testContext.subject.eventReporter.isOnline) == testContext.subject.isOnline
                }
                it("saves the config") {
                    expect(testContext.subject.config) == testContext.config
                    expect(testContext.subject.service.config) == testContext.config
                    expect(testContext.makeFlagSynchronizerStreamingMode) == testContext.config.streamingMode
                    expect(testContext.makeFlagSynchronizerPollingInterval) == testContext.config.flagPollingInterval(runMode: testContext.subject.runMode)
                    expect(testContext.subject.eventReporter.config) == testContext.config
                }
                it("saves the user") {
                    expect(testContext.subject.user) == testContext.user
                    expect(testContext.subject.service.user) == testContext.user
                    expect(testContext.serviceFactoryMock.makeFlagSynchronizerReceivedParameters).toNot(beNil())
                    if let makeFlagSynchronizerReceivedParameters = testContext.serviceFactoryMock.makeFlagSynchronizerReceivedParameters {
                        expect(makeFlagSynchronizerReceivedParameters.service) === testContext.subject.service
                    }
                    expect(testContext.subject.eventReporter.service.user) == testContext.user
                }
                it("uncaches the new users flags") {
                    expect(testContext.featureFlagCachingMock.retrieveFeatureFlagsCallCount) == 2       //called on both setConfig and setUser
                    expect(testContext.featureFlagCachingMock.retrieveFeatureFlagsReceivedArguments?.userKey) == testContext.user.key
                    expect(testContext.featureFlagCachingMock.retrieveFeatureFlagsReceivedArguments?.mobileKey) == testContext.config.mobileKey
                }
                it("records an identify event") {
                    expect(testContext.eventReporterMock.recordCallCount) == 1
                    expect(testContext.recordedEvent?.kind) == .identify
                    expect(testContext.recordedEvent?.key) == testContext.user.key
                }
                it("converts cached data") {
                    expect(testContext.cacheConvertingMock.convertCacheDataCallCount) == 1
                    expect(testContext.cacheConvertingMock.convertCacheDataReceivedArguments?.user) == testContext.user
                    expect(testContext.cacheConvertingMock.convertCacheDataReceivedArguments?.config) == testContext.config
                }
            }
            context("when configured to start offline") {
                beforeEach {
                    waitUntil { done in
                        testContext = TestContext(startOnline: false, completion: done)
                    }
                }
                it("leaves the client and service objects offline") {
                    expect(testContext.subject.isOnline) == false
                    expect(testContext.subject.flagSynchronizer.isOnline) == testContext.subject.isOnline
                    expect(testContext.subject.eventReporter.isOnline) == testContext.subject.isOnline
                }
                it("saves the config") {
                    expect(testContext.subject.config) == testContext.config
                    expect(testContext.subject.service.config) == testContext.config
                    expect(testContext.makeFlagSynchronizerStreamingMode) == testContext.config.streamingMode
                    expect(testContext.makeFlagSynchronizerPollingInterval) == testContext.config.flagPollingInterval(runMode: testContext.subject.runMode)
                    expect(testContext.subject.eventReporter.config) == testContext.config
                }
                it("saves the user") {
                    expect(testContext.subject.user) == testContext.user
                    expect(testContext.subject.service.user) == testContext.user
                    expect(testContext.serviceFactoryMock.makeFlagSynchronizerReceivedParameters).toNot(beNil())
                    if let makeFlagSynchronizerReceivedParameters = testContext.serviceFactoryMock.makeFlagSynchronizerReceivedParameters {
                        expect(makeFlagSynchronizerReceivedParameters.service) === testContext.subject.service
                    }
                    expect(testContext.subject.eventReporter.service.user) == testContext.user
                }
                it("uncaches the new users flags") {
                    expect(testContext.featureFlagCachingMock.retrieveFeatureFlagsCallCount) == 2       //both config.didSet and user identify are called
                    expect(testContext.featureFlagCachingMock.retrieveFeatureFlagsReceivedArguments?.userKey) == testContext.user.key
                    expect(testContext.featureFlagCachingMock.retrieveFeatureFlagsReceivedArguments?.mobileKey) == testContext.config.mobileKey
                }
                it("records an identify event") {
                    expect(testContext.eventReporterMock.recordCallCount) == 1
                    expect(testContext.recordedEvent?.kind) == .identify
                    expect(testContext.recordedEvent?.key) == testContext.user.key
                }
                it("converts cached data") {
                    expect(testContext.cacheConvertingMock.convertCacheDataCallCount) == 1
                    expect(testContext.cacheConvertingMock.convertCacheDataReceivedArguments?.user) == testContext.user
                    expect(testContext.cacheConvertingMock.convertCacheDataReceivedArguments?.config) == testContext.config
                }
            }
            context("when configured to allow background updates and running in background mode") {
                OperatingSystem.allOperatingSystems.forEach { (os) in
                    context("on \(os)") {
                        beforeEach {
                            waitUntil { done in
                                testContext = TestContext(startOnline: true, runMode: .background, operatingSystem: os, completion: done)
                            }
                        }
                        it("takes the client and service objects online when background enabled") {
                            expect(testContext.subject.isOnline) == os.isBackgroundEnabled
                            expect(testContext.subject.flagSynchronizer.isOnline) == testContext.subject.isOnline
                            expect(testContext.subject.eventReporter.isOnline) == testContext.subject.isOnline
                        }
                        it("saves the config") {
                            expect(testContext.subject.config) == testContext.config
                            expect(testContext.subject.service.config) == testContext.config
                            expect(testContext.makeFlagSynchronizerStreamingMode) == os.backgroundStreamingMode
                            expect(testContext.makeFlagSynchronizerPollingInterval) == testContext.config.flagPollingInterval(runMode: .background)
                            expect(testContext.subject.eventReporter.config) == testContext.config
                        }
                        it("saves the user") {
                            expect(testContext.subject.user) == testContext.user
                            expect(testContext.subject.service.user) == testContext.user
                            expect(testContext.serviceFactoryMock.makeFlagSynchronizerReceivedParameters).toNot(beNil())
                            if let makeFlagSynchronizerReceivedParameters = testContext.serviceFactoryMock.makeFlagSynchronizerReceivedParameters {
                                expect(makeFlagSynchronizerReceivedParameters.service) === testContext.subject.service
                            }
                            expect(testContext.subject.eventReporter.service.user) == testContext.user
                        }
                        it("uncaches the new users flags") {
                            expect(testContext.featureFlagCachingMock.retrieveFeatureFlagsCallCount) == 2   //both config.didSet and user identify are called
                            expect(testContext.featureFlagCachingMock.retrieveFeatureFlagsReceivedArguments?.userKey) == testContext.user.key
                            expect(testContext.featureFlagCachingMock.retrieveFeatureFlagsReceivedArguments?.mobileKey) == testContext.config.mobileKey
                        }
                        it("records an identify event") {
                            expect(testContext.eventReporterMock.recordCallCount) == 1
                            expect(testContext.recordedEvent?.kind) == .identify
                            expect(testContext.recordedEvent?.key) == testContext.user.key
                        }
                        it("converts cached data") {
                            expect(testContext.cacheConvertingMock.convertCacheDataCallCount) == 1
                            expect(testContext.cacheConvertingMock.convertCacheDataReceivedArguments?.user) == testContext.user
                            expect(testContext.cacheConvertingMock.convertCacheDataReceivedArguments?.config) == testContext.config
                        }
                    }
                }
            }
            context("when configured to not allow background updates and running in background mode") {
                OperatingSystem.allOperatingSystems.forEach { (os) in
                    context("on \(os)") {
                        beforeEach {
                            waitUntil { done in
                                testContext = TestContext(startOnline: true, enableBackgroundUpdates: false, runMode: .background, operatingSystem: os, completion: done)
                            }
                        }
                        it("leaves the client and service objects offline") {
                            expect(testContext.subject.isOnline) == false
                            expect(testContext.subject.flagSynchronizer.isOnline) == testContext.subject.isOnline
                            expect(testContext.subject.eventReporter.isOnline) == testContext.subject.isOnline
                        }
                        it("saves the config") {
                            expect(testContext.subject.config) == testContext.config
                            expect(testContext.subject.service.config) == testContext.config
                            expect(testContext.makeFlagSynchronizerStreamingMode) == LDStreamingMode.polling
                            expect(testContext.makeFlagSynchronizerPollingInterval) == testContext.config.flagPollingInterval(runMode: .background)
                            expect(testContext.subject.eventReporter.config) == testContext.config
                        }
                        it("saves the user") {
                            expect(testContext.subject.user) == testContext.user
                            expect(testContext.subject.service.user) == testContext.user
                            expect(testContext.serviceFactoryMock.makeFlagSynchronizerReceivedParameters).toNot(beNil())
                            if let makeFlagSynchronizerReceivedParameters = testContext.serviceFactoryMock.makeFlagSynchronizerReceivedParameters {
                                expect(makeFlagSynchronizerReceivedParameters.service.user) == testContext.user
                            }
                            expect(testContext.subject.eventReporter.service.user) == testContext.user
                        }
                        it("uncaches the new users flags") {
                            expect(testContext.featureFlagCachingMock.retrieveFeatureFlagsCallCount) == 2       //both config.didSet and user identify are called
                            expect(testContext.featureFlagCachingMock.retrieveFeatureFlagsReceivedArguments?.userKey) == testContext.user.key
                            expect(testContext.featureFlagCachingMock.retrieveFeatureFlagsReceivedArguments?.mobileKey) == testContext.config.mobileKey
                        }
                        it("records an identify event") {
                            expect(testContext.eventReporterMock.recordCallCount) == 1
                            expect(testContext.recordedEvent?.kind) == .identify
                            expect(testContext.recordedEvent?.key) == testContext.user.key
                        }
                        it("converts cached data") {
                            expect(testContext.cacheConvertingMock.convertCacheDataCallCount) == 1
                            expect(testContext.cacheConvertingMock.convertCacheDataReceivedArguments?.user) == testContext.user
                            expect(testContext.cacheConvertingMock.convertCacheDataReceivedArguments?.config) == testContext.config
                        }
                    }
                }
            }
            context("when called without user") {
                context("after setting user") {
                    beforeEach {
                        waitUntil { done in
                            testContext = TestContext(startOnline: true, completion: done)
                        }
                        
                        testContext.subject.internalIdentify(newUser: testContext.user, testing: true)
                    }
                    it("saves the config") {
                        expect(testContext.subject.config) == testContext.config
                        expect(testContext.subject.service.config) == testContext.config
                        expect(testContext.makeFlagSynchronizerStreamingMode) == testContext.config.streamingMode
                        expect(testContext.makeFlagSynchronizerPollingInterval) == testContext.config.flagPollingInterval(runMode: testContext.subject.runMode)
                        expect(testContext.subject.eventReporter.config) == testContext.config
                    }
                    it("saves the user") {
                        expect(testContext.subject.user) == testContext.user
                        expect(testContext.subject.service.user) == testContext.user
                        expect(testContext.serviceFactoryMock.makeFlagSynchronizerReceivedParameters).toNot(beNil())
                        if let makeFlagSynchronizerReceivedParameters = testContext.serviceFactoryMock.makeFlagSynchronizerReceivedParameters {
                            expect(makeFlagSynchronizerReceivedParameters.service.user) == testContext.user
                        }
                        expect(testContext.subject.eventReporter.service.user) == testContext.user
                    }
                    it("uncaches the new users flags") {
                        expect(testContext.featureFlagCachingMock.retrieveFeatureFlagsCallCount) == 2 //both config.didSet and user identify are called
                        expect(testContext.featureFlagCachingMock.retrieveFeatureFlagsReceivedArguments?.userKey) == testContext.user.key
                        expect(testContext.featureFlagCachingMock.retrieveFeatureFlagsReceivedArguments?.mobileKey) == testContext.config.mobileKey
                    }
                    it("records an identify event") {
                        expect(testContext.eventReporterMock.recordCallCount) == 1
                        expect(testContext.recordedEvent?.kind) == .identify
                        expect(testContext.recordedEvent?.key) == testContext.user.key
                    }
                    it("converts cached data") {
                        expect(testContext.cacheConvertingMock.convertCacheDataCallCount) == 1 //only called once because CacheConverter is replaced during start
                        expect(testContext.cacheConvertingMock.convertCacheDataReceivedArguments?.user) == testContext.user
                        expect(testContext.cacheConvertingMock.convertCacheDataReceivedArguments?.config) == testContext.config
                    }
                }
                context("without setting user") {
                    beforeEach {
                        waitUntil { done in
                            testContext = TestContext(startOnline: true, completion: done)
                        }
                        testContext.config = testContext.subject.config
                        testContext.subject.internalIdentify(newUser: testContext.user, testing: true)
                    }
                    it("saves the config") {
                        expect(testContext.subject.config) == testContext.config
                        expect(testContext.subject.service.config) == testContext.config
                        expect(testContext.makeFlagSynchronizerStreamingMode) == testContext.config.streamingMode
                        expect(testContext.makeFlagSynchronizerPollingInterval) == testContext.config.flagPollingInterval(runMode: testContext.subject.runMode)
                        expect(testContext.subject.eventReporter.config) == testContext.config
                    }
                    it("saves the user") {
                        expect(testContext.subject.user) == testContext.user
                        expect(testContext.subject.service.user) == testContext.user
                        expect(testContext.makeFlagSynchronizerService?.user) == testContext.user
                        expect(testContext.subject.eventReporter.service.user) == testContext.user
                    }
                    it("uncaches the new users flags") {
                        expect(testContext.featureFlagCachingMock.retrieveFeatureFlagsCallCount) == 2 //both config.didSet and user identify are called
                        expect(testContext.featureFlagCachingMock.retrieveFeatureFlagsReceivedArguments?.userKey) == testContext.user.key
                        expect(testContext.featureFlagCachingMock.retrieveFeatureFlagsReceivedArguments?.mobileKey) == testContext.config.mobileKey
                    }
                    it("records an identify event") {
                        expect(testContext.eventReporterMock.recordCallCount) == 1
                        expect(testContext.recordedEvent?.kind) == .identify
                        expect(testContext.recordedEvent?.key) == testContext.user.key
                    }
                    it("converts cached data") {
                        expect(testContext.cacheConvertingMock.convertCacheDataCallCount) == 1
                        expect(testContext.cacheConvertingMock.convertCacheDataReceivedArguments?.user) == testContext.user
                        expect(testContext.cacheConvertingMock.convertCacheDataReceivedArguments?.config) == testContext.config
                    }
                }
            }
            context("when called with cached flags for the user and environment") {
                var retrievedFlags: [LDFlagKey: FeatureFlag]!
                beforeEach {
                    waitUntil { done in
                        testContext = TestContext(startOnline: false, completion: done)
                    }
                    testContext.featureFlagCachingMock.retrieveFeatureFlagsReturnValue = testContext.user.flagStore.featureFlags
                    retrievedFlags = testContext.user.flagStore.featureFlags
                    testContext.flagStoreMock.featureFlags = [:]
                }
                it("checks the flag cache for the user and environment") {
                    expect(testContext.featureFlagCachingMock.retrieveFeatureFlagsCallCount) == 2 //both config.didSet and user identify are called
                    expect(testContext.featureFlagCachingMock.retrieveFeatureFlagsReceivedArguments?.userKey) == testContext.user.key
                    expect(testContext.featureFlagCachingMock.retrieveFeatureFlagsReceivedArguments?.mobileKey) == testContext.config.mobileKey
                }
                it("restores user flags from cache") {
                    expect(testContext.flagStoreMock.replaceStoreReceivedArguments?.newFlags?.flagCollection) == retrievedFlags
                }
                it("converts cached data") {
                    expect(testContext.cacheConvertingMock.convertCacheDataCallCount) == 1
                    expect(testContext.cacheConvertingMock.convertCacheDataReceivedArguments?.user) == testContext.user
                    expect(testContext.cacheConvertingMock.convertCacheDataReceivedArguments?.config) == testContext.config
                }
            }
            context("when called without cached flags for the user") {
                beforeEach {
                    waitUntil { done in
                        testContext = TestContext(startOnline: false) {
                            testContext.flagStoreMock.featureFlags = [:]
                            done()
                        }
                    }
                }
                it("checks the flag cache for the user and environment") {
                    expect(testContext.featureFlagCachingMock.retrieveFeatureFlagsCallCount) == 2 //both config.didSet and user identify are called
                    expect(testContext.featureFlagCachingMock.retrieveFeatureFlagsReceivedArguments?.userKey) == testContext.user.key
                    expect(testContext.featureFlagCachingMock.retrieveFeatureFlagsReceivedArguments?.mobileKey) == testContext.config.mobileKey
                }
                it("does not restore user flags from cache") {
                    expect(testContext.flagStoreMock.replaceStoreCallCount) == 0
                }
                it("converts cached data") {
                    expect(testContext.cacheConvertingMock.convertCacheDataCallCount) == 1
                    expect(testContext.cacheConvertingMock.convertCacheDataReceivedArguments?.user) == testContext.user
                    expect(testContext.cacheConvertingMock.convertCacheDataReceivedArguments?.config) == testContext.config
                }
            }
        }
    }

    private func startWithTimeoutSpec() {
        describe("startWithTimeout") {
            var testContext: TestContext!
            
            context("when configured to start online") {
                beforeEach {
                    waitUntil(timeout: 10) { done in
                        testContext = TestContext(startOnline: true, timeOut: 10) { timedOut in
                            expect(timedOut) == false
                            done()
                        }
                    }
                }
                it("takes the client and service objects online") {
                    expect(testContext.subject.isOnline) == true
                    expect(testContext.subject.flagSynchronizer.isOnline) == testContext.subject.isOnline
                    expect(testContext.subject.eventReporter.isOnline) == testContext.subject.isOnline
                }
                it("saves the config") {
                    expect(testContext.subject.config) == testContext.config
                    expect(testContext.subject.service.config) == testContext.config
                    expect(testContext.makeFlagSynchronizerStreamingMode) == testContext.config.streamingMode
                    expect(testContext.makeFlagSynchronizerPollingInterval) == testContext.config.flagPollingInterval(runMode: testContext.subject.runMode)
                    expect(testContext.subject.eventReporter.config) == testContext.config
                }
                it("saves the user") {
                    expect(testContext.subject.user) == testContext.user
                    expect(testContext.subject.service.user) == testContext.user
                    expect(testContext.serviceFactoryMock.makeFlagSynchronizerReceivedParameters).toNot(beNil())
                    if let makeFlagSynchronizerReceivedParameters = testContext.serviceFactoryMock.makeFlagSynchronizerReceivedParameters {
                        expect(makeFlagSynchronizerReceivedParameters.service) === testContext.subject.service
                    }
                    expect(testContext.subject.eventReporter.service.user) == testContext.user
                }
                it("uncaches the new users flags") {
                    expect(testContext.featureFlagCachingMock.retrieveFeatureFlagsCallCount) == 2       //called on both setConfig and setUser
                    expect(testContext.featureFlagCachingMock.retrieveFeatureFlagsReceivedArguments?.userKey) == testContext.user.key
                    expect(testContext.featureFlagCachingMock.retrieveFeatureFlagsReceivedArguments?.mobileKey) == testContext.config.mobileKey
                }
                it("records an identify event") {
                    expect(testContext.eventReporterMock.recordCallCount) == 1
                    expect(testContext.recordedEvent?.kind) == .identify
                    expect(testContext.recordedEvent?.key) == testContext.user.key
                }
                it("converts cached data") {
                    expect(testContext.cacheConvertingMock.convertCacheDataCallCount) == 1
                    expect(testContext.cacheConvertingMock.convertCacheDataReceivedArguments?.user) == testContext.user
                    expect(testContext.cacheConvertingMock.convertCacheDataReceivedArguments?.config) == testContext.config
                }
            }
            context("when configured to start online") {
                beforeEach {
                    waitUntil(timeout: 10) { done in
                        testContext = TestContext(startOnline: true, timeOut: 1.0/*, forceTimeout: true*/) { timedOut in
                            expect(timedOut) == true
                            done()
                        }
                    }
                }
                it("times out properly") {
                    expect(testContext.subject.isOnline) == true
                }
            }
            context("when configured to start offline") {
                beforeEach {
                    waitUntil(timeout: 3) { done in
                        testContext = TestContext(startOnline: false, timeOut: 10) { timedOut in
                            expect(timedOut) == false
                            done()
                        }
                    }
                }
                it("leaves the client and service objects offline") {
                    expect(testContext.subject.isOnline) == false
                    expect(testContext.subject.flagSynchronizer.isOnline) == testContext.subject.isOnline
                    expect(testContext.subject.eventReporter.isOnline) == testContext.subject.isOnline
                }
                it("saves the config") {
                    expect(testContext.subject.config) == testContext.config
                    expect(testContext.subject.service.config) == testContext.config
                    expect(testContext.makeFlagSynchronizerStreamingMode) == testContext.config.streamingMode
                    expect(testContext.makeFlagSynchronizerPollingInterval) == testContext.config.flagPollingInterval(runMode: testContext.subject.runMode)
                    expect(testContext.subject.eventReporter.config) == testContext.config
                }
                it("saves the user") {
                    expect(testContext.subject.user) == testContext.user
                    expect(testContext.subject.service.user) == testContext.user
                    expect(testContext.serviceFactoryMock.makeFlagSynchronizerReceivedParameters).toNot(beNil())
                    if let makeFlagSynchronizerReceivedParameters = testContext.serviceFactoryMock.makeFlagSynchronizerReceivedParameters {
                        expect(makeFlagSynchronizerReceivedParameters.service) === testContext.subject.service
                    }
                    expect(testContext.subject.eventReporter.service.user) == testContext.user
                }
                it("uncaches the new users flags") {
                    expect(testContext.featureFlagCachingMock.retrieveFeatureFlagsCallCount) == 2       //both config.didSet and user identify are called
                    expect(testContext.featureFlagCachingMock.retrieveFeatureFlagsReceivedArguments?.userKey) == testContext.user.key
                    expect(testContext.featureFlagCachingMock.retrieveFeatureFlagsReceivedArguments?.mobileKey) == testContext.config.mobileKey
                }
                it("records an identify event") {
                    expect(testContext.eventReporterMock.recordCallCount) == 1
                    expect(testContext.recordedEvent?.kind) == .identify
                    expect(testContext.recordedEvent?.key) == testContext.user.key
                }
                it("converts cached data") {
                    expect(testContext.cacheConvertingMock.convertCacheDataCallCount) == 1
                    expect(testContext.cacheConvertingMock.convertCacheDataReceivedArguments?.user) == testContext.user
                    expect(testContext.cacheConvertingMock.convertCacheDataReceivedArguments?.config) == testContext.config
                }
            }
            context("when configured to allow background updates and running in background mode") {
                OperatingSystem.allOperatingSystems.forEach { (os) in
                    context("on \(os)") {
                        beforeEach {
                            waitUntil(timeout: 10) { done in
                                testContext = TestContext(startOnline: true, runMode: .background, operatingSystem: os, timeOut: 10) { timedOut in
                                    expect(timedOut) == false
                                    done()
                                }
                            }
                        }
                        it("takes the client and service objects online when background enabled") {
                            expect(testContext.subject.isOnline) == os.isBackgroundEnabled
                            expect(testContext.subject.flagSynchronizer.isOnline) == testContext.subject.isOnline
                            expect(testContext.subject.eventReporter.isOnline) == testContext.subject.isOnline
                        }
                        it("saves the config") {
                            expect(testContext.subject.config) == testContext.config
                            expect(testContext.subject.service.config) == testContext.config
                            expect(testContext.makeFlagSynchronizerStreamingMode) == os.backgroundStreamingMode
                            expect(testContext.makeFlagSynchronizerPollingInterval) == testContext.config.flagPollingInterval(runMode: .background)
                            expect(testContext.subject.eventReporter.config) == testContext.config
                        }
                        it("saves the user") {
                            expect(testContext.subject.user) == testContext.user
                            expect(testContext.subject.service.user) == testContext.user
                            expect(testContext.serviceFactoryMock.makeFlagSynchronizerReceivedParameters).toNot(beNil())
                            if let makeFlagSynchronizerReceivedParameters = testContext.serviceFactoryMock.makeFlagSynchronizerReceivedParameters {
                                expect(makeFlagSynchronizerReceivedParameters.service) === testContext.subject.service
                            }
                            expect(testContext.subject.eventReporter.service.user) == testContext.user
                        }
                        it("uncaches the new users flags") {
                            expect(testContext.featureFlagCachingMock.retrieveFeatureFlagsCallCount) == 2   //both config.didSet and user identify are called
                            expect(testContext.featureFlagCachingMock.retrieveFeatureFlagsReceivedArguments?.userKey) == testContext.user.key
                            expect(testContext.featureFlagCachingMock.retrieveFeatureFlagsReceivedArguments?.mobileKey) == testContext.config.mobileKey
                        }
                        it("records an identify event") {
                            expect(testContext.eventReporterMock.recordCallCount) == 1
                            expect(testContext.recordedEvent?.kind) == .identify
                            expect(testContext.recordedEvent?.key) == testContext.user.key
                        }
                        it("converts cached data") {
                            expect(testContext.cacheConvertingMock.convertCacheDataCallCount) == 1
                            expect(testContext.cacheConvertingMock.convertCacheDataReceivedArguments?.user) == testContext.user
                            expect(testContext.cacheConvertingMock.convertCacheDataReceivedArguments?.config) == testContext.config
                        }
                    }
                }
            }
            context("when configured to not allow background updates and running in background mode") {
                OperatingSystem.allOperatingSystems.forEach { (os) in
                    context("on \(os)") {
                        beforeEach {
                            waitUntil { done in
                                testContext = TestContext(startOnline: true, enableBackgroundUpdates: false, runMode: .background, operatingSystem: os, timeOut: 10) { timedOut in
                                    expect(timedOut) == false
                                    done()
                                }
                            }
                        }
                        it("leaves the client and service objects offline") {
                            expect(testContext.subject.isOnline) == false
                            expect(testContext.subject.flagSynchronizer.isOnline) == testContext.subject.isOnline
                            expect(testContext.subject.eventReporter.isOnline) == testContext.subject.isOnline
                        }
                        it("saves the config") {
                            expect(testContext.subject.config) == testContext.config
                            expect(testContext.subject.service.config) == testContext.config
                            expect(testContext.makeFlagSynchronizerStreamingMode) == LDStreamingMode.polling
                            expect(testContext.makeFlagSynchronizerPollingInterval) == testContext.config.flagPollingInterval(runMode: .background)
                            expect(testContext.subject.eventReporter.config) == testContext.config
                        }
                        it("saves the user") {
                            expect(testContext.subject.user) == testContext.user
                            expect(testContext.subject.service.user) == testContext.user
                            expect(testContext.serviceFactoryMock.makeFlagSynchronizerReceivedParameters).toNot(beNil())
                            if let makeFlagSynchronizerReceivedParameters = testContext.serviceFactoryMock.makeFlagSynchronizerReceivedParameters {
                                expect(makeFlagSynchronizerReceivedParameters.service.user) == testContext.user
                            }
                            expect(testContext.subject.eventReporter.service.user) == testContext.user
                        }
                        it("uncaches the new users flags") {
                            expect(testContext.featureFlagCachingMock.retrieveFeatureFlagsCallCount) == 2       //both config.didSet and user identify are called
                            expect(testContext.featureFlagCachingMock.retrieveFeatureFlagsReceivedArguments?.userKey) == testContext.user.key
                            expect(testContext.featureFlagCachingMock.retrieveFeatureFlagsReceivedArguments?.mobileKey) == testContext.config.mobileKey
                        }
                        it("records an identify event") {
                            expect(testContext.eventReporterMock.recordCallCount) == 1
                            expect(testContext.recordedEvent?.kind) == .identify
                            expect(testContext.recordedEvent?.key) == testContext.user.key
                        }
                        it("converts cached data") {
                            expect(testContext.cacheConvertingMock.convertCacheDataCallCount) == 1
                            expect(testContext.cacheConvertingMock.convertCacheDataReceivedArguments?.user) == testContext.user
                            expect(testContext.cacheConvertingMock.convertCacheDataReceivedArguments?.config) == testContext.config
                        }
                    }
                }
            }
            context("when called without user") {
                context("after setting user") {
                    beforeEach {
                        waitUntil { done in
                            testContext = TestContext(timeOut: 3) { timedOut in
                                expect(timedOut) == true
                                done()
                            }
                        }
                        testContext.subject.internalIdentify(newUser: testContext.user, testing: true)
                    }
                    it("saves the config") {
                        expect(testContext.subject.config) == testContext.config
                        expect(testContext.subject.service.config) == testContext.config
                        expect(testContext.makeFlagSynchronizerStreamingMode) == testContext.config.streamingMode
                        expect(testContext.makeFlagSynchronizerPollingInterval) == testContext.config.flagPollingInterval(runMode: testContext.subject.runMode)
                        expect(testContext.subject.eventReporter.config) == testContext.config
                    }
                    it("saves the user") {
                        expect(testContext.subject.user) == testContext.user
                        expect(testContext.subject.service.user) == testContext.user
                        expect(testContext.serviceFactoryMock.makeFlagSynchronizerReceivedParameters).toNot(beNil())
                        if let makeFlagSynchronizerReceivedParameters = testContext.serviceFactoryMock.makeFlagSynchronizerReceivedParameters {
                            expect(makeFlagSynchronizerReceivedParameters.service.user) == testContext.user
                        }
                        expect(testContext.subject.eventReporter.service.user) == testContext.user
                    }
                    it("uncaches the new users flags") {
                        expect(testContext.featureFlagCachingMock.retrieveFeatureFlagsCallCount) == 2 //both config.didSet and user identify are called
                        expect(testContext.featureFlagCachingMock.retrieveFeatureFlagsReceivedArguments?.userKey) == testContext.user.key
                        expect(testContext.featureFlagCachingMock.retrieveFeatureFlagsReceivedArguments?.mobileKey) == testContext.config.mobileKey
                    }
                    it("records an identify event") {
                        expect(testContext.eventReporterMock.recordCallCount) == 1
                        expect(testContext.recordedEvent?.kind) == .identify
                        expect(testContext.recordedEvent?.key) == testContext.user.key
                    }
                    it("converts cached data") {
                        expect(testContext.cacheConvertingMock.convertCacheDataCallCount) == 1
                        expect(testContext.cacheConvertingMock.convertCacheDataReceivedArguments?.user) == testContext.user
                        expect(testContext.cacheConvertingMock.convertCacheDataReceivedArguments?.config) == testContext.config
                    }
                }
                context("without setting user") {
                    beforeEach {
                        waitUntil { done in
                            testContext = TestContext(startOnline: false, timeOut: 3) { timedOut in
                                expect(timedOut) == true
                                done()
                            }
                        }
                        testContext.config = testContext.subject.config
                        testContext.user = testContext.subject.user
                    }
                    it("saves the config") {
                        expect(testContext.subject.config) == testContext.config
                        expect(testContext.subject.service.config) == testContext.config
                        expect(testContext.makeFlagSynchronizerStreamingMode) == testContext.config.streamingMode
                        expect(testContext.makeFlagSynchronizerPollingInterval) == testContext.config.flagPollingInterval(runMode: testContext.subject.runMode)
                        expect(testContext.subject.eventReporter.config) == testContext.config
                    }
                    it("saves the user") {
                        expect(testContext.subject.user) == testContext.user
                        expect(testContext.subject.service.user) == testContext.user
                        expect(testContext.makeFlagSynchronizerService?.user) == testContext.user
                        expect(testContext.subject.eventReporter.service.user) == testContext.user
                    }
                    it("uncaches the new users flags") {
                        expect(testContext.featureFlagCachingMock.retrieveFeatureFlagsCallCount) == 2 //both config.didSet and user identify are called
                        expect(testContext.featureFlagCachingMock.retrieveFeatureFlagsReceivedArguments?.userKey) == testContext.user.key
                        expect(testContext.featureFlagCachingMock.retrieveFeatureFlagsReceivedArguments?.mobileKey) == testContext.config.mobileKey
                    }
                    it("records an identify event") {
                        expect(testContext.eventReporterMock.recordCallCount) == 1
                        expect(testContext.recordedEvent?.kind) == .identify
                        expect(testContext.recordedEvent?.key) == testContext.user.key
                    }
                    it("converts cached data") {
                        expect(testContext.cacheConvertingMock.convertCacheDataCallCount) == 1
                        expect(testContext.cacheConvertingMock.convertCacheDataReceivedArguments?.user) == testContext.user
                        expect(testContext.cacheConvertingMock.convertCacheDataReceivedArguments?.config) == testContext.config
                    }
                }
            }
            context("when called with cached flags for the user and environment") {
                var retrievedFlags: [LDFlagKey: FeatureFlag]!
                beforeEach {
                    waitUntil { done in
                        testContext = TestContext(startOnline: false, timeOut: 10) { timedOut in
                            expect(timedOut) == true
                            done()
                        }
                    }
                    testContext.featureFlagCachingMock.retrieveFeatureFlagsReturnValue = testContext.user.flagStore.featureFlags
                    retrievedFlags = testContext.user.flagStore.featureFlags
                    testContext.flagStoreMock.featureFlags = [:]
                }
                it("checks the flag cache for the user and environment") {
                    expect(testContext.featureFlagCachingMock.retrieveFeatureFlagsCallCount) == 2 //both config.didSet and user identify are called
                    expect(testContext.featureFlagCachingMock.retrieveFeatureFlagsReceivedArguments?.userKey) == testContext.user.key
                    expect(testContext.featureFlagCachingMock.retrieveFeatureFlagsReceivedArguments?.mobileKey) == testContext.config.mobileKey
                }
                it("restores user flags from cache") {
                    expect(testContext.flagStoreMock.replaceStoreReceivedArguments?.newFlags?.flagCollection) == retrievedFlags
                }
                it("converts cached data") {
                    expect(testContext.cacheConvertingMock.convertCacheDataCallCount) == 1
                    expect(testContext.cacheConvertingMock.convertCacheDataReceivedArguments?.user) == testContext.user
                    expect(testContext.cacheConvertingMock.convertCacheDataReceivedArguments?.config) == testContext.config
                }
            }
            context("when called without cached flags for the user") {
                beforeEach {
                    waitUntil { done in
                        testContext = TestContext(startOnline: false, timeOut: 10) { timedOut in
                            expect(timedOut) == true
                            done()
                        }
                    }
                    testContext.flagStoreMock.featureFlags = [:]
                }
                it("checks the flag cache for the user and environment") {
                    expect(testContext.featureFlagCachingMock.retrieveFeatureFlagsCallCount) == 2 //both config.didSet and user identify are called
                    expect(testContext.featureFlagCachingMock.retrieveFeatureFlagsReceivedArguments?.userKey) == testContext.user.key
                    expect(testContext.featureFlagCachingMock.retrieveFeatureFlagsReceivedArguments?.mobileKey) == testContext.config.mobileKey
                }
                it("does not restore user flags from cache") {
                    expect(testContext.flagStoreMock.replaceStoreCallCount) == 0
                }
                it("converts cached data") {
                    expect(testContext.cacheConvertingMock.convertCacheDataCallCount) == 1
                    expect(testContext.cacheConvertingMock.convertCacheDataReceivedArguments?.user) == testContext.user
                    expect(testContext.cacheConvertingMock.convertCacheDataReceivedArguments?.config) == testContext.config
                }
            }
        }
    }

    private func setUserSpec() {
        var testContext: TestContext!

        describe("set user") {
            var newUser: LDUser!
            context("when the client is online") {
                beforeEach {
                    waitUntil { done in
                        testContext = TestContext(startOnline: true, completion: done)
                    }
<<<<<<< HEAD
                    testContext.eventReporterMock.recordSummaryEventCallCount = 0   //calling start sets the user, which calls eventReporter.recordSummaryEvent()
=======
                }
                it("takes the client and service objects online") {
                    expect(testContext.subject.isOnline) == true
                    expect(testContext.subject.flagSynchronizer.isOnline) == testContext.subject.isOnline
                    expect(testContext.subject.eventReporter.isOnline) == testContext.subject.isOnline
                }
                it("saves the config") {
                    expect(testContext.subject.config) == testContext.config
                    expect(testContext.subject.service.config) == testContext.config
                    expect(testContext.makeFlagSynchronizerStreamingMode) == testContext.config.streamingMode
                    expect(testContext.makeFlagSynchronizerPollingInterval) == testContext.config.flagPollingInterval(runMode: testContext.subject.runMode)
                    expect(testContext.subject.eventReporter.config) == testContext.config
                }
                it("saves the user") {
                    expect(testContext.subject.user) == testContext.user
                    expect(testContext.subject.service.user) == testContext.user
                    expect(testContext.serviceFactoryMock.makeFlagSynchronizerReceivedParameters).toNot(beNil())
                    if let makeFlagSynchronizerReceivedParameters = testContext.serviceFactoryMock.makeFlagSynchronizerReceivedParameters {
                        expect(makeFlagSynchronizerReceivedParameters.service) === testContext.subject.service
                    }
                    expect(testContext.subject.eventReporter.service.user) == testContext.user
                }
                it("uncaches the new users flags") {
                    expect(testContext.featureFlagCachingMock.retrieveFeatureFlagsCallCount) == 2       //called on both setConfig and setUser
                    expect(testContext.featureFlagCachingMock.retrieveFeatureFlagsReceivedArguments?.userKey) == testContext.user.key
                    expect(testContext.featureFlagCachingMock.retrieveFeatureFlagsReceivedArguments?.mobileKey) == testContext.config.mobileKey
                }
                it("records an identify event") {
                    expect(testContext.eventReporterMock.recordCallCount) == 1
                    expect(testContext.recordedEvent?.kind) == .identify
                    expect(testContext.recordedEvent?.key) == testContext.user.key
                }
                it("converts cached data") {
                    expect(testContext.cacheConvertingMock.convertCacheDataCallCount) == 1
                    expect(testContext.cacheConvertingMock.convertCacheDataReceivedArguments?.user) == testContext.user
                    expect(testContext.cacheConvertingMock.convertCacheDataReceivedArguments?.config) == testContext.config
                }
            }
            context("when configured to start online") {
                beforeEach {
                    testContext = TestContext()
                    testContext.config.startOnline = true
                    
                    waitUntil(timeout: 10) { done in
                        testContext.subject.startCompleteWhenFlagsReceived(config: testContext.config, user: testContext.user, startWaitSeconds: 1) { timedOut in
                            expect(timedOut) == true
                            done()
                        }
                    }
                }
                it("times out properly") {
                    expect(testContext.subject.isOnline) == true
                }
            }
            context("when configured to start offline") {
                beforeEach {
                    testContext = TestContext()
                    waitUntil(timeout: 3) { done in
                        testContext.subject.startCompleteWhenFlagsReceived(config: testContext.config, user: testContext.user, startWaitSeconds: 2) { timedOut in
                            expect(timedOut) == true
                            done()
                        }
                    }
                }
                it("leaves the client and service objects offline") {
                    expect(testContext.subject.isOnline) == false
                    expect(testContext.subject.flagSynchronizer.isOnline) == testContext.subject.isOnline
                    expect(testContext.subject.eventReporter.isOnline) == testContext.subject.isOnline
                }
                it("saves the config") {
                    expect(testContext.subject.config) == testContext.config
                    expect(testContext.subject.service.config) == testContext.config
                    expect(testContext.makeFlagSynchronizerStreamingMode) == testContext.config.streamingMode
                    expect(testContext.makeFlagSynchronizerPollingInterval) == testContext.config.flagPollingInterval(runMode: testContext.subject.runMode)
                    expect(testContext.subject.eventReporter.config) == testContext.config
                }
                it("saves the user") {
                    expect(testContext.subject.user) == testContext.user
                    expect(testContext.subject.service.user) == testContext.user
                    expect(testContext.serviceFactoryMock.makeFlagSynchronizerReceivedParameters).toNot(beNil())
                    if let makeFlagSynchronizerReceivedParameters = testContext.serviceFactoryMock.makeFlagSynchronizerReceivedParameters {
                        expect(makeFlagSynchronizerReceivedParameters.service) === testContext.subject.service
                    }
                    expect(testContext.subject.eventReporter.service.user) == testContext.user
                }
                it("uncaches the new users flags") {
                    expect(testContext.featureFlagCachingMock.retrieveFeatureFlagsCallCount) == 1       //because config is already set by TestConfig.init, only user.didSet calls this
                    expect(testContext.featureFlagCachingMock.retrieveFeatureFlagsReceivedArguments?.userKey) == testContext.user.key
                    expect(testContext.featureFlagCachingMock.retrieveFeatureFlagsReceivedArguments?.mobileKey) == testContext.config.mobileKey
                }
                it("records an identify event") {
                    expect(testContext.eventReporterMock.recordCallCount) == 1
                    expect(testContext.recordedEvent?.kind) == .identify
                    expect(testContext.recordedEvent?.key) == testContext.user.key
                }
                it("converts cached data") {
                    expect(testContext.cacheConvertingMock.convertCacheDataCallCount) == 1
                    expect(testContext.cacheConvertingMock.convertCacheDataReceivedArguments?.user) == testContext.user
                    expect(testContext.cacheConvertingMock.convertCacheDataReceivedArguments?.config) == testContext.config
                }
            }
            context("when configured to allow background updates and running in background mode") {
                OperatingSystem.allOperatingSystems.forEach { (os) in
                    context("on \(os)") {
                        beforeEach {
                            testContext = TestContext(startOnline: true, runMode: .background, operatingSystem: os)
                            
                            waitUntil(timeout: 10) { done in
                                testContext.subject.flagChangeNotifier = ClientServiceFactory().makeFlagChangeNotifier()
                                testContext.subject.startCompleteWhenFlagsReceived(config: testContext.config, user: testContext.user, startWaitSeconds: 10) { timedOut in
                                    expect(timedOut) == false
                                    done()
                                }
                                testContext.subject.flagChangeNotifier.notifyObservers(user: testContext.user, oldFlags: testContext.oldFlags, oldFlagSource: testContext.oldFlagSource)
                            }
                        }
                        it("takes the client and service objects online when background enabled") {
                            expect(testContext.subject.isOnline) == os.isBackgroundEnabled
                            expect(testContext.subject.flagSynchronizer.isOnline) == testContext.subject.isOnline
                            expect(testContext.subject.eventReporter.isOnline) == testContext.subject.isOnline
                        }
                        it("saves the config") {
                            expect(testContext.subject.config) == testContext.config
                            expect(testContext.subject.service.config) == testContext.config
                            expect(testContext.makeFlagSynchronizerStreamingMode) == os.backgroundStreamingMode
                            expect(testContext.makeFlagSynchronizerPollingInterval) == testContext.config.flagPollingInterval(runMode: .background)
                            expect(testContext.subject.eventReporter.config) == testContext.config
                        }
                        it("saves the user") {
                            expect(testContext.subject.user) == testContext.user
                            expect(testContext.subject.service.user) == testContext.user
                            expect(testContext.serviceFactoryMock.makeFlagSynchronizerReceivedParameters).toNot(beNil())
                            if let makeFlagSynchronizerReceivedParameters = testContext.serviceFactoryMock.makeFlagSynchronizerReceivedParameters {
                                expect(makeFlagSynchronizerReceivedParameters.service) === testContext.subject.service
                            }
                            expect(testContext.subject.eventReporter.service.user) == testContext.user
                        }
                        it("uncaches the new users flags") {
                            expect(testContext.featureFlagCachingMock.retrieveFeatureFlagsCallCount) == 1   //because config is already set by TestConfig.init, only user.didSet calls this
                            expect(testContext.featureFlagCachingMock.retrieveFeatureFlagsReceivedArguments?.userKey) == testContext.user.key
                            expect(testContext.featureFlagCachingMock.retrieveFeatureFlagsReceivedArguments?.mobileKey) == testContext.config.mobileKey
                        }
                        it("records an identify event") {
                            expect(testContext.eventReporterMock.recordCallCount) == 1
                            expect(testContext.recordedEvent?.kind) == .identify
                            expect(testContext.recordedEvent?.key) == testContext.user.key
                        }
                        it("converts cached data") {
                            expect(testContext.cacheConvertingMock.convertCacheDataCallCount) == 1
                            expect(testContext.cacheConvertingMock.convertCacheDataReceivedArguments?.user) == testContext.user
                            expect(testContext.cacheConvertingMock.convertCacheDataReceivedArguments?.config) == testContext.config
                        }
                    }
                }
            }
            context("when configured to not allow background updates and running in background mode") {
                OperatingSystem.allOperatingSystems.forEach { (os) in
                    context("on \(os)") {
                        beforeEach {
                            testContext = TestContext(startOnline: true, enableBackgroundUpdates: false, runMode: .background, operatingSystem: os)
                            testContext.config.enableBackgroundUpdates = false
                            
                            waitUntil { done in
                                testContext.subject.startCompleteWhenFlagsReceived(config: testContext.config, user: testContext.user, startWaitSeconds: 10) { timedOut in
                                    expect(timedOut) == false
                                    done()
                                }
                            }
                        }
                        it("leaves the client and service objects offline") {
                            expect(testContext.subject.isOnline) == false
                            expect(testContext.subject.flagSynchronizer.isOnline) == testContext.subject.isOnline
                            expect(testContext.subject.eventReporter.isOnline) == testContext.subject.isOnline
                        }
                        it("saves the config") {
                            expect(testContext.subject.config) == testContext.config
                            expect(testContext.subject.service.config) == testContext.config
                            expect(testContext.makeFlagSynchronizerStreamingMode) == LDStreamingMode.polling
                            expect(testContext.makeFlagSynchronizerPollingInterval) == testContext.config.flagPollingInterval(runMode: .background)
                            expect(testContext.subject.eventReporter.config) == testContext.config
                        }
                        it("saves the user") {
                            expect(testContext.subject.user) == testContext.user
                            expect(testContext.subject.service.user) == testContext.user
                            expect(testContext.serviceFactoryMock.makeFlagSynchronizerReceivedParameters).toNot(beNil())
                            if let makeFlagSynchronizerReceivedParameters = testContext.serviceFactoryMock.makeFlagSynchronizerReceivedParameters {
                                expect(makeFlagSynchronizerReceivedParameters.service.user) == testContext.user
                            }
                            expect(testContext.subject.eventReporter.service.user) == testContext.user
                        }
                        it("uncaches the new users flags") {
                            expect(testContext.featureFlagCachingMock.retrieveFeatureFlagsCallCount) == 1       //because config is already set by TestConfig.init, only user.didSet calls this
                            expect(testContext.featureFlagCachingMock.retrieveFeatureFlagsReceivedArguments?.userKey) == testContext.user.key
                            expect(testContext.featureFlagCachingMock.retrieveFeatureFlagsReceivedArguments?.mobileKey) == testContext.config.mobileKey
                        }
                        it("records an identify event") {
                            expect(testContext.eventReporterMock.recordCallCount) == 1
                            expect(testContext.recordedEvent?.kind) == .identify
                            expect(testContext.recordedEvent?.key) == testContext.user.key
                        }
                        it("converts cached data") {
                            expect(testContext.cacheConvertingMock.convertCacheDataCallCount) == 1
                            expect(testContext.cacheConvertingMock.convertCacheDataReceivedArguments?.user) == testContext.user
                            expect(testContext.cacheConvertingMock.convertCacheDataReceivedArguments?.config) == testContext.config
                        }
                    }
                }
            }
            context("when called more than once") {
                var newConfig: LDConfig!
                var newUser: LDUser!
                context("while online") {
                    beforeEach {
                        testContext = TestContext()
                        testContext.config.startOnline = true
                        waitUntil(timeout: 10) { done in
                            testContext.subject.flagChangeNotifier = ClientServiceFactory().makeFlagChangeNotifier()
                            testContext.subject.startCompleteWhenFlagsReceived(config: testContext.config, user: testContext.user, startWaitSeconds: 10) { timedOut in
                                expect(timedOut) == false
                                done()
                            }
                            testContext.subject.flagChangeNotifier.notifyObservers(user: testContext.user, oldFlags: testContext.oldFlags, oldFlagSource: testContext.oldFlagSource)
                        }
                        testContext.featureFlagCachingMock.reset()
                        
                        newConfig = testContext.subject.config.copyReplacingMobileKey(Constants.alternateMockMobileKey)
                        newConfig.baseUrl = Constants.alternateMockUrl
                        
                        newUser = LDUser.stub()
                        
                        testContext.subject.startCompleteWhenFlagsReceived(config: newConfig, user: newUser)
                    }
                    it("takes the client and service objects online") {
                        expect(testContext.subject.isOnline) == true
                        expect(testContext.subject.flagSynchronizer.isOnline) == testContext.subject.isOnline
                        expect(testContext.subject.eventReporter.isOnline) == testContext.subject.isOnline
                    }
                    it("saves the config") {
                        expect(testContext.subject.config) == newConfig
                        expect(testContext.subject.service.config) == newConfig
                        expect(testContext.makeFlagSynchronizerStreamingMode) == newConfig.streamingMode
                        expect(testContext.makeFlagSynchronizerPollingInterval) == newConfig.flagPollingInterval(runMode: testContext.subject.runMode)
                        expect(testContext.subject.eventReporter.config) == newConfig
                    }
                    it("saves the user") {
                        expect(testContext.subject.user) == newUser
                        expect(testContext.subject.service.user) == newUser
                        expect(testContext.serviceFactoryMock.makeFlagSynchronizerReceivedParameters).toNot(beNil())
                        if let makeFlagSynchronizerReceivedParameters = testContext.serviceFactoryMock.makeFlagSynchronizerReceivedParameters {
                            expect(makeFlagSynchronizerReceivedParameters.service.user) == newUser
                        }
                        expect(testContext.subject.eventReporter.service.user) == newUser
                    }
                    it("uncaches the new users flags") {
                        expect(testContext.featureFlagCachingMock.retrieveFeatureFlagsCallCount) == 2       //called on both setConfig and setUser
                        expect(testContext.featureFlagCachingMock.retrieveFeatureFlagsReceivedArguments?.userKey) == newUser.key
                        expect(testContext.featureFlagCachingMock.retrieveFeatureFlagsReceivedArguments?.mobileKey) == newConfig.mobileKey
                    }
                    it("records an identify event") {
                        expect(testContext.eventReporterMock.recordCallCount) == 2
                        expect(testContext.recordedEvent?.kind) == .identify
                        expect(testContext.recordedEvent?.key) == newUser.key
                    }
                    it("converts cached data") {
                        expect(testContext.cacheConvertingMock.convertCacheDataCallCount) == 1
                        expect(testContext.cacheConvertingMock.convertCacheDataReceivedArguments?.user) == newUser
                        expect(testContext.cacheConvertingMock.convertCacheDataReceivedArguments?.config) == newConfig
                    }
                }
                context("while offline") {
                    beforeEach {
                        testContext = TestContext()
                        testContext.config.startOnline = false
                        waitUntil { done in
                            testContext.subject.startCompleteWhenFlagsReceived(config: testContext.config, user: testContext.user, startWaitSeconds: 10) { timedOut in
                                expect(timedOut) == true
                                done()
                            }
                        }
                        testContext.featureFlagCachingMock.reset()
                        
                        newConfig = testContext.subject.config.copyReplacingMobileKey(Constants.alternateMockMobileKey)
                        newConfig.baseUrl = Constants.alternateMockUrl
                        
                        newUser = LDUser.stub()
                        
                        testContext.subject.startCompleteWhenFlagsReceived(config: newConfig, user: newUser)
                    }
                    it("leaves the client and service objects offline") {
                        expect(testContext.subject.isOnline) == false
                        expect(testContext.subject.flagSynchronizer.isOnline) == testContext.subject.isOnline
                        expect(testContext.subject.eventReporter.isOnline) == testContext.subject.isOnline
                    }
                    it("saves the config") {
                        expect(testContext.subject.config) == newConfig
                        expect(testContext.subject.service.config) == newConfig
                        expect(testContext.makeFlagSynchronizerStreamingMode) == newConfig.streamingMode
                        expect(testContext.makeFlagSynchronizerPollingInterval) == newConfig.flagPollingInterval(runMode: testContext.subject.runMode)
                        expect(testContext.subject.eventReporter.config) == newConfig
                    }
                    it("saves the user") {
                        expect(testContext.subject.user) == newUser
                        expect(testContext.subject.service.user) == newUser
                        expect(testContext.serviceFactoryMock.makeFlagSynchronizerReceivedParameters).toNot(beNil())
                        if let makeFlagSynchronizerReceivedParameters = testContext.serviceFactoryMock.makeFlagSynchronizerReceivedParameters {
                            expect(makeFlagSynchronizerReceivedParameters.service.user) == newUser
                        }
                        expect(testContext.subject.eventReporter.service.user) == newUser
                    }
                    it("uncaches the new users flags") {
                        expect(testContext.featureFlagCachingMock.retrieveFeatureFlagsCallCount) == 2       //called on both setConfig and setUser
                        expect(testContext.featureFlagCachingMock.retrieveFeatureFlagsReceivedArguments?.userKey) == newUser.key
                        expect(testContext.featureFlagCachingMock.retrieveFeatureFlagsReceivedArguments?.mobileKey) == newConfig.mobileKey
                    }
                    it("records an identify event") {
                        expect(testContext.eventReporterMock.recordCallCount) == 2
                        expect(testContext.recordedEvent?.kind) == .identify
                        expect(testContext.recordedEvent?.key) == newUser.key
                    }
                    it("converts cached data") {
                        expect(testContext.cacheConvertingMock.convertCacheDataCallCount) == 1
                        expect(testContext.cacheConvertingMock.convertCacheDataReceivedArguments?.user) == newUser
                        expect(testContext.cacheConvertingMock.convertCacheDataReceivedArguments?.config) == newConfig
                    }
                }
            }
            context("when called without user") {
                context("after setting user") {
                    beforeEach {
                        testContext = TestContext()
                        testContext.subject.user = testContext.user
                        testContext.featureFlagCachingMock.reset()
                        
                        waitUntil { done in
                            testContext.subject.startCompleteWhenFlagsReceived(config: testContext.config, startWaitSeconds: 3) { timedOut in
                                expect(timedOut) == true
                                done()
                            }
                        }
                    }
                    it("saves the config") {
                        expect(testContext.subject.config) == testContext.config
                        expect(testContext.subject.service.config) == testContext.config
                        expect(testContext.makeFlagSynchronizerStreamingMode) == testContext.config.streamingMode
                        expect(testContext.makeFlagSynchronizerPollingInterval) == testContext.config.flagPollingInterval(runMode: testContext.subject.runMode)
                        expect(testContext.subject.eventReporter.config) == testContext.config
                    }
                    it("saves the user") {
                        expect(testContext.subject.user) == testContext.user
                        expect(testContext.subject.service.user) == testContext.user
                        expect(testContext.serviceFactoryMock.makeFlagSynchronizerReceivedParameters).toNot(beNil())
                        if let makeFlagSynchronizerReceivedParameters = testContext.serviceFactoryMock.makeFlagSynchronizerReceivedParameters {
                            expect(makeFlagSynchronizerReceivedParameters.service.user) == testContext.user
                        }
                        expect(testContext.subject.eventReporter.service.user) == testContext.user
                    }
                    it("uncaches the new users flags") {
                        expect(testContext.featureFlagCachingMock.retrieveFeatureFlagsCallCount) == 1
                        expect(testContext.featureFlagCachingMock.retrieveFeatureFlagsReceivedArguments?.userKey) == testContext.user.key
                        expect(testContext.featureFlagCachingMock.retrieveFeatureFlagsReceivedArguments?.mobileKey) == testContext.config.mobileKey
                    }
                    it("records an identify event") {
                        expect(testContext.eventReporterMock.recordCallCount) == 1
                        expect(testContext.recordedEvent?.kind) == .identify
                        expect(testContext.recordedEvent?.key) == testContext.user.key
                    }
                    it("converts cached data") {
                        expect(testContext.cacheConvertingMock.convertCacheDataCallCount) == 1
                        expect(testContext.cacheConvertingMock.convertCacheDataReceivedArguments?.user) == testContext.user
                        expect(testContext.cacheConvertingMock.convertCacheDataReceivedArguments?.config) == testContext.config
                    }
                }
                context("without setting user") {
                    beforeEach {
                        testContext = TestContext()
                        waitUntil { done in
                            testContext.subject.startCompleteWhenFlagsReceived(config: testContext.config, startWaitSeconds: 3) { timedOut in
                                expect(timedOut) == true
                                done()
                            }
                        }
                        testContext.config = testContext.subject.config
                        testContext.user = testContext.subject.user
                    }
                    it("saves the config") {
                        expect(testContext.subject.config) == testContext.config
                        expect(testContext.subject.service.config) == testContext.config
                        expect(testContext.makeFlagSynchronizerStreamingMode) == testContext.config.streamingMode
                        expect(testContext.makeFlagSynchronizerPollingInterval) == testContext.config.flagPollingInterval(runMode: testContext.subject.runMode)
                        expect(testContext.subject.eventReporter.config) == testContext.config
                    }
                    it("saves the user") {
                        expect(testContext.subject.user) == testContext.user
                        expect(testContext.subject.service.user) == testContext.user
                        expect(testContext.makeFlagSynchronizerService?.user) == testContext.user
                        expect(testContext.subject.eventReporter.service.user) == testContext.user
                    }
                    it("uncaches the new users flags") {
                        expect(testContext.featureFlagCachingMock.retrieveFeatureFlagsCallCount) == 1
                        expect(testContext.featureFlagCachingMock.retrieveFeatureFlagsReceivedArguments?.userKey) == testContext.user.key
                        expect(testContext.featureFlagCachingMock.retrieveFeatureFlagsReceivedArguments?.mobileKey) == testContext.config.mobileKey
                    }
                    it("records an identify event") {
                        expect(testContext.eventReporterMock.recordCallCount) == 1
                        expect(testContext.recordedEvent?.kind) == .identify
                        expect(testContext.recordedEvent?.key) == testContext.user.key
                    }
                    it("converts cached data") {
                        expect(testContext.cacheConvertingMock.convertCacheDataCallCount) == 1
                        expect(testContext.cacheConvertingMock.convertCacheDataReceivedArguments?.user) == testContext.user
                        expect(testContext.cacheConvertingMock.convertCacheDataReceivedArguments?.config) == testContext.config
                    }
                }
            }
            context("when called with cached flags for the user and environment") {
                var retrievedFlags: [LDFlagKey: FeatureFlag]!
                beforeEach {
                    testContext = TestContext()
                    testContext.featureFlagCachingMock.retrieveFeatureFlagsReturnValue = testContext.user.flagStore.featureFlags
                    retrievedFlags = testContext.user.flagStore.featureFlags
                    testContext.flagStoreMock.featureFlags = [:]
                    
                    testContext.config.startOnline = false
                    waitUntil { done in
                        testContext.subject.startCompleteWhenFlagsReceived(config: testContext.config, user: testContext.user, startWaitSeconds: 10) { timedOut in
                            expect(timedOut) == true
                            done()
                        }
                    }
                }
                it("checks the flag cache for the user and environment") {
                    expect(testContext.featureFlagCachingMock.retrieveFeatureFlagsCallCount) == 1
                    expect(testContext.featureFlagCachingMock.retrieveFeatureFlagsReceivedArguments?.userKey) == testContext.user.key
                    expect(testContext.featureFlagCachingMock.retrieveFeatureFlagsReceivedArguments?.mobileKey) == testContext.config.mobileKey
                }
                it("restores user flags from cache") {
                    expect(testContext.flagStoreMock.replaceStoreReceivedArguments?.newFlags?.flagCollection) == retrievedFlags
                }
                it("converts cached data") {
                    expect(testContext.cacheConvertingMock.convertCacheDataCallCount) == 1
                    expect(testContext.cacheConvertingMock.convertCacheDataReceivedArguments?.user) == testContext.user
                    expect(testContext.cacheConvertingMock.convertCacheDataReceivedArguments?.config) == testContext.config
                }
            }
            context("when called without cached flags for the user") {
                beforeEach {
                    testContext = TestContext()
                    testContext.flagStoreMock.featureFlags = [:]
                    
                    testContext.config.startOnline = false
                    waitUntil { done in
                        testContext.subject.startCompleteWhenFlagsReceived(config: testContext.config, user: testContext.user, startWaitSeconds: 10) { timedOut in
                            expect(timedOut) == true
                            done()
                        }
                    }
                }
                it("checks the flag cache for the user and environment") {
                    expect(testContext.featureFlagCachingMock.retrieveFeatureFlagsCallCount) == 1
                    expect(testContext.featureFlagCachingMock.retrieveFeatureFlagsReceivedArguments?.userKey) == testContext.user.key
                    expect(testContext.featureFlagCachingMock.retrieveFeatureFlagsReceivedArguments?.mobileKey) == testContext.config.mobileKey
                }
                it("does not restore user flags from cache") {
                    expect(testContext.flagStoreMock.replaceStoreCallCount) == 0
                }
                it("converts cached data") {
                    expect(testContext.cacheConvertingMock.convertCacheDataCallCount) == 1
                    expect(testContext.cacheConvertingMock.convertCacheDataReceivedArguments?.user) == testContext.user
                    expect(testContext.cacheConvertingMock.convertCacheDataReceivedArguments?.config) == testContext.config
                }
            }
        }
    }

    private func setConfigSpec() {
        var testContext: TestContext!

        describe("set config") {
            var setIsOnlineCount: (flagSync: Int, event: Int) = (0, 0)
            beforeEach {
                testContext = TestContext()
            }
            context("when config values are the same") {
                beforeEach {
                    testContext.subject.start(config: testContext.config, user: testContext.user)
                    setIsOnlineCount = (testContext.flagSynchronizerMock.isOnlineSetCount, testContext.eventReporterMock.isOnlineSetCount)
                    testContext.featureFlagCachingMock.reset()
                    testContext.cacheConvertingMock.reset()

                    testContext.subject.config = testContext.config
                }
                it("retains the config") {
                    expect(testContext.subject.config) == testContext.config
                }
                it("does not uncache the new environments flags") {
                    expect(testContext.featureFlagCachingMock.retrieveFeatureFlagsCallCount) == 0
                }
                it("doesn't try to change service object isOnline state") {
                    expect(testContext.flagSynchronizerMock.isOnlineSetCount) == setIsOnlineCount.flagSync
                    expect(testContext.eventReporterMock.isOnlineSetCount) == setIsOnlineCount.event
                }
                it("does not convert cached data") {
                    expect(testContext.cacheConvertingMock.convertCacheDataCallCount) == 0
                }
            }
            context("when config values differ") {
                var newConfig: LDConfig!
                beforeEach {
                    testContext.config.startOnline = true

                    newConfig = testContext.config
                    //change some values and check they're propagated to supporting objects
                    newConfig.baseUrl = Constants.alternateMockUrl
                    newConfig.flagPollingInterval += 0.001
                    newConfig.eventFlushInterval += 0.001
                }
                context("with run mode set to foreground") {
                    beforeEach {
                        testContext.subject.start(config: testContext.config, user: testContext.user)
                        testContext.featureFlagCachingMock.reset()
                        testContext.cacheConvertingMock.reset()

                        testContext.subject.config = newConfig
                    }
                    it("changes to the new config values") {
                        expect(testContext.subject.config) == newConfig
                        expect(testContext.subject.service.config) == newConfig
                        expect(testContext.makeFlagSynchronizerStreamingMode) == newConfig.streamingMode
                        expect(testContext.makeFlagSynchronizerPollingInterval) == newConfig.flagPollingInterval(runMode: testContext.subject.runMode)
                        expect(testContext.subject.eventReporter.config) == newConfig
                    }
                    it("uncaches the new environments flags") {
                        expect(testContext.featureFlagCachingMock.retrieveFeatureFlagsCallCount) == 1
                        expect(testContext.featureFlagCachingMock.retrieveFeatureFlagsReceivedArguments?.userKey) == testContext.user.key
                        expect(testContext.featureFlagCachingMock.retrieveFeatureFlagsReceivedArguments?.mobileKey) == newConfig.mobileKey
                    }
                    it("leaves the client online") {
                        expect(testContext.subject.isOnline) == true
                        expect(testContext.flagSynchronizerMock.isOnline) == testContext.subject.isOnline
                        expect(testContext.eventReporterMock.isOnline) == testContext.subject.isOnline
                    }
                    it("converts cached data") {
                        expect(testContext.cacheConvertingMock.convertCacheDataCallCount) == 1
                        expect(testContext.cacheConvertingMock.convertCacheDataReceivedArguments?.user) == testContext.user
                        expect(testContext.cacheConvertingMock.convertCacheDataReceivedArguments?.config) == newConfig
                    }
                }
                context("with run mode set to background") {
                    OperatingSystem.allOperatingSystems.forEach { (os) in
                        context("on \(os)") {
                            beforeEach {
                                testContext = TestContext(startOnline: true, runMode: .background, operatingSystem: os)
                                testContext.subject.start(config: testContext.config, user: testContext.user)
                                testContext.featureFlagCachingMock.reset()
                                testContext.cacheConvertingMock.reset()

                                newConfig = testContext.config
                                //change some values and check they're propagated to supporting objects
                                newConfig.baseUrl = Constants.alternateMockUrl
                                newConfig.flagPollingInterval += 0.001
                                newConfig.eventFlushInterval += 0.001

                                testContext.subject.config = newConfig
                            }
                            it("changes to the new config values") {
                                expect(testContext.subject.config) == newConfig
                                expect(testContext.subject.service.config) == newConfig
                                expect(testContext.makeFlagSynchronizerStreamingMode) == os.backgroundStreamingMode
                                expect(testContext.makeFlagSynchronizerPollingInterval) == newConfig.flagPollingInterval(runMode: testContext.subject.runMode)
                                expect(testContext.subject.eventReporter.config) == newConfig
                            }
                            it("uncaches the new environments flags") {
                                expect(testContext.featureFlagCachingMock.retrieveFeatureFlagsCallCount) == 1
                                expect(testContext.featureFlagCachingMock.retrieveFeatureFlagsReceivedArguments?.userKey) == testContext.user.key
                                expect(testContext.featureFlagCachingMock.retrieveFeatureFlagsReceivedArguments?.mobileKey) == newConfig.mobileKey
                            }
                            it("leaves the client online") {
                                expect(testContext.subject.isOnline) == os.isBackgroundEnabled
                                expect(testContext.flagSynchronizerMock.isOnline) == testContext.subject.isOnline
                                expect(testContext.eventReporterMock.isOnline) == testContext.subject.isOnline
                            }
                            it("converts cached data") {
                                expect(testContext.cacheConvertingMock.convertCacheDataCallCount) == 1
                                expect(testContext.cacheConvertingMock.convertCacheDataReceivedArguments?.user) == testContext.user
                                expect(testContext.cacheConvertingMock.convertCacheDataReceivedArguments?.config) == newConfig
                            }
                        }
                    }
                }
            }
            context("when the client is offline") {
                var newConfig: LDConfig!
                beforeEach {
                    testContext.config.startOnline = false
                    testContext.subject.start(config: testContext.config, user: testContext.user)
                    testContext.featureFlagCachingMock.reset()
                    testContext.cacheConvertingMock.reset()

                    newConfig = testContext.config
                    //change some values and check they're propagated to supporting objects
                    newConfig.baseUrl = Constants.alternateMockUrl
                    newConfig.flagPollingInterval += 0.001
                    newConfig.eventFlushInterval += 0.001

                    testContext.subject.config = newConfig
                }
                it("changes to the new config values") {
                    expect(testContext.subject.config) == newConfig
                    expect(testContext.subject.service.config) == newConfig
                    expect(testContext.makeFlagSynchronizerStreamingMode) == newConfig.streamingMode
                    expect(testContext.makeFlagSynchronizerPollingInterval) == newConfig.flagPollingInterval(runMode: testContext.subject.runMode)
                    expect(testContext.subject.eventReporter.config) == newConfig
                }
                it("uncaches the new environments flags") {
                    expect(testContext.featureFlagCachingMock.retrieveFeatureFlagsCallCount) == 1
                    expect(testContext.featureFlagCachingMock.retrieveFeatureFlagsReceivedArguments?.userKey) == testContext.user.key
                    expect(testContext.featureFlagCachingMock.retrieveFeatureFlagsReceivedArguments?.mobileKey) == newConfig.mobileKey
                }
                it("leaves the client offline") {
                    expect(testContext.subject.isOnline) == false
                    expect(testContext.flagSynchronizerMock.isOnline) == testContext.subject.isOnline
                    expect(testContext.eventReporterMock.isOnline) == testContext.subject.isOnline
                }
                it("converts cached data") {
                    expect(testContext.cacheConvertingMock.convertCacheDataCallCount) == 1
                    expect(testContext.cacheConvertingMock.convertCacheDataReceivedArguments?.user) == testContext.user
                    expect(testContext.cacheConvertingMock.convertCacheDataReceivedArguments?.config) == newConfig
                }
            }
            context("when the client is not started") {
                var newConfig: LDConfig!
                beforeEach {
                    newConfig = testContext.subject.config
                    //change some values and check they're propagated to supporting objects
                    newConfig.baseUrl = Constants.alternateMockUrl
                    newConfig.flagPollingInterval += 0.001
                    newConfig.eventFlushInterval += 0.001

                    testContext.subject.config = newConfig
                }
                it("changes to the new config values") {
                    expect(testContext.subject.config) == newConfig
                    expect(testContext.subject.service.config) == newConfig
                    expect(testContext.makeFlagSynchronizerStreamingMode) == newConfig.streamingMode
                    expect(testContext.makeFlagSynchronizerPollingInterval) == newConfig.flagPollingInterval(runMode: testContext.subject.runMode)
                    expect(testContext.subject.eventReporter.config) == newConfig
                }
                it("uncaches the new environments flags") {
                    expect(testContext.featureFlagCachingMock.retrieveFeatureFlagsCallCount) == 1
                    expect(testContext.featureFlagCachingMock.retrieveFeatureFlagsReceivedArguments?.userKey) == testContext.user.key
                    expect(testContext.featureFlagCachingMock.retrieveFeatureFlagsReceivedArguments?.mobileKey) == newConfig.mobileKey
                }
                it("leaves the client offline") {
                    expect(testContext.subject.isOnline) == false
                    expect(testContext.flagSynchronizerMock.isOnline) == testContext.subject.isOnline
                    expect(testContext.eventReporterMock.isOnline) == testContext.subject.isOnline
                }
                it("converts cached data") {
                    expect(testContext.cacheConvertingMock.convertCacheDataCallCount) == 1
                    expect(testContext.cacheConvertingMock.convertCacheDataReceivedArguments?.user) == testContext.user
                    expect(testContext.cacheConvertingMock.convertCacheDataReceivedArguments?.config) == newConfig
                }
            }
            context("when the client is starting") {
                var newConfig: LDConfig!
                beforeEach {
                    testContext.subject.setIsStarting(true)
                    newConfig = testContext.subject.config
                    //change some values and check they're propagated to supporting objects
                    newConfig.baseUrl = Constants.alternateMockUrl
                    newConfig.flagPollingInterval += 0.001
                    newConfig.eventFlushInterval += 0.001

                    testContext.subject.config = newConfig
                }
                it("changes to the new config values") {
                    expect(testContext.subject.config) == newConfig
                    expect(testContext.subject.service.config) == newConfig
                    expect(testContext.makeFlagSynchronizerStreamingMode) == newConfig.streamingMode
                    expect(testContext.makeFlagSynchronizerPollingInterval) == newConfig.flagPollingInterval(runMode: testContext.subject.runMode)
                    expect(testContext.subject.eventReporter.config) == newConfig
                }
                it("uncaches the new environments flags") {
                    expect(testContext.featureFlagCachingMock.retrieveFeatureFlagsCallCount) == 1
                    expect(testContext.featureFlagCachingMock.retrieveFeatureFlagsReceivedArguments?.userKey) == testContext.user.key
                    expect(testContext.featureFlagCachingMock.retrieveFeatureFlagsReceivedArguments?.mobileKey) == newConfig.mobileKey
                }
                it("leaves the client offline") {
                    expect(testContext.subject.isOnline) == false
                    expect(testContext.flagSynchronizerMock.isOnline) == testContext.subject.isOnline
                    expect(testContext.eventReporterMock.isOnline) == testContext.subject.isOnline
                }
                it("does not convert cached data") {
                    expect(testContext.cacheConvertingMock.convertCacheDataCallCount) == 0
                }
            }
        }
    }

    private func setUserSpec() {
        var testContext: TestContext!

        describe("set user") {
            var newUser: LDUser!
            beforeEach {
                testContext = TestContext()
            }
            context("when the client is online") {
                beforeEach {
                    testContext.config.startOnline = true
                    testContext.subject.start(config: testContext.config, user: testContext.user)
>>>>>>> 8aba8538
                    testContext.featureFlagCachingMock.reset()
                    testContext.cacheConvertingMock.reset()

                    newUser = LDUser.stub()
<<<<<<< HEAD
                    testContext.subject.internalIdentify(newUser: newUser, testing: true)
=======
                    testContext.subject.user = newUser
>>>>>>> 8aba8538
                }
                it("changes to the new user") {
                    expect(testContext.subject.user) == newUser
                    expect(testContext.subject.service.user) == newUser
                    expect(testContext.serviceMock.clearFlagResponseCacheCallCount) == 1
                    expect(testContext.makeFlagSynchronizerService?.user) == newUser
                    expect(testContext.subject.eventReporter.service.user) == newUser
                }
                it("leaves the client online") {
                    expect(testContext.subject.isOnline) == true
                    expect(testContext.subject.eventReporter.isOnline) == true
                    expect(testContext.subject.flagSynchronizer.isOnline) == true
                }
                it("uncaches the new users flags") {
                    expect(testContext.featureFlagCachingMock.retrieveFeatureFlagsCallCount) == 1
                    expect(testContext.featureFlagCachingMock.retrieveFeatureFlagsReceivedArguments?.userKey) == newUser.key
                    expect(testContext.featureFlagCachingMock.retrieveFeatureFlagsReceivedArguments?.mobileKey) == testContext.config.mobileKey
                }
                it("records identify and summary events") {
                    expect(testContext.eventReporterMock.recordReceivedEvent?.kind == .identify).to(beTrue())
                }
                it("converts cached data") {
                    expect(testContext.cacheConvertingMock.convertCacheDataCallCount) == 1
                    expect(testContext.cacheConvertingMock.convertCacheDataReceivedArguments?.user) == newUser
                    expect(testContext.cacheConvertingMock.convertCacheDataReceivedArguments?.config) == testContext.config
                }
            }
            context("when the client is offline") {
                beforeEach {
<<<<<<< HEAD
                    waitUntil { done in
                        testContext = TestContext(startOnline: false, completion: done)
                    }
                    testContext.eventReporterMock.recordSummaryEventCallCount = 0   //calling start sets the user, which calls eventReporter.recordSummaryEvent()
=======
                    testContext.config.startOnline = false
                    testContext.subject.start(config: testContext.config, user: testContext.user)
>>>>>>> 8aba8538
                    testContext.featureFlagCachingMock.reset()
                    testContext.cacheConvertingMock.reset()

                    newUser = LDUser.stub()
                    testContext.subject.internalIdentify(newUser: newUser, testing: true)
                }
                it("changes to the new user") {
                    expect(testContext.subject.user) == newUser
                    expect(testContext.subject.service.user) == newUser
                    expect(testContext.serviceMock.clearFlagResponseCacheCallCount) == 1
                    expect(testContext.makeFlagSynchronizerService?.user) == newUser
                    expect(testContext.subject.eventReporter.service.user) == newUser
                }
                it("leaves the client offline") {
                    expect(testContext.subject.isOnline) == false
                    expect(testContext.subject.eventReporter.isOnline) == false
                    expect(testContext.subject.flagSynchronizer.isOnline) == false
                }
                it("uncaches the new users flags") {
                    expect(testContext.featureFlagCachingMock.retrieveFeatureFlagsCallCount) == 1
                    expect(testContext.featureFlagCachingMock.retrieveFeatureFlagsReceivedArguments?.userKey) == newUser.key
                    expect(testContext.featureFlagCachingMock.retrieveFeatureFlagsReceivedArguments?.mobileKey) == testContext.config.mobileKey
                }
                it("records identify and summary events") {
                    expect(testContext.eventReporterMock.recordReceivedEvent?.kind == .identify).to(beTrue())
                }
                it("converts cached data") {
                    expect(testContext.cacheConvertingMock.convertCacheDataCallCount) == 1
                    expect(testContext.cacheConvertingMock.convertCacheDataReceivedArguments?.user) == newUser
                    expect(testContext.cacheConvertingMock.convertCacheDataReceivedArguments?.config) == testContext.config
                }
            }
<<<<<<< HEAD
            context("when the new user has cached feature flags") {
                beforeEach {
                    //offline makes no request to update flags...
                    waitUntil { done in
                        testContext = TestContext(startOnline: false, completion: done)
                    }
                    testContext.eventReporterMock.recordSummaryEventCallCount = 0   //calling start sets the user, which calls eventReporter.recordSummaryEvent()
=======
            context("when the client is not started") {
                beforeEach {
                    newUser = LDUser.stub()
                    testContext.subject.user = newUser
                }
                it("changes to the new user") {
                    expect(testContext.subject.user) == newUser
                    expect(testContext.subject.service.user) == newUser
                    expect(testContext.serviceMock.clearFlagResponseCacheCallCount) == 1
                    expect(testContext.makeFlagSynchronizerService?.user) == newUser
                    expect(testContext.subject.eventReporter.service.user) == newUser
                }
                it("leaves the client offline") {
                    expect(testContext.subject.isOnline) == false
                    expect(testContext.subject.eventReporter.isOnline) == false
                    expect(testContext.subject.flagSynchronizer.isOnline) == false
                }
                it("uncaches the new users flags") {
                    expect(testContext.featureFlagCachingMock.retrieveFeatureFlagsCallCount) == 1
                    expect(testContext.featureFlagCachingMock.retrieveFeatureFlagsReceivedArguments?.userKey) == newUser.key
                    expect(testContext.featureFlagCachingMock.retrieveFeatureFlagsReceivedArguments?.mobileKey) == testContext.config.mobileKey
                }
                it("does not record any event") {
                    expect(testContext.eventReporterMock.recordCallCount) == 0
                }
                it("converts cached data") {
                    expect(testContext.cacheConvertingMock.convertCacheDataCallCount) == 1
                    expect(testContext.cacheConvertingMock.convertCacheDataReceivedArguments?.user) == newUser
                    expect(testContext.cacheConvertingMock.convertCacheDataReceivedArguments?.config) == testContext.config
                }
            }
            context("when the new user has cached feature flags") {
                beforeEach {
                    testContext.config.startOnline = false  //offline makes no request to update flags...
                    testContext.subject.start(config: testContext.config, user: testContext.user)
>>>>>>> 8aba8538
                    testContext.featureFlagCachingMock.reset()
                    newUser = LDUser.stub()
                    testContext.featureFlagCachingMock.retrieveFeatureFlagsReturnValue = newUser.featureFlags
                    testContext.cacheConvertingMock.reset()

                    testContext.subject.internalIdentify(newUser: newUser, testing: true)
                }
                it("restores the cached users feature flags") {
                    expect(testContext.subject.user) == newUser
                    expect(newUser.flagStoreMock.replaceStoreCallCount) == 1
                    expect(newUser.flagStoreMock.replaceStoreReceivedArguments?.newFlags?.flagCollection) == newUser.featureFlags
                    expect(newUser.flagStoreMock.replaceStoreReceivedArguments?.source) == .cache
                }
                it("converts cached data") {
                    expect(testContext.cacheConvertingMock.convertCacheDataCallCount) == 1
                    expect(testContext.cacheConvertingMock.convertCacheDataReceivedArguments?.user) == newUser
                    expect(testContext.cacheConvertingMock.convertCacheDataReceivedArguments?.config) == testContext.config
                }
            }
            context("when the client is starting") {
                beforeEach {
                    waitUntil { done in
                        testContext = TestContext(startOnline: false, completion: done)
                    }
                    testContext.subject.setIsStarting(true)
                    testContext.eventReporterMock.recordCallCount = 0
                    testContext.eventReporterMock.recordSummaryEventCallCount = 0   //calling start sets the user, which calls eventReporter.recordSummaryEvent()
                    testContext.featureFlagCachingMock.reset()
                    testContext.cacheConvertingMock.reset()
                    newUser = LDUser.stub()
                    
                    testContext.subject.internalIdentify(newUser: newUser, testing: true)
                }
                it("changes to the new user") {
                    expect(testContext.subject.user) == newUser
                    expect(testContext.subject.service.user) == newUser
                    expect(testContext.serviceMock.clearFlagResponseCacheCallCount) == 1
                    expect(testContext.makeFlagSynchronizerService?.user) == newUser
                    expect(testContext.subject.eventReporter.service.user) == newUser
                }
                it("uncaches the new users flags") {
                    expect(testContext.featureFlagCachingMock.retrieveFeatureFlagsCallCount) == 1
                    expect(testContext.featureFlagCachingMock.retrieveFeatureFlagsReceivedArguments?.userKey) == newUser.key
                    expect(testContext.featureFlagCachingMock.retrieveFeatureFlagsReceivedArguments?.mobileKey) == testContext.config.mobileKey
                }
                it("leaves the client offline") {
                    expect(testContext.subject.isOnline) == false
                    expect(testContext.subject.eventReporter.isOnline) == false
                    expect(testContext.subject.flagSynchronizer.isOnline) == false
                }
                it("does not record any event") {
                    expect(testContext.eventReporterMock.recordCallCount) == 0
                }
                it("does not convert cached data") {
                    expect(testContext.cacheConvertingMock.convertCacheDataCallCount) == 0
                }
            }
        }
        describe("set user with identify") {
            var newUser: LDUser!
            context("when the client is online") {
                beforeEach {
<<<<<<< HEAD
                    waitUntil { done in
                        testContext = TestContext(startOnline: true, completion: done)
                    }
                    testContext.eventReporterMock.recordSummaryEventCallCount = 0   //calling start sets the user, which calls eventReporter.recordSummaryEvent()
=======
                    testContext.config.startOnline = true
                    testContext.subject.start(config: testContext.config, user: testContext.user)
>>>>>>> 8aba8538
                    testContext.featureFlagCachingMock.reset()
                    testContext.cacheConvertingMock.reset()
                    
                    newUser = LDUser.stub()
                    testContext.subject.internalIdentify(newUser: newUser, testing: true)
                }
                it("changes to the new user") {
                    expect(testContext.subject.user) == newUser
                    expect(testContext.subject.service.user) == newUser
                    expect(testContext.serviceMock.clearFlagResponseCacheCallCount) == 1
                    expect(testContext.makeFlagSynchronizerService?.user) == newUser
                    expect(testContext.subject.eventReporter.service.user) == newUser
                }
                it("leaves the client online") {
                    expect(testContext.subject.isOnline) == true
                    expect(testContext.subject.eventReporter.isOnline) == true
                    expect(testContext.subject.flagSynchronizer.isOnline) == true
                }
                it("uncaches the new users flags") {
                    expect(testContext.featureFlagCachingMock.retrieveFeatureFlagsCallCount) == 1
                    expect(testContext.featureFlagCachingMock.retrieveFeatureFlagsReceivedArguments?.userKey) == newUser.key
                    expect(testContext.featureFlagCachingMock.retrieveFeatureFlagsReceivedArguments?.mobileKey) == testContext.config.mobileKey
                }
                it("records identify and summary events") {
                    expect(testContext.eventReporterMock.recordReceivedEvent?.kind == .identify).to(beTrue())
                }
                it("converts cached data") {
                    expect(testContext.cacheConvertingMock.convertCacheDataCallCount) == 1
                    expect(testContext.cacheConvertingMock.convertCacheDataReceivedArguments?.user) == newUser
                    expect(testContext.cacheConvertingMock.convertCacheDataReceivedArguments?.config) == testContext.config
                }
            }
            context("when the client is offline") {
                beforeEach {
<<<<<<< HEAD
                    waitUntil { done in
                        testContext = TestContext(startOnline: false, completion: done)
                    }
                    testContext.eventReporterMock.recordSummaryEventCallCount = 0   //calling start sets the user, which calls eventReporter.recordSummaryEvent()
=======
                    testContext.config.startOnline = false
                    testContext.subject.start(config: testContext.config, user: testContext.user)
>>>>>>> 8aba8538
                    testContext.featureFlagCachingMock.reset()
                    testContext.cacheConvertingMock.reset()
                    
                    newUser = LDUser.stub()
                    testContext.subject.internalIdentify(newUser: newUser, testing: true)
                }
                it("changes to the new user") {
                    expect(testContext.subject.user) == newUser
                    expect(testContext.subject.service.user) == newUser
                    expect(testContext.serviceMock.clearFlagResponseCacheCallCount) == 1
                    expect(testContext.makeFlagSynchronizerService?.user) == newUser
                    expect(testContext.subject.eventReporter.service.user) == newUser
                }
                it("leaves the client offline") {
                    expect(testContext.subject.isOnline) == false
                    expect(testContext.subject.eventReporter.isOnline) == false
                    expect(testContext.subject.flagSynchronizer.isOnline) == false
                }
                it("uncaches the new users flags") {
                    expect(testContext.featureFlagCachingMock.retrieveFeatureFlagsCallCount) == 1
                    expect(testContext.featureFlagCachingMock.retrieveFeatureFlagsReceivedArguments?.userKey) == newUser.key
                    expect(testContext.featureFlagCachingMock.retrieveFeatureFlagsReceivedArguments?.mobileKey) == testContext.config.mobileKey
                }
                it("records identify and summary events") {
                    expect(testContext.eventReporterMock.recordReceivedEvent?.kind == .identify).to(beTrue())
                }
                it("converts cached data") {
                    expect(testContext.cacheConvertingMock.convertCacheDataCallCount) == 1
                    expect(testContext.cacheConvertingMock.convertCacheDataReceivedArguments?.user) == newUser
                    expect(testContext.cacheConvertingMock.convertCacheDataReceivedArguments?.config) == testContext.config
                }
            }
<<<<<<< HEAD
            context("when the new user has cached feature flags") {
                beforeEach {
                    //offline makes no request to update flags...
                    waitUntil { done in
                        testContext = TestContext(startOnline: false, completion: done)
                    }
                    testContext.eventReporterMock.recordSummaryEventCallCount = 0   //calling start sets the user, which calls eventReporter.recordSummaryEvent()
=======
            context("when the client is not started") {
                beforeEach {
                    newUser = LDUser.stub()
                    testContext.subject.identify(user: newUser)
                }
                it("changes to the new user") {
                    expect(testContext.subject.user) == newUser
                    expect(testContext.subject.service.user) == newUser
                    expect(testContext.serviceMock.clearFlagResponseCacheCallCount) == 1
                    expect(testContext.makeFlagSynchronizerService?.user) == newUser
                    expect(testContext.subject.eventReporter.service.user) == newUser
                }
                it("leaves the client offline") {
                    expect(testContext.subject.isOnline) == false
                    expect(testContext.subject.eventReporter.isOnline) == false
                    expect(testContext.subject.flagSynchronizer.isOnline) == false
                }
                it("uncaches the new users flags") {
                    expect(testContext.featureFlagCachingMock.retrieveFeatureFlagsCallCount) == 1
                    expect(testContext.featureFlagCachingMock.retrieveFeatureFlagsReceivedArguments?.userKey) == newUser.key
                    expect(testContext.featureFlagCachingMock.retrieveFeatureFlagsReceivedArguments?.mobileKey) == testContext.config.mobileKey
                }
                it("does not record any event") {
                    expect(testContext.eventReporterMock.recordCallCount) == 0
                }
                it("converts cached data") {
                    expect(testContext.cacheConvertingMock.convertCacheDataCallCount) == 1
                    expect(testContext.cacheConvertingMock.convertCacheDataReceivedArguments?.user) == newUser
                    expect(testContext.cacheConvertingMock.convertCacheDataReceivedArguments?.config) == testContext.config
                }
            }
            context("when the new user has cached feature flags") {
                beforeEach {
                    testContext.config.startOnline = false  //offline makes no request to update flags...
                    testContext.subject.start(config: testContext.config, user: testContext.user)
>>>>>>> 8aba8538
                    testContext.featureFlagCachingMock.reset()
                    newUser = LDUser.stub()
                    testContext.featureFlagCachingMock.retrieveFeatureFlagsReturnValue = newUser.featureFlags
                    testContext.cacheConvertingMock.reset()
                    testContext.subject.internalIdentify(newUser: newUser, testing: true)
                }
                it("restores the cached users feature flags") {
                    expect(testContext.subject.user) == newUser
                    expect(newUser.flagStoreMock.replaceStoreCallCount) == 1
                    expect(newUser.flagStoreMock.replaceStoreReceivedArguments?.newFlags?.flagCollection) == newUser.featureFlags
                    expect(newUser.flagStoreMock.replaceStoreReceivedArguments?.source) == .cache
                }
                it("converts cached data") {
                    expect(testContext.cacheConvertingMock.convertCacheDataCallCount) == 1
                    expect(testContext.cacheConvertingMock.convertCacheDataReceivedArguments?.user) == newUser
                    expect(testContext.cacheConvertingMock.convertCacheDataReceivedArguments?.config) == testContext.config
                }
            }
            context("when the client is starting") {
                beforeEach {
                    waitUntil { done in
                        testContext = TestContext(startOnline: false, completion: done)
                    }
                    testContext.eventReporterMock.recordCallCount = 0
                    testContext.eventReporterMock.recordSummaryEventCallCount = 0   //calling start sets the user, which calls eventReporter.recordSummaryEvent()
                    testContext.featureFlagCachingMock.reset()
                    testContext.cacheConvertingMock.reset()
                    testContext.subject.setIsStarting(true)
                    newUser = LDUser.stub()
                    testContext.subject.internalIdentify(newUser: newUser, testing: true)
                }
                it("changes to the new user") {
                    expect(testContext.subject.user) == newUser
                    expect(testContext.subject.service.user) == newUser
                    expect(testContext.serviceMock.clearFlagResponseCacheCallCount) == 1
                    expect(testContext.makeFlagSynchronizerService?.user) == newUser
                    expect(testContext.subject.eventReporter.service.user) == newUser
                }
                it("uncaches the new users flags") {
                    expect(testContext.featureFlagCachingMock.retrieveFeatureFlagsCallCount) == 1
                    expect(testContext.featureFlagCachingMock.retrieveFeatureFlagsReceivedArguments?.userKey) == newUser.key
                    expect(testContext.featureFlagCachingMock.retrieveFeatureFlagsReceivedArguments?.mobileKey) == testContext.config.mobileKey
                }
                it("leaves the client offline") {
                    expect(testContext.subject.isOnline) == false
                    expect(testContext.subject.eventReporter.isOnline) == false
                    expect(testContext.subject.flagSynchronizer.isOnline) == false
                }
                it("does not record any event") {
                    expect(testContext.eventReporterMock.recordCallCount) == 0
                }
                it("does not convert cached data") {
                    expect(testContext.cacheConvertingMock.convertCacheDataCallCount) == 0
                }
            }
        }
    }

    private func setOnlineSpec() {
        describe("setOnline") {
            var testContext: TestContext!

            beforeEach {
                waitUntil { done in
                    testContext = TestContext(completion: done)
                }
            }
            context("when the client is offline") {
                context("setting online") {
                    beforeEach {
                        waitUntil { done in
                            testContext.subject.setOnline(true) {
                                done()
                            }
                            testContext.subject.flagChangeNotifier.notifyObservers(user: testContext.user, oldFlags: testContext.oldFlags, oldFlagSource: testContext.oldFlagSource)
                        }
                    }
                    it("sets the client and service objects online") {
                        expect(testContext.throttlerMock?.runThrottledCallCount ?? 0) == 1
                        expect(testContext.subject.isOnline) == true
                        expect(testContext.subject.flagSynchronizer.isOnline) == testContext.subject.isOnline
                        expect(testContext.subject.eventReporter.isOnline) == testContext.subject.isOnline
                    }
                }
            }
            context("when the client is online") {
                context("setting offline") {
                    beforeEach {
                        testContext.config.startOnline = true
                        testContext.throttlerMock?.runThrottledCallCount = 0

                        testContext.subject.setOnline(false)
                    }
                    it("takes the client and service objects offline") {
                        expect(testContext.throttlerMock?.runThrottledCallCount ?? 0) == 0
                        expect(testContext.subject.isOnline) == false
                        expect(testContext.subject.flagSynchronizer.isOnline) == testContext.subject.isOnline
                        expect(testContext.subject.eventReporter.isOnline) == testContext.subject.isOnline
                    }
                }
            }
            context("when the client runs in the background") {
                OperatingSystem.allOperatingSystems.forEach { (os) in
                    context("on \(os)") {
                        context("while configured to enable background updates") {
                            context("and setting online") {
                                var targetRunThrottledCalls: Int!
                                beforeEach {
                                    waitUntil { done in
                                        testContext = TestContext(runMode: .background, operatingSystem: os, completion: done)
                                    }
                                    targetRunThrottledCalls = os.isBackgroundEnabled ? 1 : 0
                                    waitUntil(timeout: 10) { done in
                                        testContext.subject.setOnline(true, completion: done)
                                        testContext.subject.flagChangeNotifier.notifyObservers(user: testContext.user, oldFlags: testContext.oldFlags, oldFlagSource: testContext.oldFlagSource)
                                    }
                                }
                                it("takes the client and service objects online") {
                                    expect(testContext.throttlerMock?.runThrottledCallCount ?? 0) == targetRunThrottledCalls
                                    expect(testContext.subject.isOnline) == os.isBackgroundEnabled
                                    expect(testContext.subject.flagSynchronizer.isOnline) == testContext.subject.isOnline
                                    expect(testContext.makeFlagSynchronizerStreamingMode) == os.backgroundStreamingMode
                                    expect(testContext.makeFlagSynchronizerPollingInterval) == testContext.config.flagPollingInterval(runMode: testContext.subject.runMode)
                                    expect(testContext.subject.eventReporter.isOnline) == testContext.subject.isOnline
                                }
                            }
                        }
                        context("while configured to disable background updates") {
                            beforeEach {
                                waitUntil { done in
                                    testContext = TestContext(enableBackgroundUpdates: false, runMode: .background, operatingSystem: os, completion: done)
                                }
                            }
                            context("and setting online") {
                                beforeEach {
                                    testContext.subject.setOnline(true)
                                }
                                it("leaves the client and service objects offline") {
                                    expect(testContext.throttlerMock?.runThrottledCallCount ?? 0) == 0
                                    expect(testContext.subject.isOnline) == false
                                    expect(testContext.subject.flagSynchronizer.isOnline) == testContext.subject.isOnline
                                    expect(testContext.makeFlagSynchronizerStreamingMode) == LDStreamingMode.polling
                                    expect(testContext.makeFlagSynchronizerPollingInterval) == testContext.config.flagPollingInterval(runMode: .background)
                                    expect(testContext.subject.eventReporter.isOnline) == testContext.subject.isOnline
                                }
                            }
                        }
                    }
                }
            }
            context("when the mobile key is empty") {
                beforeEach {
                    waitUntil { done in
                        testContext = TestContext(newConfig: LDConfig(mobileKey: ""), completion: done)
                    }
                    testContext.throttlerMock?.runThrottledCallCount = 0

                    testContext.subject.setOnline(true)
                }
                it("leaves the client and service objects offline") {
                    expect(testContext.throttlerMock?.runThrottledCallCount ?? 0) == 0
                    expect(testContext.subject.isOnline) == false
                    expect(testContext.subject.flagSynchronizer.isOnline) == testContext.subject.isOnline
                    expect(testContext.subject.eventReporter.isOnline) == testContext.subject.isOnline
                }
            }
        }
    }

    private func closeSpec() {
        var testContext: TestContext!

        describe("stop") {
            var event: LaunchDarkly.Event!
            var priorRecordedEvents: Int!
            beforeEach {
                testContext = TestContext()
                event = Event.stub(.custom, with: testContext.user)
            }
            context("when started") {
                beforeEach {
                    priorRecordedEvents = 0
                }
                context("and online") {
                    beforeEach {
                        testContext.config.startOnline = true
                        priorRecordedEvents = testContext.eventReporterMock.recordCallCount

                        testContext.subject.close()
                    }
                    it("takes the client offline") {
                        expect(testContext.subject.isOnline) == false
                    }
                    it("stops recording events") {
                        expect { try testContext.subject.trackEvent(key: event.key!) }.toNot(throwError())
                        expect(testContext.eventReporterMock.recordCallCount) == priorRecordedEvents
                    }
                }
                context("and offline") {
                    beforeEach {
                        testContext.config.startOnline = false
                        priorRecordedEvents = testContext.eventReporterMock.recordCallCount

                        testContext.subject.close()
                    }
                    it("leaves the client offline") {
                        expect(testContext.subject.isOnline) == false
                    }
                    it("stops recording events") {
                        expect { try testContext.subject.trackEvent(key: event.key!) }.toNot(throwError())
                        expect(testContext.eventReporterMock.recordCallCount) == priorRecordedEvents
                    }
                }
            }
            context("when already stopped") {
                beforeEach {
                    testContext.config.startOnline = false
                    testContext.subject.close()
                    priorRecordedEvents = testContext.eventReporterMock.recordCallCount

                    testContext.subject.close()
                }
                it("leaves the client offline") {
                    expect(testContext.subject.isOnline) == false
                }
                it("stops recording events") {
                    expect { try testContext.subject.trackEvent(key: event.key!) }.toNot(throwError())
                    expect(testContext.eventReporterMock.recordCallCount) == priorRecordedEvents
                }
            }
        }
    }

    private func trackEventSpec() {
        var testContext: TestContext!

        describe("track event") {
            var event: LaunchDarkly.Event!
            beforeEach {
                testContext = TestContext()
                event = Event.stub(.custom, with: testContext.user)
            }
            context("when client was started") {
                beforeEach {
                    //swiftlint:disable:next force_try
                    try! testContext.subject.trackEvent(key: event.key!, data: event.data)
                }
                it("records a custom event") {
                    expect(testContext.eventReporterMock.recordReceivedEvent?.key) == event.key
                    expect(testContext.eventReporterMock.recordReceivedEvent?.user) == event.user
                    expect(testContext.eventReporterMock.recordReceivedEvent?.data).toNot(beNil())
                    expect(AnyComparer.isEqual(testContext.eventReporterMock.recordReceivedEvent?.data, to: event.data)).to(beTrue())
                }
            }
            context("when client was stopped") {
                var priorRecordedEvents: Int!
                beforeEach {
                    testContext.subject.close()
                    priorRecordedEvents = testContext.eventReporterMock.recordCallCount

                    //swiftlint:disable:next force_try
                    try! testContext.subject.trackEvent(key: event.key!, data: event.data)
                }
                it("does not record any more events") {
                    expect(testContext.eventReporterMock.recordCallCount) == priorRecordedEvents
                }
            }
        }
    }

    private func variationSpec() {
        describe("variation") {
            var testContext: TestContext!
            beforeEach {
                waitUntil { done in
                    testContext = TestContext(completion: done)
                }
            }
            context("flag store contains the requested value") {
                context("non-Optional fallback value") {
                    it("returns the flag value") {
                        //The casts in the expect() calls allow the compiler to determine which variation method to use. This test calls the non-Optional variation method
                        expect(testContext.subject.variation(forKey: DarklyServiceMock.FlagKeys.bool, fallback: DefaultFlagValues.bool) as Bool) == DarklyServiceMock.FlagValues.bool
                        expect(testContext.subject.variation(forKey: DarklyServiceMock.FlagKeys.int, fallback: DefaultFlagValues.int) as Int) == DarklyServiceMock.FlagValues.int
                        expect(testContext.subject.variation(forKey: DarklyServiceMock.FlagKeys.double, fallback: DefaultFlagValues.double) as Double) == DarklyServiceMock.FlagValues.double
                        expect(testContext.subject.variation(forKey: DarklyServiceMock.FlagKeys.string, fallback: DefaultFlagValues.string) as String) == DarklyServiceMock.FlagValues.string
                        expect(testContext.subject.variation(forKey: DarklyServiceMock.FlagKeys.array, fallback: DefaultFlagValues.array) == DarklyServiceMock.FlagValues.array).to(beTrue())
                        expect(testContext.subject.variation(forKey: DarklyServiceMock.FlagKeys.dictionary, fallback: DefaultFlagValues.dictionary) as [String: Any]
                            == DarklyServiceMock.FlagValues.dictionary).to(beTrue())
                    }
                    it("records a flag evaluation event") {
                        _ = testContext.subject.variation(forKey: DarklyServiceMock.FlagKeys.bool, fallback: DefaultFlagValues.bool)
                        expect(testContext.eventReporterMock.recordFlagEvaluationEventsCallCount) == 1
                        expect(testContext.eventReporterMock.recordFlagEvaluationEventsReceivedArguments?.flagKey) == DarklyServiceMock.FlagKeys.bool
                        expect(AnyComparer.isEqual(testContext.eventReporterMock.recordFlagEvaluationEventsReceivedArguments?.value, to: DarklyServiceMock.FlagValues.bool)).to(beTrue())
                        expect(AnyComparer.isEqual(testContext.eventReporterMock.recordFlagEvaluationEventsReceivedArguments?.defaultValue, to: DefaultFlagValues.bool)).to(beTrue())
                        expect(testContext.eventReporterMock.recordFlagEvaluationEventsReceivedArguments?.featureFlag) == testContext.flagStoreMock.featureFlags[DarklyServiceMock.FlagKeys.bool]
                        expect(testContext.eventReporterMock.recordFlagEvaluationEventsReceivedArguments?.user) == testContext.user
                    }
                }
                context("Optional fallback value") {
                    it("returns the flag value") {
                        //The casts in the expect() calls allow the compiler to determine which variation method to use. This test calls the Optional variation method
                        expect(testContext.subject.variation(forKey: DarklyServiceMock.FlagKeys.bool, fallback: DefaultFlagValues.bool as Bool?)) == DarklyServiceMock.FlagValues.bool
                        expect(testContext.subject.variation(forKey: DarklyServiceMock.FlagKeys.int, fallback: DefaultFlagValues.int  as Int?)) == DarklyServiceMock.FlagValues.int
                        expect(testContext.subject.variation(forKey: DarklyServiceMock.FlagKeys.double, fallback: DefaultFlagValues.double as Double?)) == DarklyServiceMock.FlagValues.double
                        expect(testContext.subject.variation(forKey: DarklyServiceMock.FlagKeys.string, fallback: DefaultFlagValues.string as String?)) == DarklyServiceMock.FlagValues.string
                        expect(testContext.subject.variation(forKey: DarklyServiceMock.FlagKeys.array, fallback: DefaultFlagValues.array as Array?) == DarklyServiceMock.FlagValues.array).to(beTrue())
                        expect(testContext.subject.variation(forKey: DarklyServiceMock.FlagKeys.dictionary, fallback: DefaultFlagValues.dictionary as [String: Any]?)
                            == DarklyServiceMock.FlagValues.dictionary).to(beTrue())
                    }
                    it("records a flag evaluation event") {
                        //The cast in the variation call directs the compiler to the Optional variation method
                        _ = testContext.subject.variation(forKey: DarklyServiceMock.FlagKeys.bool, fallback: DefaultFlagValues.bool as Bool?)
                        expect(testContext.eventReporterMock.recordFlagEvaluationEventsCallCount) == 1
                        expect(testContext.eventReporterMock.recordFlagEvaluationEventsReceivedArguments?.flagKey) == DarklyServiceMock.FlagKeys.bool
                        expect(AnyComparer.isEqual(testContext.eventReporterMock.recordFlagEvaluationEventsReceivedArguments?.value, to: DarklyServiceMock.FlagValues.bool)).to(beTrue())
                        expect(AnyComparer.isEqual(testContext.eventReporterMock.recordFlagEvaluationEventsReceivedArguments?.defaultValue, to: DefaultFlagValues.bool)).to(beTrue())
                        expect(testContext.eventReporterMock.recordFlagEvaluationEventsReceivedArguments?.featureFlag) == testContext.flagStoreMock.featureFlags[DarklyServiceMock.FlagKeys.bool]
                        expect(testContext.eventReporterMock.recordFlagEvaluationEventsReceivedArguments?.user) == testContext.user
                    }
                }
                context("No fallback value") {
                    it("returns the flag value") {
                        //The casts in the expect() calls allow the compiler to determine the return type.
                        expect(testContext.subject.variation(forKey: DarklyServiceMock.FlagKeys.bool, fallback: nil as Bool?)) == DarklyServiceMock.FlagValues.bool
                        expect(testContext.subject.variation(forKey: DarklyServiceMock.FlagKeys.int, fallback: nil  as Int?)) == DarklyServiceMock.FlagValues.int
                        expect(testContext.subject.variation(forKey: DarklyServiceMock.FlagKeys.double, fallback: nil as Double?)) == DarklyServiceMock.FlagValues.double
                        expect(testContext.subject.variation(forKey: DarklyServiceMock.FlagKeys.string, fallback: nil as String?)) == DarklyServiceMock.FlagValues.string
                        expect(testContext.subject.variation(forKey: DarklyServiceMock.FlagKeys.array, fallback: nil as Array?) == DarklyServiceMock.FlagValues.array).to(beTrue())
                        expect(testContext.subject.variation(forKey: DarklyServiceMock.FlagKeys.dictionary, fallback: nil as [String: Any]?)
                            == DarklyServiceMock.FlagValues.dictionary).to(beTrue())
                    }
                    it("records a flag evaluation event") {
                        //The cast in the variation call allows the compiler to determine the return type
                        _ = testContext.subject.variation(forKey: DarklyServiceMock.FlagKeys.bool, fallback: nil as Bool?)
                        expect(testContext.eventReporterMock.recordFlagEvaluationEventsCallCount) == 1
                        expect(testContext.eventReporterMock.recordFlagEvaluationEventsReceivedArguments?.flagKey) == DarklyServiceMock.FlagKeys.bool
                        expect(AnyComparer.isEqual(testContext.eventReporterMock.recordFlagEvaluationEventsReceivedArguments?.value, to: DarklyServiceMock.FlagValues.bool)).to(beTrue())
                        expect(testContext.eventReporterMock.recordFlagEvaluationEventsReceivedArguments?.defaultValue).to(beNil())
                        expect(testContext.eventReporterMock.recordFlagEvaluationEventsReceivedArguments?.featureFlag) == testContext.flagStoreMock.featureFlags[DarklyServiceMock.FlagKeys.bool]
                        expect(testContext.eventReporterMock.recordFlagEvaluationEventsReceivedArguments?.user) == testContext.user
                    }
                }
            }
            context("flag store does not contain the requested value") {
                context("non-Optional fallback value") {
                    it("returns the fallback value") {
                        //The casts in the expect() calls allow the compiler to determine which variation method to use. This test calls the non-Optional variation method
                        expect(testContext.subject.variation(forKey: BadFlagKeys.bool, fallback: DefaultFlagValues.bool) as Bool) == DefaultFlagValues.bool
                        expect(testContext.subject.variation(forKey: BadFlagKeys.int, fallback: DefaultFlagValues.int) as Int) == DefaultFlagValues.int
                        expect(testContext.subject.variation(forKey: BadFlagKeys.double, fallback: DefaultFlagValues.double) as Double) == DefaultFlagValues.double
                        expect(testContext.subject.variation(forKey: BadFlagKeys.string, fallback: DefaultFlagValues.string) as String) == DefaultFlagValues.string
                        expect(testContext.subject.variation(forKey: BadFlagKeys.array, fallback: DefaultFlagValues.array) == DefaultFlagValues.array).to(beTrue())
                        expect(testContext.subject.variation(forKey: BadFlagKeys.dictionary, fallback: DefaultFlagValues.dictionary) as [String: Any] == DefaultFlagValues.dictionary).to(beTrue())
                    }
                    it("records a flag evaluation event") {
                        _ = testContext.subject.variation(forKey: BadFlagKeys.bool, fallback: DefaultFlagValues.bool)
                        expect(testContext.eventReporterMock.recordFlagEvaluationEventsCallCount) == 1
                        expect(testContext.eventReporterMock.recordFlagEvaluationEventsReceivedArguments?.flagKey) == BadFlagKeys.bool
                        expect(AnyComparer.isEqual(testContext.eventReporterMock.recordFlagEvaluationEventsReceivedArguments?.value, to: DefaultFlagValues.bool)).to(beTrue())
                        expect(AnyComparer.isEqual(testContext.eventReporterMock.recordFlagEvaluationEventsReceivedArguments?.defaultValue, to: DefaultFlagValues.bool)).to(beTrue())
                        expect(testContext.eventReporterMock.recordFlagEvaluationEventsReceivedArguments?.featureFlag).to(beNil())
                        expect(testContext.eventReporterMock.recordFlagEvaluationEventsReceivedArguments?.user) == testContext.user
                    }
                }
                context("Optional fallback value") {
                    it("returns the fallback value") {
                        //The casts in the expect() calls allow the compiler to determine which variation method to use. This test calls the non-Optional variation method
                        expect(testContext.subject.variation(forKey: BadFlagKeys.bool, fallback: DefaultFlagValues.bool as Bool?)) == DefaultFlagValues.bool
                        expect(testContext.subject.variation(forKey: BadFlagKeys.int, fallback: DefaultFlagValues.int as Int?)) == DefaultFlagValues.int
                        expect(testContext.subject.variation(forKey: BadFlagKeys.double, fallback: DefaultFlagValues.double as Double?)) == DefaultFlagValues.double
                        expect(testContext.subject.variation(forKey: BadFlagKeys.string, fallback: DefaultFlagValues.string as String?)) == DefaultFlagValues.string
                        expect(testContext.subject.variation(forKey: BadFlagKeys.array, fallback: DefaultFlagValues.array as Array?) == DefaultFlagValues.array).to(beTrue())
                        expect(testContext.subject.variation(forKey: BadFlagKeys.dictionary, fallback: DefaultFlagValues.dictionary as [String: Any]?) == DefaultFlagValues.dictionary).to(beTrue())
                    }
                    it("records a flag evaluation event") {
                        //The cast in the variation call directs the compiler to the Optional variation method
                        _ = testContext.subject.variation(forKey: BadFlagKeys.bool, fallback: DefaultFlagValues.bool as Bool?)
                        expect(testContext.eventReporterMock.recordFlagEvaluationEventsCallCount) == 1
                        expect(testContext.eventReporterMock.recordFlagEvaluationEventsReceivedArguments?.flagKey) == BadFlagKeys.bool
                        expect(AnyComparer.isEqual(testContext.eventReporterMock.recordFlagEvaluationEventsReceivedArguments?.value, to: DefaultFlagValues.bool)).to(beTrue())
                        expect(AnyComparer.isEqual(testContext.eventReporterMock.recordFlagEvaluationEventsReceivedArguments?.defaultValue, to: DefaultFlagValues.bool)).to(beTrue())
                        expect(testContext.eventReporterMock.recordFlagEvaluationEventsReceivedArguments?.featureFlag).to(beNil())
                        expect(testContext.eventReporterMock.recordFlagEvaluationEventsReceivedArguments?.user) == testContext.user
                    }
                }
                context("no fallback value") {
                    it("returns nil") {
                        //The casts in the expect() calls allow the compiler to determine which variation method to use. This test calls the non-Optional variation method
                        expect(testContext.subject.variation(forKey: BadFlagKeys.bool, fallback: nil as Bool?)).to(beNil())
                        expect(testContext.subject.variation(forKey: BadFlagKeys.int, fallback: nil as Int?)).to(beNil())
                        expect(testContext.subject.variation(forKey: BadFlagKeys.double, fallback: nil as Double?)).to(beNil())
                        expect(testContext.subject.variation(forKey: BadFlagKeys.string, fallback: nil as String?)).to(beNil())
                        expect(testContext.subject.variation(forKey: BadFlagKeys.array, fallback: nil as [Any]?)).to(beNil())
                        expect(testContext.subject.variation(forKey: BadFlagKeys.dictionary, fallback: nil as [String: Any]?)).to(beNil())
                    }
                    it("records a flag evaluation event") {
                        //The cast in the variation call directs the compiler to the Optional variation method
                        _ = testContext.subject.variation(forKey: BadFlagKeys.bool, fallback: nil as Bool?)
                        expect(testContext.eventReporterMock.recordFlagEvaluationEventsCallCount) == 1
                        expect(testContext.eventReporterMock.recordFlagEvaluationEventsReceivedArguments?.flagKey) == BadFlagKeys.bool
                        expect(testContext.eventReporterMock.recordFlagEvaluationEventsReceivedArguments?.value).to(beNil())
                        expect(testContext.eventReporterMock.recordFlagEvaluationEventsReceivedArguments?.defaultValue).to(beNil())
                        expect(testContext.eventReporterMock.recordFlagEvaluationEventsReceivedArguments?.featureFlag).to(beNil())
                        expect(testContext.eventReporterMock.recordFlagEvaluationEventsReceivedArguments?.user) == testContext.user
                    }
                }
            }
        }
    }

    private func observeSpec() {
        describe("observe") {
            var changedFlag: LDChangedFlag!
            var receivedChangedFlag: LDChangedFlag?
            var testContext: TestContext!
            beforeEach {
                waitUntil { done in
                    testContext = TestContext(completion: done)
                }
                
                testContext.subject.flagChangeNotifier = ClientServiceMockFactory().makeFlagChangeNotifier()
                changedFlag = LDChangedFlag(key: DarklyServiceMock.FlagKeys.bool, oldValue: false, oldValueSource: .cache, newValue: true, newValueSource: .server)

                testContext.subject.observe(key: DarklyServiceMock.FlagKeys.bool, owner: self, handler: { (change) in
                    receivedChangedFlag = change
                })
            }
            it("registers a single flag observer") {
                expect(testContext.changeNotifierMock.addFlagChangeObserverCallCount) == 1
                expect(testContext.flagChangeObserver?.flagKeys) == [DarklyServiceMock.FlagKeys.bool]
                expect(testContext.flagChangeObserver?.owner) === self
                testContext.flagChangeHandler?(changedFlag)
                expect(receivedChangedFlag?.key) == changedFlag.key
            }
        }

        describe("observeKeys") {
            var changedFlags: [LDFlagKey: LDChangedFlag]!
            var receivedChangedFlags: [LDFlagKey: LDChangedFlag]?
            var testContext: TestContext!

            beforeEach {
                waitUntil { done in
                    testContext = TestContext(completion: done)
                }
                    
                testContext.subject.flagChangeNotifier = ClientServiceMockFactory().makeFlagChangeNotifier()
                changedFlags = [DarklyServiceMock.FlagKeys.bool: LDChangedFlag(key: DarklyServiceMock.FlagKeys.bool,
                                                                               oldValue: false,
                                                                               oldValueSource: .cache,
                                                                               newValue: true,
                                                                               newValueSource: .server)]

                testContext.subject.observe(keys: [DarklyServiceMock.FlagKeys.bool], owner: self, handler: { (changes) in
                    receivedChangedFlags = changes
                })
            }
            it("registers a multiple flag observer") {
                expect(testContext.changeNotifierMock.addFlagChangeObserverCallCount) == 1
                expect(testContext.flagChangeObserver?.flagKeys) == [DarklyServiceMock.FlagKeys.bool]
                expect(testContext.flagChangeObserver?.owner) === self
                testContext.flagCollectionChangeHandler?(changedFlags)
                expect(receivedChangedFlags?.keys == changedFlags.keys).to(beTrue())
            }
        }

        describe("observeAll") {
            var changedFlags: [LDFlagKey: LDChangedFlag]!
            var receivedChangedFlags: [LDFlagKey: LDChangedFlag]?
            var testContext: TestContext!
            beforeEach {
                waitUntil { done in
                    testContext = TestContext(completion: done)
                }
                
                testContext.subject.flagChangeNotifier = ClientServiceMockFactory().makeFlagChangeNotifier()
                changedFlags = [DarklyServiceMock.FlagKeys.bool: LDChangedFlag(key: DarklyServiceMock.FlagKeys.bool,
                                                                               oldValue: false,
                                                                               oldValueSource: .cache,
                                                                               newValue: true,
                                                                               newValueSource: .server)]

                testContext.subject.observeAll(owner: self, handler: { (changes) in
                    receivedChangedFlags = changes
                })
            }
            it("registers a collection flag observer") {
                expect(testContext.changeNotifierMock.addFlagChangeObserverCallCount) == 1
                expect(testContext.flagChangeObserver?.flagKeys) == LDFlagKey.anyKey
                expect(testContext.flagChangeObserver?.owner) === self
                expect(testContext.flagChangeObserver?.flagCollectionChangeHandler).toNot(beNil())
                testContext.flagCollectionChangeHandler?(changedFlags)
                expect(receivedChangedFlags?.keys == changedFlags.keys).to(beTrue())
            }
        }

        describe("observeFlagsUnchanged") {
            var testContext: TestContext!
            beforeEach {
                waitUntil { done in
                    testContext = TestContext(completion: done)
                }
                
                testContext.subject.flagChangeNotifier = ClientServiceMockFactory().makeFlagChangeNotifier()

                testContext.subject.observeFlagsUnchanged(owner: self, handler: {
                    testContext.flagsUnchangedCallCount += 1
                })
            }
            it("registers a flags unchanged observer") {
                expect(testContext.changeNotifierMock.addFlagsUnchangedObserverCallCount) == 1
                expect(testContext.flagsUnchangedObserver?.owner) === self
                expect(testContext.flagsUnchangedHandler).toNot(beNil())
                testContext.flagsUnchangedHandler?()
                expect(testContext.flagsUnchangedCallCount) == 1
            }
        }
        
        describe("observeConnectionModeChanged") {
            var testContext: TestContext!
            beforeEach {
                waitUntil { done in
                    testContext = TestContext(completion: done)
                }
                
                testContext.subject.flagChangeNotifier = ClientServiceMockFactory().makeFlagChangeNotifier()
                
                testContext.subject.observeCurrentConnectionMode(owner: self, handler: {_ in
                    testContext.connectionModeChangedCallCount += 1
                })
            }
            it("registers a ConnectionModeChanged observer") {
                expect(testContext.changeNotifierMock.addConnectionModeChangedObserverCallCount) == 1
                expect(testContext.connectionModeChangedObserver?.owner) === self
                expect(testContext.connectionModeChangedHandler).toNot(beNil())
                testContext.connectionModeChangedHandler?(ConnectionInformation.ConnectionMode.offline)
                expect(testContext.connectionModeChangedCallCount) == 1
            }
        }

        describe("observeError") {
            var testContext: TestContext!
            beforeEach {
                waitUntil { done in
                    testContext = TestContext(completion: done)
                }
                
                testContext.subject.flagChangeNotifier = ClientServiceMockFactory().makeFlagChangeNotifier()

                testContext.subject.observeError(owner: self, handler: { (_) in

                })
            }
            it("registers an error observer") {
                expect(testContext.errorNotifierMock.addErrorObserverCallCount) == 1
                expect(testContext.errorObserver).toNot(beNil())
                guard let errorObserver = testContext.errorObserver
                else {
                    return
                }
                expect(errorObserver.owner) === self
                expect(errorObserver.errorHandler).toNot(beNil())
            }
        }

        describe("stopObserving") {
            var testContext: TestContext!
            beforeEach {
                waitUntil { done in
                    testContext = TestContext(completion: done)
                }
                
                testContext.subject.flagChangeNotifier = ClientServiceMockFactory().makeFlagChangeNotifier()

                testContext.subject.stopObserving(owner: self)
            }
            it("unregisters the owner") {
                expect(testContext.changeNotifierMock.removeObserverCallCount) == 1
                expect(testContext.changeNotifierMock.removeObserverReceivedArguments?.owner) === self
                expect(testContext.errorNotifierMock.removeObserversCallCount) == 1
                expect(testContext.errorNotifierMock.removeObserversReceivedOwner) === self
            }
        }
    }

    private func onSyncCompleteSpec() {
        describe("on sync complete") {
            onSyncCompleteSuccessSpec()
            onSyncCompleteErrorSpec()
        }
    }

    private func onSyncCompleteSuccessSpec() {
        context("polling") {
            onSyncCompleteSuccessReplacingFlagsSpec(streamingMode: .polling)
        }
        context("streaming ping") {
            onSyncCompleteSuccessReplacingFlagsSpec(streamingMode: .streaming, eventType: .ping)
        }
        context("streaming put") {
            onSyncCompleteSuccessReplacingFlagsSpec(streamingMode: .streaming, eventType: .put)
        }
        context("streaming patch") {
            onSyncCompleteStreamingPatchSpec()
        }
        context("streaming delete") {
            onSyncCompleteDeleteFlagSpec()
        }
    }

    /* The concept of the onSyncCompleteSuccess tests is to configure the flags & mocks to simulate the intended change, prep the callbacks to trigger done() to end the async wait, and then call onFlagSyncComplete with the parameters for the area under test. onFlagSyncComplete will call a flagStore method which has an async closure, and so the test has to trigger that closure to get the correct code to execute in onFlagSyncComplete. Once the async flagStore closure runs for the appropriate update method, the result can be measured in the mocks. While setting up each test is slightly different, measuring the result is largely the same.
     */
    private func onSyncCompleteSuccessReplacingFlagsSpec(streamingMode: LDStreamingMode, eventType: FlagUpdateType? = nil) {
        var testContext: TestContext!
        var newFlags: [LDFlagKey: FeatureFlag]!
        var eventType: FlagUpdateType?
        var updateDate: Date!

        beforeEach {
            waitUntil { done in
                testContext = TestContext(startOnline: true, completion: done)
            }
            eventType = streamingMode == .streaming ? eventType : nil
        }

        context("flags have different values") {
            beforeEach {
                let newBoolFeatureFlag = DarklyServiceMock.Constants.stubFeatureFlag(for: DarklyServiceMock.FlagKeys.bool, useAlternateValue: true)
                newFlags = testContext.user.flagStore.featureFlags
                newFlags[DarklyServiceMock.FlagKeys.bool] = newBoolFeatureFlag
                testContext.setFlagStoreCallbackToMimicRealFlagStore(newFlags: newFlags)

                testContext.subject.flagChangeNotifier = ClientServiceMockFactory().makeFlagChangeNotifier()
                waitUntil { done in
                    testContext.changeNotifierMock.notifyObserversCallback = done
                    updateDate = Date()

                    testContext.onSyncComplete?(.success(newFlags, eventType))
                    if testContext.flagStoreMock.replaceStoreCallCount > 0 {
                        testContext.replaceStoreComplete?()
                    }
                }
            }
            it("updates the flag store") {
                expect(testContext.flagStoreMock.replaceStoreCallCount) == 1
                expect(testContext.flagStoreMock.replaceStoreReceivedArguments?.newFlags == newFlags).to(beTrue())
            }
            it("caches the new flags") {
                expect(testContext.featureFlagCachingMock.storeFeatureFlagsCallCount) == 1
                expect(testContext.featureFlagCachingMock.storeFeatureFlagsReceivedArguments?.featureFlags) == newFlags
                expect(testContext.featureFlagCachingMock.storeFeatureFlagsReceivedArguments?.user) == testContext.user
                expect(testContext.featureFlagCachingMock.storeFeatureFlagsReceivedArguments?.mobileKey) == testContext.config.mobileKey
                expect(testContext.featureFlagCachingMock.storeFeatureFlagsReceivedArguments?.lastUpdated.isWithin(Constants.updateThreshold, of: updateDate)) == true
                expect(testContext.featureFlagCachingMock.storeFeatureFlagsReceivedArguments?.storeMode) == .async
            }
            it("informs the flag change notifier of the changed flags") {
                expect(testContext.changeNotifierMock.notifyObserversCallCount) == 1
                expect(testContext.changeNotifierMock.notifyObserversReceivedArguments?.user) == testContext.user
                expect(testContext.changeNotifierMock.notifyObserversReceivedArguments?.oldFlags == testContext.oldFlags).to(beTrue())
                expect(testContext.changeNotifierMock.notifyObserversReceivedArguments?.oldFlagSource) == testContext.oldFlagSource
            }
        }
        context("a flag was added") {
            beforeEach {
                newFlags = testContext.user.flagStore.featureFlags
                newFlags[Constants.newFlagKey] = DarklyServiceMock.Constants.stubFeatureFlag(for: DarklyServiceMock.FlagKeys.string, useAlternateValue: true)
                testContext.setFlagStoreCallbackToMimicRealFlagStore(newFlags: newFlags)
                
                testContext.subject.flagChangeNotifier = ClientServiceMockFactory().makeFlagChangeNotifier()
                waitUntil { done in
                    testContext.changeNotifierMock.notifyObserversCallback = done
                    updateDate = Date()

                    testContext.onSyncComplete?(.success(newFlags, eventType))
                    if testContext.flagStoreMock.replaceStoreCallCount > 0 {
                        testContext.replaceStoreComplete?()
                    }
                }
            }
            it("updates the flag store") {
                expect(testContext.flagStoreMock.replaceStoreCallCount) == 1
                expect(testContext.flagStoreMock.replaceStoreReceivedArguments?.newFlags == newFlags).to(beTrue())
            }
            it("caches the new flags") {
                expect(testContext.featureFlagCachingMock.storeFeatureFlagsCallCount) == 1
                expect(testContext.featureFlagCachingMock.storeFeatureFlagsReceivedArguments?.featureFlags) == newFlags
                expect(testContext.featureFlagCachingMock.storeFeatureFlagsReceivedArguments?.user) == testContext.user
                expect(testContext.featureFlagCachingMock.storeFeatureFlagsReceivedArguments?.mobileKey) == testContext.config.mobileKey
                expect(testContext.featureFlagCachingMock.storeFeatureFlagsReceivedArguments?.lastUpdated.isWithin(Constants.updateThreshold, of: updateDate)) == true
                expect(testContext.featureFlagCachingMock.storeFeatureFlagsReceivedArguments?.storeMode) == .async
            }
            it("informs the flag change notifier of the changed flags") {
                expect(testContext.changeNotifierMock.notifyObserversCallCount) == 1
                expect(testContext.changeNotifierMock.notifyObserversReceivedArguments?.user) == testContext.user
                expect(testContext.changeNotifierMock.notifyObserversReceivedArguments?.oldFlags == testContext.oldFlags).to(beTrue())
                expect(testContext.changeNotifierMock.notifyObserversReceivedArguments?.oldFlagSource) == testContext.oldFlagSource
            }
        }
        context("a flag was removed") {
            beforeEach {
                newFlags = testContext.user.flagStore.featureFlags
                newFlags.removeValue(forKey: DarklyServiceMock.FlagKeys.dictionary)
                testContext.setFlagStoreCallbackToMimicRealFlagStore(newFlags: newFlags)

                testContext.subject.flagChangeNotifier = ClientServiceMockFactory().makeFlagChangeNotifier()
                waitUntil { done in
                    testContext.changeNotifierMock.notifyObserversCallback = done
                    updateDate = Date()

                    testContext.onSyncComplete?(.success(newFlags, eventType))
                    if testContext.flagStoreMock.replaceStoreCallCount > 0 {
                        testContext.replaceStoreComplete?()
                    }
                }
            }
            it("updates the flag store") {
                expect(testContext.flagStoreMock.replaceStoreCallCount) == 1
                expect(testContext.flagStoreMock.replaceStoreReceivedArguments?.newFlags == newFlags).to(beTrue())
            }
            it("caches the new flags") {
                expect(testContext.featureFlagCachingMock.storeFeatureFlagsCallCount) == 1
                expect(testContext.featureFlagCachingMock.storeFeatureFlagsReceivedArguments?.featureFlags) == newFlags
                expect(testContext.featureFlagCachingMock.storeFeatureFlagsReceivedArguments?.user) == testContext.user
                expect(testContext.featureFlagCachingMock.storeFeatureFlagsReceivedArguments?.mobileKey) == testContext.config.mobileKey
                expect(testContext.featureFlagCachingMock.storeFeatureFlagsReceivedArguments?.lastUpdated.isWithin(Constants.updateThreshold, of: updateDate)) == true
                expect(testContext.featureFlagCachingMock.storeFeatureFlagsReceivedArguments?.storeMode) == .async
            }
            it("informs the flag change notifier of the changed flags") {
                expect(testContext.changeNotifierMock.notifyObserversCallCount) == 1
                expect(testContext.changeNotifierMock.notifyObserversReceivedArguments?.user) == testContext.user
                expect(testContext.changeNotifierMock.notifyObserversReceivedArguments?.oldFlags == testContext.oldFlags).to(beTrue())
                expect(testContext.changeNotifierMock.notifyObserversReceivedArguments?.oldFlagSource) == testContext.oldFlagSource
            }
        }
        context("there were no changes to the flags") {
            beforeEach {
                newFlags = testContext.user.flagStore.featureFlags

                testContext.subject.flagChangeNotifier = ClientServiceMockFactory().makeFlagChangeNotifier()
                waitUntil { done in
                    testContext.changeNotifierMock.notifyObserversCallback = done
                    updateDate = Date()

                    testContext.onSyncComplete?(.success(newFlags, eventType))
                    if testContext.flagStoreMock.replaceStoreCallCount > 0 {
                        testContext.replaceStoreComplete?()
                    }
                }
            }
            it("updates the flag store") {
                expect(testContext.flagStoreMock.replaceStoreCallCount) == 1
                expect(testContext.flagStoreMock.replaceStoreReceivedArguments?.newFlags == newFlags).to(beTrue())
            }
            it("caches the new flags") {
                expect(testContext.featureFlagCachingMock.storeFeatureFlagsCallCount) == 1
                expect(testContext.featureFlagCachingMock.storeFeatureFlagsReceivedArguments?.featureFlags) == newFlags
                expect(testContext.featureFlagCachingMock.storeFeatureFlagsReceivedArguments?.user) == testContext.user
                expect(testContext.featureFlagCachingMock.storeFeatureFlagsReceivedArguments?.mobileKey) == testContext.config.mobileKey
                expect(testContext.featureFlagCachingMock.storeFeatureFlagsReceivedArguments?.lastUpdated.isWithin(Constants.updateThreshold, of: updateDate)) == true
                expect(testContext.featureFlagCachingMock.storeFeatureFlagsReceivedArguments?.storeMode) == .async
            }
            it("informs the flag change notifier of the unchanged flags") {
                expect(testContext.changeNotifierMock.notifyObserversCallCount) == 1
                expect(testContext.changeNotifierMock.notifyObserversReceivedArguments?.user) == testContext.user
                expect(testContext.changeNotifierMock.notifyObserversReceivedArguments?.oldFlags == testContext.oldFlags).to(beTrue())
                expect(testContext.changeNotifierMock.notifyObserversReceivedArguments?.oldFlagSource) == testContext.oldFlagSource
            }
        }
    }

    func onSyncCompleteStreamingPatchSpec() {
        var testContext: TestContext!
        var flagUpdateDictionary: [String: Any]!
        var oldFlags: [LDFlagKey: FeatureFlag]!
        var newFlags: [LDFlagKey: FeatureFlag]!
        var updateDate: Date!

        beforeEach {
            waitUntil { done in
                testContext = TestContext(startOnline: true, completion: done)
            }
        }

        context("update changes flags") {
            beforeEach {
                oldFlags = testContext.flagStoreMock.featureFlags
                flagUpdateDictionary = FlagMaintainingMock.stubPatchDictionary(key: DarklyServiceMock.FlagKeys.int,
                                                                               value: DarklyServiceMock.FlagValues.int + 1,
                                                                               variation: DarklyServiceMock.Constants.variation + 1,
                                                                               version: DarklyServiceMock.Constants.version + 1)
                let newIntFlag = DarklyServiceMock.Constants.stubFeatureFlag(for: DarklyServiceMock.FlagKeys.int, useAlternateValue: true)
                newFlags = oldFlags
                newFlags[DarklyServiceMock.FlagKeys.int] = newIntFlag
                testContext.setFlagStoreCallbackToMimicRealFlagStore(newFlags: newFlags)

                testContext.subject.flagChangeNotifier = ClientServiceMockFactory().makeFlagChangeNotifier()
                waitUntil { done in
                    testContext.changeNotifierMock.notifyObserversCallback = done
                    updateDate = Date()

                    testContext.onSyncComplete?(.success(flagUpdateDictionary, .patch))
                    if testContext.flagStoreMock.updateStoreCallCount > 0 {
                        testContext.updateStoreComplete?()
                    }
                }
            }
            it("updates the flag store") {
                expect(testContext.flagStoreMock.updateStoreCallCount) == 1
                expect(testContext.flagStoreMock.updateStoreReceivedArguments?.updateDictionary == flagUpdateDictionary).to(beTrue())
            }
            it("caches the updated flags") {
                expect(testContext.featureFlagCachingMock.storeFeatureFlagsCallCount) == 1
                expect(testContext.featureFlagCachingMock.storeFeatureFlagsReceivedArguments?.featureFlags) == newFlags
                expect(testContext.featureFlagCachingMock.storeFeatureFlagsReceivedArguments?.user) == testContext.user
                expect(testContext.featureFlagCachingMock.storeFeatureFlagsReceivedArguments?.mobileKey) == testContext.config.mobileKey
                expect(testContext.featureFlagCachingMock.storeFeatureFlagsReceivedArguments?.lastUpdated.isWithin(Constants.updateThreshold, of: updateDate)) == true
                expect(testContext.featureFlagCachingMock.storeFeatureFlagsReceivedArguments?.storeMode) == .async
            }
            it("informs the flag change notifier of the changed flag") {
                expect(testContext.changeNotifierMock.notifyObserversCallCount) == 1
                expect(testContext.changeNotifierMock.notifyObserversReceivedArguments?.user) == testContext.user
                expect(testContext.changeNotifierMock.notifyObserversReceivedArguments?.oldFlags == oldFlags).to(beTrue())
                expect(testContext.changeNotifierMock.notifyObserversReceivedArguments?.oldFlagSource) == testContext.oldFlagSource
            }
        }
        context("update does not change flags") {
            beforeEach {
                oldFlags = testContext.flagStoreMock.featureFlags
                flagUpdateDictionary = FlagMaintainingMock.stubPatchDictionary(key: DarklyServiceMock.FlagKeys.int,
                                                                               value: DarklyServiceMock.FlagValues.int + 1,
                                                                               variation: DarklyServiceMock.Constants.variation,
                                                                               version: DarklyServiceMock.Constants.version)
                newFlags = oldFlags

                testContext.subject.flagChangeNotifier = ClientServiceMockFactory().makeFlagChangeNotifier()
                waitUntil { done in
                    testContext.changeNotifierMock.notifyObserversCallback = done
                    updateDate = Date()

                    testContext.onSyncComplete?(.success(flagUpdateDictionary, .patch))
                    if testContext.flagStoreMock.updateStoreCallCount > 0 {
                        testContext.updateStoreComplete?()
                    }
                }
            }
            it("updates the flag store") {
                expect(testContext.flagStoreMock.updateStoreCallCount) == 1
                expect(testContext.flagStoreMock.updateStoreReceivedArguments?.updateDictionary == flagUpdateDictionary).to(beTrue())
            }
            it("caches the updated flags") {
                expect(testContext.featureFlagCachingMock.storeFeatureFlagsCallCount) == 1
                expect(testContext.featureFlagCachingMock.storeFeatureFlagsReceivedArguments?.featureFlags) == newFlags
                expect(testContext.featureFlagCachingMock.storeFeatureFlagsReceivedArguments?.user) == testContext.user
                expect(testContext.featureFlagCachingMock.storeFeatureFlagsReceivedArguments?.mobileKey) == testContext.config.mobileKey
                expect(testContext.featureFlagCachingMock.storeFeatureFlagsReceivedArguments?.lastUpdated.isWithin(Constants.updateThreshold, of: updateDate)) == true
                expect(testContext.featureFlagCachingMock.storeFeatureFlagsReceivedArguments?.storeMode) == .async
            }
            it("informs the flag change notifier of the unchanged flag") {
                expect(testContext.changeNotifierMock.notifyObserversCallCount) == 1
                expect(testContext.changeNotifierMock.notifyObserversReceivedArguments?.user) == testContext.user
                expect(testContext.changeNotifierMock.notifyObserversReceivedArguments?.oldFlags == oldFlags).to(beTrue())
                expect(testContext.changeNotifierMock.notifyObserversReceivedArguments?.oldFlagSource) == testContext.oldFlagSource
            }
        }
    }

    func onSyncCompleteDeleteFlagSpec() {
        var testContext: TestContext!
        var flagUpdateDictionary: [String: Any]!
        var oldFlags: [LDFlagKey: FeatureFlag]!
        var newFlags: [LDFlagKey: FeatureFlag]!
        var updateDate: Date!

        beforeEach {
            waitUntil { done in
                testContext = TestContext(startOnline: true, completion: done)
            }
        }

        context("delete changes flags") {
            beforeEach {
                oldFlags = testContext.flagStoreMock.featureFlags
                flagUpdateDictionary = FlagMaintainingMock.stubDeleteDictionary(key: DarklyServiceMock.FlagKeys.int, version: DarklyServiceMock.Constants.version + 1)
                newFlags = oldFlags
                newFlags.removeValue(forKey: DarklyServiceMock.FlagKeys.int)
                testContext.setFlagStoreCallbackToMimicRealFlagStore(newFlags: newFlags)

                testContext.subject.flagChangeNotifier = ClientServiceMockFactory().makeFlagChangeNotifier()
                waitUntil { done in
                    testContext.changeNotifierMock.notifyObserversCallback = done
                    updateDate = Date()

                    testContext.onSyncComplete?(.success(flagUpdateDictionary, .delete))
                    if testContext.flagStoreMock.deleteFlagCallCount > 0 {
                        testContext.deleteFlagComplete?()
                    }
                }
            }
            it("updates the flag store") {
                expect(testContext.flagStoreMock.deleteFlagCallCount) == 1
                expect(testContext.flagStoreMock.deleteFlagReceivedArguments?.deleteDictionary == flagUpdateDictionary).to(beTrue())
            }
            it("caches the updated flags") {
                expect(testContext.featureFlagCachingMock.storeFeatureFlagsCallCount) == 1
                expect(testContext.featureFlagCachingMock.storeFeatureFlagsReceivedArguments?.featureFlags) == newFlags
                expect(testContext.featureFlagCachingMock.storeFeatureFlagsReceivedArguments?.user) == testContext.user
                expect(testContext.featureFlagCachingMock.storeFeatureFlagsReceivedArguments?.mobileKey) == testContext.config.mobileKey
                expect(testContext.featureFlagCachingMock.storeFeatureFlagsReceivedArguments?.lastUpdated.isWithin(Constants.updateThreshold, of: updateDate)) == true
                expect(testContext.featureFlagCachingMock.storeFeatureFlagsReceivedArguments?.storeMode) == .async
            }
            it("informs the flag change notifier of the changed flag") {
                expect(testContext.changeNotifierMock.notifyObserversCallCount) == 1
                expect(testContext.changeNotifierMock.notifyObserversReceivedArguments?.user) == testContext.user
                expect(testContext.changeNotifierMock.notifyObserversReceivedArguments?.oldFlags == oldFlags).to(beTrue())
                expect(testContext.changeNotifierMock.notifyObserversReceivedArguments?.oldFlagSource) == testContext.oldFlagSource
            }
        }
        context("delete does not change flags") {
            beforeEach {
                oldFlags = testContext.flagStoreMock.featureFlags
                flagUpdateDictionary = FlagMaintainingMock.stubDeleteDictionary(key: DarklyServiceMock.FlagKeys.int, version: DarklyServiceMock.Constants.version)

                testContext.subject.flagChangeNotifier = ClientServiceMockFactory().makeFlagChangeNotifier()
                waitUntil { done in
                    testContext.changeNotifierMock.notifyObserversCallback = done
                    updateDate = Date()

                    testContext.onSyncComplete?(.success(flagUpdateDictionary, .delete))
                    if testContext.flagStoreMock.deleteFlagCallCount > 0 {
                        testContext.deleteFlagComplete?()
                    }
                }
            }
            it("updates the flag store") {
                expect(testContext.flagStoreMock.deleteFlagCallCount) == 1
                expect(testContext.flagStoreMock.deleteFlagReceivedArguments?.deleteDictionary == flagUpdateDictionary).to(beTrue())
            }
            it("caches the updated flags") {
                expect(testContext.featureFlagCachingMock.storeFeatureFlagsCallCount) == 1
                expect(testContext.featureFlagCachingMock.storeFeatureFlagsReceivedArguments?.featureFlags) == oldFlags
                expect(testContext.featureFlagCachingMock.storeFeatureFlagsReceivedArguments?.user) == testContext.user
                expect(testContext.featureFlagCachingMock.storeFeatureFlagsReceivedArguments?.mobileKey) == testContext.config.mobileKey
                expect(testContext.featureFlagCachingMock.storeFeatureFlagsReceivedArguments?.lastUpdated.isWithin(Constants.updateThreshold, of: updateDate)) == true
                expect(testContext.featureFlagCachingMock.storeFeatureFlagsReceivedArguments?.storeMode) == .async
            }
            it("informs the flag change notifier of the unchanged flag") {
                expect(testContext.changeNotifierMock.notifyObserversCallCount) == 1
                expect(testContext.changeNotifierMock.notifyObserversReceivedArguments?.user) == testContext.user
                expect(testContext.changeNotifierMock.notifyObserversReceivedArguments?.oldFlags == oldFlags).to(beTrue())
                expect(testContext.changeNotifierMock.notifyObserversReceivedArguments?.oldFlagSource) == testContext.oldFlagSource
            }
        }
    }

    func onSyncCompleteErrorSpec() {
        var testContext: TestContext!
        beforeEach {
            waitUntil { done in
                testContext = TestContext(startOnline: true, completion: done)
            }
        }

        context("there was an internal server error") {
            beforeEach {
                testContext.subject.flagChangeNotifier = ClientServiceMockFactory().makeFlagChangeNotifier()
                waitUntil { done in
                    testContext.errorNotifierMock.notifyObserversCallback = {
                        done()
                    }

                    testContext.onSyncComplete?(.error(.response(HTTPURLResponse(url: testContext.config.baseUrl,
                                                                                 statusCode: HTTPURLResponse.StatusCodes.internalServerError,
                                                                                 httpVersion: DarklyServiceMock.Constants.httpVersion,
                                                                                 headerFields: nil))))
                }
            }
            it("does not take the client offline") {
                expect(testContext.subject.isOnline) == true
            }
            it("does not cache the users flags") {
                expect(testContext.featureFlagCachingMock.storeFeatureFlagsCallCount) == 0
            }
            it("does not call the flag change notifier") {
                expect(testContext.changeNotifierMock.notifyObserversCallCount) == 0
            }
            it("calls the errorNotifier with a .response SynchronizingError") {
                expect(testContext.errorNotifierMock.notifyObserversCallCount) == 1
                expect(testContext.observedError as? SynchronizingError).toNot(beNil())
                guard case .response(let urlResponse)? = testContext.observedError as? SynchronizingError,
                    let httpUrlResponse = urlResponse as? HTTPURLResponse
                else {
                    fail("unexpected error reported")
                    return
                }
                expect(httpUrlResponse.statusCode) == HTTPURLResponse.StatusCodes.internalServerError
            }
        }
        context("there was a request error") {
            beforeEach {
                testContext.subject.flagChangeNotifier = ClientServiceMockFactory().makeFlagChangeNotifier()
                waitUntil { done in
                    testContext.errorNotifierMock.notifyObserversCallback = {
                        done()
                    }

                    testContext.onSyncComplete?(.error(.request(DarklyServiceMock.Constants.error)))
                }
            }
            it("does not take the client offline") {
                expect(testContext.subject.isOnline) == true
            }
            it("does not cache the users flags") {
                expect(testContext.featureFlagCachingMock.storeFeatureFlagsCallCount) == 0
            }
            it("does not call the flag change notifier") {
                expect(testContext.changeNotifierMock.notifyObserversCallCount) == 0
            }
            it("calls the errorNotifier with a .request SynchronizingError") {
                expect(testContext.errorNotifierMock.notifyObserversCallCount) == 1
                expect(testContext.observedError as? SynchronizingError).toNot(beNil())
                guard case .request(let error as NSError)? = testContext.observedError as? SynchronizingError
                else {
                    fail("unexpected error reported")
                    return
                }
                expect(error.code) == Int(CFNetworkErrors.cfurlErrorResourceUnavailable.rawValue)
            }
        }
        context("there was a data error") {
            beforeEach {
                testContext.subject.flagChangeNotifier = ClientServiceMockFactory().makeFlagChangeNotifier()
                waitUntil { done in
                    testContext.errorNotifierMock.notifyObserversCallback = {
                        done()
                    }

                    testContext.onSyncComplete?(.error(.data(DarklyServiceMock.Constants.errorData)))
                }
            }
            it("does not take the client offline") {
                expect(testContext.subject.isOnline) == true
            }
            it("does not cache the users flags") {
                expect(testContext.featureFlagCachingMock.storeFeatureFlagsCallCount) == 0
            }
            it("does not call the flag change notifier") {
                expect(testContext.changeNotifierMock.notifyObserversCallCount) == 0
            }
            it("calls the errorNotifier with a .data SynchronizingError") {
                expect(testContext.errorNotifierMock.notifyObserversCallCount) == 1
                expect(testContext.observedError as? SynchronizingError).toNot(beNil())
                guard case .data(let data)? = testContext.observedError as? SynchronizingError,
                    let errorData = data
                else {
                    fail("unexpected error reported")
                    return
                }
                expect(errorData) == DarklyServiceMock.Constants.errorData
            }
        }
        context("there was a client unauthorized error") {
            beforeEach {
                testContext.subject.flagChangeNotifier = ClientServiceMockFactory().makeFlagChangeNotifier()
                waitUntil { done in
                    testContext.errorNotifierMock.notifyObserversCallback = {
                        done()
                    }

                    testContext.onSyncComplete?(.error(.response(HTTPURLResponse(url: testContext.config.baseUrl,
                                                                                 statusCode: HTTPURLResponse.StatusCodes.unauthorized,
                                                                                 httpVersion: DarklyServiceMock.Constants.httpVersion,
                                                                                 headerFields: nil))))
                }
            }
            it("takes the client offline") {
                expect(testContext.subject.isOnline) == false
            }
            it("does not cache the users flags") {
                expect(testContext.featureFlagCachingMock.storeFeatureFlagsCallCount) == 0
            }
            it("does not call the flag change notifier") {
                expect(testContext.changeNotifierMock.notifyObserversCallCount) == 0
            }
            it("calls the errorNotifier with a .response SynchronizingError") {
                expect(testContext.errorNotifierMock.notifyObserversCallCount) == 1
                expect(testContext.observedError as? SynchronizingError).toNot(beNil())
                guard case .response(let urlResponse)? = testContext.observedError as? SynchronizingError,
                    let httpUrlResponse = urlResponse as? HTTPURLResponse
                else {
                    fail("unexpected error reported")
                    return
                }
                expect(httpUrlResponse.statusCode) == HTTPURLResponse.StatusCodes.unauthorized
            }
        }
        context("there was a non-NSError error") {
            beforeEach {
                testContext.subject.flagChangeNotifier = ClientServiceMockFactory().makeFlagChangeNotifier()
                waitUntil { done in
                    testContext.errorNotifierMock.notifyObserversCallback = {
                        done()
                    }

                    testContext.onSyncComplete?(.error(.streamError(DummyError())))
                }
            }
            it("does not take the client offline") {
                expect(testContext.subject.isOnline) == true
            }
            it("does not cache the users flags") {
                expect(testContext.featureFlagCachingMock.storeFeatureFlagsCallCount) == 0
            }
            it("does not call the flag change notifier") {
                expect(testContext.changeNotifierMock.notifyObserversCallCount) == 0
            }
            it("calls the errorNotifier with a .streamError SynchronizingError") {
                expect(testContext.errorNotifierMock.notifyObserversCallCount) == 1
                expect(testContext.observedError as? SynchronizingError).toNot(beNil())
                guard case .streamError(let error)? = testContext.observedError as? SynchronizingError
                else {
                    fail("unexpected error reported")
                    return
                }
                expect(error is DummyError).to(beTrue())
            }
        }
    }

    private func runModeSpec() {
        var testContext: TestContext!

        describe("didEnterBackground notification") {
            context("after starting client") {
                context("when online") {
                    OperatingSystem.allOperatingSystems.forEach { (os) in
                        context("on \(os)") {
                            context("background updates disabled") {
                                beforeEach {
                                    waitUntil { done in
                                        testContext = TestContext(startOnline: true, enableBackgroundUpdates: false, runMode: .foreground, operatingSystem: os, completion: done)
                                    }

                                    NotificationCenter.default.post(name: testContext.environmentReporterMock.backgroundNotification!, object: self)
                                }
                                it("takes the sdk offline") {
                                    expect(testContext.subject.isOnline) == true
                                    expect(testContext.subject.runMode) == LDClientRunMode.background
                                    expect(testContext.eventReporterMock.isOnline) == true
                                    expect(testContext.flagSynchronizerMock.isOnline) == false
                                }
                            }
                            context("background updates enabled") {
                                beforeEach {
                                    waitUntil { done in
                                        testContext = TestContext(startOnline: true, enableBackgroundUpdates: true, runMode: .foreground, operatingSystem: os, completion: done)
                                    }

                                    NotificationCenter.default.post(name: testContext.environmentReporterMock.backgroundNotification!, object: self)
                                }
                                it("leaves the sdk online") {
                                    expect(testContext.subject.isOnline) == true
                                    expect(testContext.subject.runMode) == LDClientRunMode.background
                                    expect(testContext.eventReporterMock.isOnline) == true
                                    expect(testContext.flagSynchronizerMock.isOnline) == os.isBackgroundEnabled
                                    expect(testContext.flagSynchronizerMock.streamingMode) == os.backgroundStreamingMode
                                }
                            }
                        }
                    }
                }
                context("when offline") {
                    beforeEach {
                        testContext = TestContext(startOnline: false, runMode: .foreground)

                        NotificationCenter.default.post(name: testContext.environmentReporterMock.backgroundNotification!, object: self)
                    }
                    it("leaves the sdk offline") {
                        expect(testContext.subject.isOnline) == false
                        expect(testContext.subject.runMode) == LDClientRunMode.background
                        expect(testContext.eventReporterMock.isOnline) == false
                        expect(testContext.flagSynchronizerMock.isOnline) == false
                    }
                }
            }
<<<<<<< HEAD
=======
            context("before starting client") {
                beforeEach {
                    testContext = TestContext(startOnline: true, runMode: .foreground)

                    NotificationCenter.default.post(name: testContext.environmentReporterMock.backgroundNotification!, object: self)
                }
                it("leaves the sdk offline") {
                    expect(testContext.subject.isOnline) == false
                    expect(testContext.subject.runMode) == LDClientRunMode.background
                    expect(testContext.eventReporterMock.isOnline) == false
                    expect(testContext.flagSynchronizerMock.isOnline) == false
                }
            }
>>>>>>> 8aba8538
        }

        describe("willEnterForeground notification") {
            context("after starting client") {
                OperatingSystem.allOperatingSystems.forEach { (os) in
                    context("on \(os)") {
                        context("when online at foreground notification") {
                            beforeEach {
                                waitUntil { done in
                                    testContext = TestContext(startOnline: true, runMode: .background, operatingSystem: os, completion: done)
                                }

                                NotificationCenter.default.post(name: testContext.environmentReporterMock.foregroundNotification!, object: self)
                            }
                            it("takes the sdk online") {
                                expect(testContext.subject.isOnline) == true
                                expect(testContext.subject.runMode) == LDClientRunMode.foreground
                                expect(testContext.eventReporterMock.isOnline) == true
                                expect(testContext.flagSynchronizerMock.isOnline) == true
                            }
                        }
                        context("when offline at foreground notification") {
                            beforeEach {
                                testContext = TestContext(startOnline: false, runMode: .background, operatingSystem: os)

                                NotificationCenter.default.post(name: testContext.environmentReporterMock.foregroundNotification!, object: self)
                            }
                            it("leaves the sdk offline") {
                                expect(testContext.subject.isOnline) == false
                                expect(testContext.subject.runMode) == LDClientRunMode.foreground
                                expect(testContext.eventReporterMock.isOnline) == false
                                expect(testContext.flagSynchronizerMock.isOnline) == false
                            }
                        }
                    }
                }
            }
        }

        describe("change run mode on macOS") {
            context("while online") {
                context("and running in the foreground") {
                    context("set background") {
                        context("with background updates enabled") {
                            context("streaming mode") {
                                beforeEach {
                                    waitUntil { done in
                                        testContext = TestContext(startOnline: true, streamingMode: .streaming, enableBackgroundUpdates: true, runMode: .foreground, operatingSystem: .macOS, completion: done)
                                    }
                                    
                                    testContext.subject.setRunMode(.background)
                                }
                                it("leaves the event reporter online") {
                                    expect(testContext.eventReporterMock.isOnline) == true
                                }
                                it("sets the flag synchronizer for background streaming online") {
                                    expect(testContext.flagSynchronizerMock.isOnline) == true
                                    expect(testContext.flagSynchronizerMock.streamingMode) == LDStreamingMode.streaming
                                }
                            }
                            context("polling mode") {
                                beforeEach {
                                    waitUntil { done in
                                        testContext = TestContext(startOnline: true, streamingMode: .polling, enableBackgroundUpdates: true, runMode: .foreground, operatingSystem: .macOS, completion: done)
                                    }
                                    testContext.subject.setRunMode(.background)
                                }
                                it("leaves the event reporter online") {
                                    expect(testContext.eventReporterMock.isOnline) == true
                                }
                                it("sets the flag synchronizer for background polling online") {
                                    expect(testContext.flagSynchronizerMock.isOnline) == true
                                    expect(testContext.flagSynchronizerMock.streamingMode) == LDStreamingMode.polling
                                    expect(testContext.flagSynchronizerMock.pollingInterval) == testContext.config.flagPollingInterval(runMode: .background)
                                }
                            }
                        }
                        context("with background updates disabled") {
                            beforeEach {
                                waitUntil { done in
                                    testContext = TestContext(startOnline: true, enableBackgroundUpdates: false, runMode: .foreground, operatingSystem: .macOS, completion: done)
                                }
                                testContext.subject.setRunMode(.background)
                            }
                            it("leaves the event reporter online") {
                                expect(testContext.eventReporterMock.isOnline) == true
                            }
                            it("sets the flag synchronizer for background polling offline") {
                                expect(testContext.flagSynchronizerMock.isOnline) == false
                                expect(testContext.flagSynchronizerMock.streamingMode) == LDStreamingMode.polling
                                expect(testContext.flagSynchronizerMock.pollingInterval) == testContext.config.flagPollingInterval(runMode: .background)
                            }
                        }
                    }
                    context("set foreground") {
                        var eventReporterIsOnlineSetCount: Int!
                        var flagSynchronizerIsOnlineSetCount: Int!
                        var makeFlagSynchronizerCallCount: Int!
                        beforeEach {
                            waitUntil { done in
                                testContext = TestContext(startOnline: true, runMode: .foreground, operatingSystem: .macOS, completion: done)
                            }
                            eventReporterIsOnlineSetCount = testContext.eventReporterMock.isOnlineSetCount
                            flagSynchronizerIsOnlineSetCount = testContext.flagSynchronizerMock.isOnlineSetCount
                            makeFlagSynchronizerCallCount = testContext.serviceFactoryMock.makeFlagSynchronizerCallCount

                            testContext.subject.setRunMode(.foreground)
                        }
                        it("makes no changes") {
                            expect(testContext.eventReporterMock.isOnline) == true
                            expect(testContext.eventReporterMock.isOnlineSetCount) == eventReporterIsOnlineSetCount
                            expect(testContext.flagSynchronizerMock.isOnline) == true
                            expect(testContext.flagSynchronizerMock.isOnlineSetCount) == flagSynchronizerIsOnlineSetCount
                            expect(testContext.serviceFactoryMock.makeFlagSynchronizerCallCount) == makeFlagSynchronizerCallCount
                        }
                    }
                }
                context("and running in the background") {
                    context("set background") {
                        var eventReporterIsOnlineSetCount: Int!
                        var flagSynchronizerIsOnlineSetCount: Int!
                        var makeFlagSynchronizerCallCount: Int!
                        beforeEach {
                            waitUntil { done in
                                testContext = TestContext(startOnline: true, enableBackgroundUpdates: true, runMode: .background, operatingSystem: .macOS, completion: done)
                            }
                            
                            NotificationCenter.default.post(name: testContext.environmentReporterMock.backgroundNotification!, object: self)
                            eventReporterIsOnlineSetCount = testContext.eventReporterMock.isOnlineSetCount
                            flagSynchronizerIsOnlineSetCount = testContext.flagSynchronizerMock.isOnlineSetCount
                            makeFlagSynchronizerCallCount = testContext.serviceFactoryMock.makeFlagSynchronizerCallCount

                            testContext.subject.setRunMode(.background)
                        }
                        it("makes no changes") {
                            expect(testContext.eventReporterMock.isOnline) == true
                            expect(testContext.eventReporterMock.isOnlineSetCount) == eventReporterIsOnlineSetCount
                            expect(testContext.flagSynchronizerMock.isOnline) == true
                            expect(testContext.flagSynchronizerMock.isOnlineSetCount) == flagSynchronizerIsOnlineSetCount
                            expect(testContext.serviceFactoryMock.makeFlagSynchronizerCallCount) == makeFlagSynchronizerCallCount
                        }
                    }
                    context("set foreground") {
                        context("streaming mode") {
                            beforeEach {
                                waitUntil { done in
                                    testContext = TestContext(startOnline: true, streamingMode: .streaming, runMode: .background, operatingSystem: .macOS, completion: done)
                                }
                                    
                                testContext.subject.setRunMode(.foreground)
                            }
                            it("takes the event reporter online") {
                                expect(testContext.eventReporterMock.isOnline) == true
                            }
                            it("sets the flag synchronizer for foreground streaming online") {
                                expect(testContext.flagSynchronizerMock.isOnline) == true
                                expect(testContext.flagSynchronizerMock.streamingMode) == LDStreamingMode.streaming
                            }
                        }
                        context("polling mode") {
                            beforeEach {
                                waitUntil { done in
                                    testContext = TestContext(startOnline: true, streamingMode: .polling, runMode: .background, operatingSystem: .macOS, completion: done)
                                }
                                
                                testContext.subject.setRunMode(.foreground)
                            }
                            it("takes the event reporter online") {
                                expect(testContext.eventReporterMock.isOnline) == true
                            }
                            it("sets the flag synchronizer for foreground polling online") {
                                expect(testContext.flagSynchronizerMock.isOnline) == true
                                expect(testContext.flagSynchronizerMock.streamingMode) == LDStreamingMode.polling
                                expect(testContext.flagSynchronizerMock.pollingInterval) == testContext.config.flagPollingInterval(runMode: .foreground)
                            }
                        }
                    }
                }
            }
            context("while offline") {
                context("and running in the foreground") {
                    context("set background") {
                        context("with background updates enabled") {
                            beforeEach {
                                waitUntil { done in
                                    testContext = TestContext(startOnline: false, enableBackgroundUpdates: true, runMode: .foreground, operatingSystem: .macOS, completion: done)
                                }
                                testContext.subject.setRunMode(.background)
                            }
                            it("leaves the event reporter offline") {
                                expect(testContext.eventReporterMock.isOnline) == false
                            }
                            it("configures the flag synchronizer for background streaming offline") {
                                expect(testContext.flagSynchronizerMock.isOnline) == false
                                expect(testContext.flagSynchronizerMock.streamingMode) == LDStreamingMode.streaming
                            }
                        }
                        context("with background updates disabled") {
                            beforeEach {
                                waitUntil { done in
                                    testContext = TestContext(startOnline: false, enableBackgroundUpdates: false, runMode: .foreground, operatingSystem: .macOS, completion: done)
                                }
                                
                                testContext.subject.setRunMode(.background)
                            }
                            it("leaves the event reporter offline") {
                                expect(testContext.eventReporterMock.isOnline) == false
                            }
                            it("configures the flag synchronizer for background polling offline") {
                                expect(testContext.flagSynchronizerMock.isOnline) == false
                                expect(testContext.flagSynchronizerMock.streamingMode) == LDStreamingMode.polling
                                expect(testContext.flagSynchronizerMock.pollingInterval) == testContext.config.flagPollingInterval(runMode: .background)
                            }
                        }
                    }
                    context("set foreground") {
                        var eventReporterIsOnlineSetCount: Int!
                        var flagSynchronizerIsOnlineSetCount: Int!
                        var makeFlagSynchronizerCallCount: Int!
                        beforeEach {
                            waitUntil { done in
                                testContext = TestContext(startOnline: false, runMode: .foreground, operatingSystem: .macOS, completion: done)
                            }
                                
                            eventReporterIsOnlineSetCount = testContext.eventReporterMock.isOnlineSetCount
                            flagSynchronizerIsOnlineSetCount = testContext.flagSynchronizerMock.isOnlineSetCount
                            makeFlagSynchronizerCallCount = testContext.serviceFactoryMock.makeFlagSynchronizerCallCount

                            testContext.subject.setRunMode(.foreground)
                        }
                        it("makes no changes") {
                            expect(testContext.eventReporterMock.isOnline) == false
                            expect(testContext.eventReporterMock.isOnlineSetCount) == eventReporterIsOnlineSetCount
                            expect(testContext.flagSynchronizerMock.isOnline) == false
                            expect(testContext.flagSynchronizerMock.isOnlineSetCount) == flagSynchronizerIsOnlineSetCount
                            expect(testContext.serviceFactoryMock.makeFlagSynchronizerCallCount) == makeFlagSynchronizerCallCount
                        }
                    }
                }
                context("and running in the background") {
                    context("set background") {
                        var eventReporterIsOnlineSetCount: Int!
                        var flagSynchronizerIsOnlineSetCount: Int!
                        var makeFlagSynchronizerCallCount: Int!
                        beforeEach {
                            waitUntil { done in
                                testContext = TestContext(startOnline: false, runMode: .background, operatingSystem: .macOS, completion: done)
                            }
                                
                            eventReporterIsOnlineSetCount = testContext.eventReporterMock.isOnlineSetCount
                            flagSynchronizerIsOnlineSetCount = testContext.flagSynchronizerMock.isOnlineSetCount
                            makeFlagSynchronizerCallCount = testContext.serviceFactoryMock.makeFlagSynchronizerCallCount

                            testContext.subject.setRunMode(.background)
                        }
                        it("makes no changes") {
                            expect(testContext.eventReporterMock.isOnline) == false
                            expect(testContext.eventReporterMock.isOnlineSetCount) == eventReporterIsOnlineSetCount
                            expect(testContext.flagSynchronizerMock.isOnline) == false
                            expect(testContext.flagSynchronizerMock.isOnlineSetCount) == flagSynchronizerIsOnlineSetCount
                            expect(testContext.serviceFactoryMock.makeFlagSynchronizerCallCount) == makeFlagSynchronizerCallCount
                        }
                    }
                    context("set foreground") {
                        context("streaming mode") {
                            beforeEach {
                                waitUntil { done in
                                    testContext = TestContext(startOnline: false, streamingMode: .streaming, runMode: .background, operatingSystem: .macOS, completion: done)
                                }
                                
                                testContext.subject.setRunMode(.foreground)
                            }
                            it("leaves the event reporter offline") {
                                expect(testContext.eventReporterMock.isOnline) == false
                            }
                            it("configures the flag synchronizer for foreground streaming offline") {
                                expect(testContext.flagSynchronizerMock.isOnline) == false
                                expect(testContext.flagSynchronizerMock.streamingMode) == LDStreamingMode.streaming
                            }
                        }
                        context("polling mode") {
                            beforeEach {
                                waitUntil { done in
                                    testContext = TestContext(startOnline: false, streamingMode: .polling, runMode: .background, operatingSystem: .macOS, completion: done)
                                }
                                
                                testContext.subject.setRunMode(.foreground)
                            }
                            it("leaves the event reporter offline") {
                                expect(testContext.eventReporterMock.isOnline) == false
                            }
                            it("configures the flag synchronizer for foreground polling offline") {
                                expect(testContext.flagSynchronizerMock.isOnline) == false
                                expect(testContext.flagSynchronizerMock.streamingMode) == LDStreamingMode.polling
                                expect(testContext.flagSynchronizerMock.pollingInterval) == testContext.config.flagPollingInterval(runMode: .foreground)
                            }
                        }
                    }
                }
            }
        }
    }

    private func streamingModeSpec() {
        var testContext: TestContext!

        describe("flag synchronizer streaming mode") {
            OperatingSystem.allOperatingSystems.forEach { (os) in
                context("when running on \(os)") {
                    beforeEach {
                        waitUntil { done in
                            testContext = TestContext(startOnline: true, runMode: .foreground, operatingSystem: os, completion: done)
                        }
                    }
                    it("sets the flag synchronizer streaming mode") {
                        expect(testContext.makeFlagSynchronizerStreamingMode) == (os.isStreamingEnabled ? LDStreamingMode.streaming : LDStreamingMode.polling)
                    }
                }
            }
        }
    }

    private func reportEventsSpec() {
        var testContext: TestContext!

        describe("reportEvents") {
            beforeEach {
                waitUntil { done in
                    testContext = TestContext(completion: done)
                }
                testContext.subject.flush()
            }
            it("tells the event reporter to report events") {
                expect(testContext.eventReporterMock.flushCallCount) == 1
            }
        }
        
        describe("reportEvents when closing") {
           beforeEach {
                waitUntil { done in
                    testContext = TestContext(completion: done)
                }
               testContext.subject.close()
           }
           it("tells the event reporter to report events") {
               expect(testContext.eventReporterMock.reportEventsCallCount) == 1
           }
       }
    }

    private func allFlagValuesSpec() {
        var testContext: TestContext!
        var featureFlagValues: [LDFlagKey: Any]?
        describe("allFlagValues") {
            context("when client was started") {
                var featureFlags: [LDFlagKey: FeatureFlag]!
                beforeEach {
                    waitUntil { done in
                        testContext = TestContext(completion: done)
                    }
                    featureFlags = testContext.subject.user.flagStore.featureFlags
                    featureFlagValues = testContext.subject.allFlags
                }
                it("returns a matching dictionary of flag keys and values") {
                    expect(featureFlagValues?.count) == featureFlags.count - 1 //nil is omitted
                    featureFlags.keys.forEach { (flagKey) in
                        expect(AnyComparer.isEqual(featureFlagValues?[flagKey], to: featureFlags[flagKey]?.value)).to(beTrue())
                    }
                }
            }
        }
    }
    
    private func connectionInformationSpec() {
        var testContext: TestContext!
        
        describe("ConnectionInformation") {
            context("when client was started in foreground") {
                beforeEach {
                    waitUntil { done in
                        testContext = TestContext(startOnline: true, streamingMode: .streaming, runMode: .foreground, completion: done)
                    }
                }
                it("returns a ConnectionInformation object with currentConnectionMode.establishingStreamingConnection") {
                    expect(testContext.subject.isOnline) == true
                    expect(testContext.subject.connectionInformation.currentConnectionMode).to(equal(.establishingStreamingConnection))
                    expect(testContext.subject.connectionInformation.lastConnectionFailureReason.description).to(equal("httpError: 500"))
                }
                it("returns a String from toString") {
                    expect(testContext.subject.connectionInformation.description).to(beAKindOf(String.self))
                }
            }
            context("when client was started in background") {
                beforeEach {
                    waitUntil { done in
                        testContext = TestContext(startOnline: true, streamingMode: .streaming, runMode: .background, completion: done)
                    }
                }
                it("returns a ConnectionInformation object with currentConnectionMode.offline") {
                    expect(testContext.subject.connectionInformation.currentConnectionMode).to(equal(.offline))
                }
                it("returns a String from toString") {
                    expect(testContext.subject.connectionInformation.description).to(beAKindOf(String.self))
                }
            }
            context("when offline and client started") {
                beforeEach {
                    testContext = TestContext(startOnline: false)
                }
                it("leaves the sdk offline") {
                    expect(testContext.subject.isOnline) == false
                    expect(testContext.eventReporterMock.isOnline) == false
                    expect(testContext.flagSynchronizerMock.isOnline) == false
                    expect(testContext.subject.connectionInformation.currentConnectionMode).to(equal(.offline))
                }
            }
            context("when client was not started") {
                beforeEach {
                    testContext = TestContext()
                }
                it("returns nil") {
                    expect(testContext.subject.connectionInformation.currentConnectionMode).to(equal(.offline))
                }
            }
        }
    }
    
    private func variationDetailSpec() {
        var testContext: TestContext!
        
        describe("variationDetail") {
            context("when client was started and flag key doesn't exist") {
                beforeEach {
                    waitUntil { done in
                        testContext = TestContext(startOnline: true, streamingMode: .streaming, runMode: .foreground, completion: done)
                    }
                }
                it("returns FLAG_NOT_FOUND") {
                    let detail = testContext.subject.variationDetail(forKey: BadFlagKeys.bool, fallback: DefaultFlagValues.bool).reason
                    if let errorKind = detail?["errorKind"] as? String {
                        expect(errorKind) == "FLAG_NOT_FOUND"
                    }
                }
            }
        }
    }
}

extension FeatureFlagCachingMock {
    func reset() {
        retrieveFeatureFlagsCallCount = 0
        retrieveFeatureFlagsReceivedArguments = nil
        retrieveFeatureFlagsReturnValue = nil
        storeFeatureFlagsCallCount = 0
        storeFeatureFlagsReceivedArguments = nil
    }
}

extension OperatingSystem {
    var backgroundStreamingMode: LDStreamingMode {
        return self == .macOS ? .streaming : .polling
    }
}

extension LDUser {
    var flagStoreMock: FlagMaintainingMock {
        return flagStore as! FlagMaintainingMock
    }
}

extension CacheConvertingMock {
    func reset() {
        convertCacheDataCallCount = 0
        convertCacheDataReceivedArguments = nil
    }
}

extension LDConfig {
    func copyReplacingMobileKey(_ mobileKey: MobileKey) -> LDConfig {
        var newConfig = LDConfig(mobileKey: mobileKey)
        newConfig.baseUrl = baseUrl
        newConfig.eventsUrl = eventsUrl
        newConfig.streamUrl = streamUrl
        newConfig.eventCapacity = eventCapacity
        newConfig.connectionTimeout = connectionTimeout
        newConfig.eventFlushInterval = eventFlushInterval
        newConfig.flagPollingInterval = flagPollingInterval
        newConfig.backgroundFlagPollingInterval = backgroundFlagPollingInterval
        newConfig.streamingMode = streamingMode
        newConfig.enableBackgroundUpdates = enableBackgroundUpdates
        newConfig.startOnline = startOnline
        newConfig.allUserAttributesPrivate = allUserAttributesPrivate
        newConfig.privateUserAttributes = privateUserAttributes
        newConfig.useReport = useReport
        newConfig.inlineUserInEvents = inlineUserInEvents
        newConfig.isDebugMode = isDebugMode

        return newConfig
    }
}<|MERGE_RESOLUTION|>--- conflicted
+++ resolved
@@ -917,730 +917,11 @@
                     waitUntil { done in
                         testContext = TestContext(startOnline: true, completion: done)
                     }
-<<<<<<< HEAD
-                    testContext.eventReporterMock.recordSummaryEventCallCount = 0   //calling start sets the user, which calls eventReporter.recordSummaryEvent()
-=======
-                }
-                it("takes the client and service objects online") {
-                    expect(testContext.subject.isOnline) == true
-                    expect(testContext.subject.flagSynchronizer.isOnline) == testContext.subject.isOnline
-                    expect(testContext.subject.eventReporter.isOnline) == testContext.subject.isOnline
-                }
-                it("saves the config") {
-                    expect(testContext.subject.config) == testContext.config
-                    expect(testContext.subject.service.config) == testContext.config
-                    expect(testContext.makeFlagSynchronizerStreamingMode) == testContext.config.streamingMode
-                    expect(testContext.makeFlagSynchronizerPollingInterval) == testContext.config.flagPollingInterval(runMode: testContext.subject.runMode)
-                    expect(testContext.subject.eventReporter.config) == testContext.config
-                }
-                it("saves the user") {
-                    expect(testContext.subject.user) == testContext.user
-                    expect(testContext.subject.service.user) == testContext.user
-                    expect(testContext.serviceFactoryMock.makeFlagSynchronizerReceivedParameters).toNot(beNil())
-                    if let makeFlagSynchronizerReceivedParameters = testContext.serviceFactoryMock.makeFlagSynchronizerReceivedParameters {
-                        expect(makeFlagSynchronizerReceivedParameters.service) === testContext.subject.service
-                    }
-                    expect(testContext.subject.eventReporter.service.user) == testContext.user
-                }
-                it("uncaches the new users flags") {
-                    expect(testContext.featureFlagCachingMock.retrieveFeatureFlagsCallCount) == 2       //called on both setConfig and setUser
-                    expect(testContext.featureFlagCachingMock.retrieveFeatureFlagsReceivedArguments?.userKey) == testContext.user.key
-                    expect(testContext.featureFlagCachingMock.retrieveFeatureFlagsReceivedArguments?.mobileKey) == testContext.config.mobileKey
-                }
-                it("records an identify event") {
-                    expect(testContext.eventReporterMock.recordCallCount) == 1
-                    expect(testContext.recordedEvent?.kind) == .identify
-                    expect(testContext.recordedEvent?.key) == testContext.user.key
-                }
-                it("converts cached data") {
-                    expect(testContext.cacheConvertingMock.convertCacheDataCallCount) == 1
-                    expect(testContext.cacheConvertingMock.convertCacheDataReceivedArguments?.user) == testContext.user
-                    expect(testContext.cacheConvertingMock.convertCacheDataReceivedArguments?.config) == testContext.config
-                }
-            }
-            context("when configured to start online") {
-                beforeEach {
-                    testContext = TestContext()
-                    testContext.config.startOnline = true
-                    
-                    waitUntil(timeout: 10) { done in
-                        testContext.subject.startCompleteWhenFlagsReceived(config: testContext.config, user: testContext.user, startWaitSeconds: 1) { timedOut in
-                            expect(timedOut) == true
-                            done()
-                        }
-                    }
-                }
-                it("times out properly") {
-                    expect(testContext.subject.isOnline) == true
-                }
-            }
-            context("when configured to start offline") {
-                beforeEach {
-                    testContext = TestContext()
-                    waitUntil(timeout: 3) { done in
-                        testContext.subject.startCompleteWhenFlagsReceived(config: testContext.config, user: testContext.user, startWaitSeconds: 2) { timedOut in
-                            expect(timedOut) == true
-                            done()
-                        }
-                    }
-                }
-                it("leaves the client and service objects offline") {
-                    expect(testContext.subject.isOnline) == false
-                    expect(testContext.subject.flagSynchronizer.isOnline) == testContext.subject.isOnline
-                    expect(testContext.subject.eventReporter.isOnline) == testContext.subject.isOnline
-                }
-                it("saves the config") {
-                    expect(testContext.subject.config) == testContext.config
-                    expect(testContext.subject.service.config) == testContext.config
-                    expect(testContext.makeFlagSynchronizerStreamingMode) == testContext.config.streamingMode
-                    expect(testContext.makeFlagSynchronizerPollingInterval) == testContext.config.flagPollingInterval(runMode: testContext.subject.runMode)
-                    expect(testContext.subject.eventReporter.config) == testContext.config
-                }
-                it("saves the user") {
-                    expect(testContext.subject.user) == testContext.user
-                    expect(testContext.subject.service.user) == testContext.user
-                    expect(testContext.serviceFactoryMock.makeFlagSynchronizerReceivedParameters).toNot(beNil())
-                    if let makeFlagSynchronizerReceivedParameters = testContext.serviceFactoryMock.makeFlagSynchronizerReceivedParameters {
-                        expect(makeFlagSynchronizerReceivedParameters.service) === testContext.subject.service
-                    }
-                    expect(testContext.subject.eventReporter.service.user) == testContext.user
-                }
-                it("uncaches the new users flags") {
-                    expect(testContext.featureFlagCachingMock.retrieveFeatureFlagsCallCount) == 1       //because config is already set by TestConfig.init, only user.didSet calls this
-                    expect(testContext.featureFlagCachingMock.retrieveFeatureFlagsReceivedArguments?.userKey) == testContext.user.key
-                    expect(testContext.featureFlagCachingMock.retrieveFeatureFlagsReceivedArguments?.mobileKey) == testContext.config.mobileKey
-                }
-                it("records an identify event") {
-                    expect(testContext.eventReporterMock.recordCallCount) == 1
-                    expect(testContext.recordedEvent?.kind) == .identify
-                    expect(testContext.recordedEvent?.key) == testContext.user.key
-                }
-                it("converts cached data") {
-                    expect(testContext.cacheConvertingMock.convertCacheDataCallCount) == 1
-                    expect(testContext.cacheConvertingMock.convertCacheDataReceivedArguments?.user) == testContext.user
-                    expect(testContext.cacheConvertingMock.convertCacheDataReceivedArguments?.config) == testContext.config
-                }
-            }
-            context("when configured to allow background updates and running in background mode") {
-                OperatingSystem.allOperatingSystems.forEach { (os) in
-                    context("on \(os)") {
-                        beforeEach {
-                            testContext = TestContext(startOnline: true, runMode: .background, operatingSystem: os)
-                            
-                            waitUntil(timeout: 10) { done in
-                                testContext.subject.flagChangeNotifier = ClientServiceFactory().makeFlagChangeNotifier()
-                                testContext.subject.startCompleteWhenFlagsReceived(config: testContext.config, user: testContext.user, startWaitSeconds: 10) { timedOut in
-                                    expect(timedOut) == false
-                                    done()
-                                }
-                                testContext.subject.flagChangeNotifier.notifyObservers(user: testContext.user, oldFlags: testContext.oldFlags, oldFlagSource: testContext.oldFlagSource)
-                            }
-                        }
-                        it("takes the client and service objects online when background enabled") {
-                            expect(testContext.subject.isOnline) == os.isBackgroundEnabled
-                            expect(testContext.subject.flagSynchronizer.isOnline) == testContext.subject.isOnline
-                            expect(testContext.subject.eventReporter.isOnline) == testContext.subject.isOnline
-                        }
-                        it("saves the config") {
-                            expect(testContext.subject.config) == testContext.config
-                            expect(testContext.subject.service.config) == testContext.config
-                            expect(testContext.makeFlagSynchronizerStreamingMode) == os.backgroundStreamingMode
-                            expect(testContext.makeFlagSynchronizerPollingInterval) == testContext.config.flagPollingInterval(runMode: .background)
-                            expect(testContext.subject.eventReporter.config) == testContext.config
-                        }
-                        it("saves the user") {
-                            expect(testContext.subject.user) == testContext.user
-                            expect(testContext.subject.service.user) == testContext.user
-                            expect(testContext.serviceFactoryMock.makeFlagSynchronizerReceivedParameters).toNot(beNil())
-                            if let makeFlagSynchronizerReceivedParameters = testContext.serviceFactoryMock.makeFlagSynchronizerReceivedParameters {
-                                expect(makeFlagSynchronizerReceivedParameters.service) === testContext.subject.service
-                            }
-                            expect(testContext.subject.eventReporter.service.user) == testContext.user
-                        }
-                        it("uncaches the new users flags") {
-                            expect(testContext.featureFlagCachingMock.retrieveFeatureFlagsCallCount) == 1   //because config is already set by TestConfig.init, only user.didSet calls this
-                            expect(testContext.featureFlagCachingMock.retrieveFeatureFlagsReceivedArguments?.userKey) == testContext.user.key
-                            expect(testContext.featureFlagCachingMock.retrieveFeatureFlagsReceivedArguments?.mobileKey) == testContext.config.mobileKey
-                        }
-                        it("records an identify event") {
-                            expect(testContext.eventReporterMock.recordCallCount) == 1
-                            expect(testContext.recordedEvent?.kind) == .identify
-                            expect(testContext.recordedEvent?.key) == testContext.user.key
-                        }
-                        it("converts cached data") {
-                            expect(testContext.cacheConvertingMock.convertCacheDataCallCount) == 1
-                            expect(testContext.cacheConvertingMock.convertCacheDataReceivedArguments?.user) == testContext.user
-                            expect(testContext.cacheConvertingMock.convertCacheDataReceivedArguments?.config) == testContext.config
-                        }
-                    }
-                }
-            }
-            context("when configured to not allow background updates and running in background mode") {
-                OperatingSystem.allOperatingSystems.forEach { (os) in
-                    context("on \(os)") {
-                        beforeEach {
-                            testContext = TestContext(startOnline: true, enableBackgroundUpdates: false, runMode: .background, operatingSystem: os)
-                            testContext.config.enableBackgroundUpdates = false
-                            
-                            waitUntil { done in
-                                testContext.subject.startCompleteWhenFlagsReceived(config: testContext.config, user: testContext.user, startWaitSeconds: 10) { timedOut in
-                                    expect(timedOut) == false
-                                    done()
-                                }
-                            }
-                        }
-                        it("leaves the client and service objects offline") {
-                            expect(testContext.subject.isOnline) == false
-                            expect(testContext.subject.flagSynchronizer.isOnline) == testContext.subject.isOnline
-                            expect(testContext.subject.eventReporter.isOnline) == testContext.subject.isOnline
-                        }
-                        it("saves the config") {
-                            expect(testContext.subject.config) == testContext.config
-                            expect(testContext.subject.service.config) == testContext.config
-                            expect(testContext.makeFlagSynchronizerStreamingMode) == LDStreamingMode.polling
-                            expect(testContext.makeFlagSynchronizerPollingInterval) == testContext.config.flagPollingInterval(runMode: .background)
-                            expect(testContext.subject.eventReporter.config) == testContext.config
-                        }
-                        it("saves the user") {
-                            expect(testContext.subject.user) == testContext.user
-                            expect(testContext.subject.service.user) == testContext.user
-                            expect(testContext.serviceFactoryMock.makeFlagSynchronizerReceivedParameters).toNot(beNil())
-                            if let makeFlagSynchronizerReceivedParameters = testContext.serviceFactoryMock.makeFlagSynchronizerReceivedParameters {
-                                expect(makeFlagSynchronizerReceivedParameters.service.user) == testContext.user
-                            }
-                            expect(testContext.subject.eventReporter.service.user) == testContext.user
-                        }
-                        it("uncaches the new users flags") {
-                            expect(testContext.featureFlagCachingMock.retrieveFeatureFlagsCallCount) == 1       //because config is already set by TestConfig.init, only user.didSet calls this
-                            expect(testContext.featureFlagCachingMock.retrieveFeatureFlagsReceivedArguments?.userKey) == testContext.user.key
-                            expect(testContext.featureFlagCachingMock.retrieveFeatureFlagsReceivedArguments?.mobileKey) == testContext.config.mobileKey
-                        }
-                        it("records an identify event") {
-                            expect(testContext.eventReporterMock.recordCallCount) == 1
-                            expect(testContext.recordedEvent?.kind) == .identify
-                            expect(testContext.recordedEvent?.key) == testContext.user.key
-                        }
-                        it("converts cached data") {
-                            expect(testContext.cacheConvertingMock.convertCacheDataCallCount) == 1
-                            expect(testContext.cacheConvertingMock.convertCacheDataReceivedArguments?.user) == testContext.user
-                            expect(testContext.cacheConvertingMock.convertCacheDataReceivedArguments?.config) == testContext.config
-                        }
-                    }
-                }
-            }
-            context("when called more than once") {
-                var newConfig: LDConfig!
-                var newUser: LDUser!
-                context("while online") {
-                    beforeEach {
-                        testContext = TestContext()
-                        testContext.config.startOnline = true
-                        waitUntil(timeout: 10) { done in
-                            testContext.subject.flagChangeNotifier = ClientServiceFactory().makeFlagChangeNotifier()
-                            testContext.subject.startCompleteWhenFlagsReceived(config: testContext.config, user: testContext.user, startWaitSeconds: 10) { timedOut in
-                                expect(timedOut) == false
-                                done()
-                            }
-                            testContext.subject.flagChangeNotifier.notifyObservers(user: testContext.user, oldFlags: testContext.oldFlags, oldFlagSource: testContext.oldFlagSource)
-                        }
-                        testContext.featureFlagCachingMock.reset()
-                        
-                        newConfig = testContext.subject.config.copyReplacingMobileKey(Constants.alternateMockMobileKey)
-                        newConfig.baseUrl = Constants.alternateMockUrl
-                        
-                        newUser = LDUser.stub()
-                        
-                        testContext.subject.startCompleteWhenFlagsReceived(config: newConfig, user: newUser)
-                    }
-                    it("takes the client and service objects online") {
-                        expect(testContext.subject.isOnline) == true
-                        expect(testContext.subject.flagSynchronizer.isOnline) == testContext.subject.isOnline
-                        expect(testContext.subject.eventReporter.isOnline) == testContext.subject.isOnline
-                    }
-                    it("saves the config") {
-                        expect(testContext.subject.config) == newConfig
-                        expect(testContext.subject.service.config) == newConfig
-                        expect(testContext.makeFlagSynchronizerStreamingMode) == newConfig.streamingMode
-                        expect(testContext.makeFlagSynchronizerPollingInterval) == newConfig.flagPollingInterval(runMode: testContext.subject.runMode)
-                        expect(testContext.subject.eventReporter.config) == newConfig
-                    }
-                    it("saves the user") {
-                        expect(testContext.subject.user) == newUser
-                        expect(testContext.subject.service.user) == newUser
-                        expect(testContext.serviceFactoryMock.makeFlagSynchronizerReceivedParameters).toNot(beNil())
-                        if let makeFlagSynchronizerReceivedParameters = testContext.serviceFactoryMock.makeFlagSynchronizerReceivedParameters {
-                            expect(makeFlagSynchronizerReceivedParameters.service.user) == newUser
-                        }
-                        expect(testContext.subject.eventReporter.service.user) == newUser
-                    }
-                    it("uncaches the new users flags") {
-                        expect(testContext.featureFlagCachingMock.retrieveFeatureFlagsCallCount) == 2       //called on both setConfig and setUser
-                        expect(testContext.featureFlagCachingMock.retrieveFeatureFlagsReceivedArguments?.userKey) == newUser.key
-                        expect(testContext.featureFlagCachingMock.retrieveFeatureFlagsReceivedArguments?.mobileKey) == newConfig.mobileKey
-                    }
-                    it("records an identify event") {
-                        expect(testContext.eventReporterMock.recordCallCount) == 2
-                        expect(testContext.recordedEvent?.kind) == .identify
-                        expect(testContext.recordedEvent?.key) == newUser.key
-                    }
-                    it("converts cached data") {
-                        expect(testContext.cacheConvertingMock.convertCacheDataCallCount) == 1
-                        expect(testContext.cacheConvertingMock.convertCacheDataReceivedArguments?.user) == newUser
-                        expect(testContext.cacheConvertingMock.convertCacheDataReceivedArguments?.config) == newConfig
-                    }
-                }
-                context("while offline") {
-                    beforeEach {
-                        testContext = TestContext()
-                        testContext.config.startOnline = false
-                        waitUntil { done in
-                            testContext.subject.startCompleteWhenFlagsReceived(config: testContext.config, user: testContext.user, startWaitSeconds: 10) { timedOut in
-                                expect(timedOut) == true
-                                done()
-                            }
-                        }
-                        testContext.featureFlagCachingMock.reset()
-                        
-                        newConfig = testContext.subject.config.copyReplacingMobileKey(Constants.alternateMockMobileKey)
-                        newConfig.baseUrl = Constants.alternateMockUrl
-                        
-                        newUser = LDUser.stub()
-                        
-                        testContext.subject.startCompleteWhenFlagsReceived(config: newConfig, user: newUser)
-                    }
-                    it("leaves the client and service objects offline") {
-                        expect(testContext.subject.isOnline) == false
-                        expect(testContext.subject.flagSynchronizer.isOnline) == testContext.subject.isOnline
-                        expect(testContext.subject.eventReporter.isOnline) == testContext.subject.isOnline
-                    }
-                    it("saves the config") {
-                        expect(testContext.subject.config) == newConfig
-                        expect(testContext.subject.service.config) == newConfig
-                        expect(testContext.makeFlagSynchronizerStreamingMode) == newConfig.streamingMode
-                        expect(testContext.makeFlagSynchronizerPollingInterval) == newConfig.flagPollingInterval(runMode: testContext.subject.runMode)
-                        expect(testContext.subject.eventReporter.config) == newConfig
-                    }
-                    it("saves the user") {
-                        expect(testContext.subject.user) == newUser
-                        expect(testContext.subject.service.user) == newUser
-                        expect(testContext.serviceFactoryMock.makeFlagSynchronizerReceivedParameters).toNot(beNil())
-                        if let makeFlagSynchronizerReceivedParameters = testContext.serviceFactoryMock.makeFlagSynchronizerReceivedParameters {
-                            expect(makeFlagSynchronizerReceivedParameters.service.user) == newUser
-                        }
-                        expect(testContext.subject.eventReporter.service.user) == newUser
-                    }
-                    it("uncaches the new users flags") {
-                        expect(testContext.featureFlagCachingMock.retrieveFeatureFlagsCallCount) == 2       //called on both setConfig and setUser
-                        expect(testContext.featureFlagCachingMock.retrieveFeatureFlagsReceivedArguments?.userKey) == newUser.key
-                        expect(testContext.featureFlagCachingMock.retrieveFeatureFlagsReceivedArguments?.mobileKey) == newConfig.mobileKey
-                    }
-                    it("records an identify event") {
-                        expect(testContext.eventReporterMock.recordCallCount) == 2
-                        expect(testContext.recordedEvent?.kind) == .identify
-                        expect(testContext.recordedEvent?.key) == newUser.key
-                    }
-                    it("converts cached data") {
-                        expect(testContext.cacheConvertingMock.convertCacheDataCallCount) == 1
-                        expect(testContext.cacheConvertingMock.convertCacheDataReceivedArguments?.user) == newUser
-                        expect(testContext.cacheConvertingMock.convertCacheDataReceivedArguments?.config) == newConfig
-                    }
-                }
-            }
-            context("when called without user") {
-                context("after setting user") {
-                    beforeEach {
-                        testContext = TestContext()
-                        testContext.subject.user = testContext.user
-                        testContext.featureFlagCachingMock.reset()
-                        
-                        waitUntil { done in
-                            testContext.subject.startCompleteWhenFlagsReceived(config: testContext.config, startWaitSeconds: 3) { timedOut in
-                                expect(timedOut) == true
-                                done()
-                            }
-                        }
-                    }
-                    it("saves the config") {
-                        expect(testContext.subject.config) == testContext.config
-                        expect(testContext.subject.service.config) == testContext.config
-                        expect(testContext.makeFlagSynchronizerStreamingMode) == testContext.config.streamingMode
-                        expect(testContext.makeFlagSynchronizerPollingInterval) == testContext.config.flagPollingInterval(runMode: testContext.subject.runMode)
-                        expect(testContext.subject.eventReporter.config) == testContext.config
-                    }
-                    it("saves the user") {
-                        expect(testContext.subject.user) == testContext.user
-                        expect(testContext.subject.service.user) == testContext.user
-                        expect(testContext.serviceFactoryMock.makeFlagSynchronizerReceivedParameters).toNot(beNil())
-                        if let makeFlagSynchronizerReceivedParameters = testContext.serviceFactoryMock.makeFlagSynchronizerReceivedParameters {
-                            expect(makeFlagSynchronizerReceivedParameters.service.user) == testContext.user
-                        }
-                        expect(testContext.subject.eventReporter.service.user) == testContext.user
-                    }
-                    it("uncaches the new users flags") {
-                        expect(testContext.featureFlagCachingMock.retrieveFeatureFlagsCallCount) == 1
-                        expect(testContext.featureFlagCachingMock.retrieveFeatureFlagsReceivedArguments?.userKey) == testContext.user.key
-                        expect(testContext.featureFlagCachingMock.retrieveFeatureFlagsReceivedArguments?.mobileKey) == testContext.config.mobileKey
-                    }
-                    it("records an identify event") {
-                        expect(testContext.eventReporterMock.recordCallCount) == 1
-                        expect(testContext.recordedEvent?.kind) == .identify
-                        expect(testContext.recordedEvent?.key) == testContext.user.key
-                    }
-                    it("converts cached data") {
-                        expect(testContext.cacheConvertingMock.convertCacheDataCallCount) == 1
-                        expect(testContext.cacheConvertingMock.convertCacheDataReceivedArguments?.user) == testContext.user
-                        expect(testContext.cacheConvertingMock.convertCacheDataReceivedArguments?.config) == testContext.config
-                    }
-                }
-                context("without setting user") {
-                    beforeEach {
-                        testContext = TestContext()
-                        waitUntil { done in
-                            testContext.subject.startCompleteWhenFlagsReceived(config: testContext.config, startWaitSeconds: 3) { timedOut in
-                                expect(timedOut) == true
-                                done()
-                            }
-                        }
-                        testContext.config = testContext.subject.config
-                        testContext.user = testContext.subject.user
-                    }
-                    it("saves the config") {
-                        expect(testContext.subject.config) == testContext.config
-                        expect(testContext.subject.service.config) == testContext.config
-                        expect(testContext.makeFlagSynchronizerStreamingMode) == testContext.config.streamingMode
-                        expect(testContext.makeFlagSynchronizerPollingInterval) == testContext.config.flagPollingInterval(runMode: testContext.subject.runMode)
-                        expect(testContext.subject.eventReporter.config) == testContext.config
-                    }
-                    it("saves the user") {
-                        expect(testContext.subject.user) == testContext.user
-                        expect(testContext.subject.service.user) == testContext.user
-                        expect(testContext.makeFlagSynchronizerService?.user) == testContext.user
-                        expect(testContext.subject.eventReporter.service.user) == testContext.user
-                    }
-                    it("uncaches the new users flags") {
-                        expect(testContext.featureFlagCachingMock.retrieveFeatureFlagsCallCount) == 1
-                        expect(testContext.featureFlagCachingMock.retrieveFeatureFlagsReceivedArguments?.userKey) == testContext.user.key
-                        expect(testContext.featureFlagCachingMock.retrieveFeatureFlagsReceivedArguments?.mobileKey) == testContext.config.mobileKey
-                    }
-                    it("records an identify event") {
-                        expect(testContext.eventReporterMock.recordCallCount) == 1
-                        expect(testContext.recordedEvent?.kind) == .identify
-                        expect(testContext.recordedEvent?.key) == testContext.user.key
-                    }
-                    it("converts cached data") {
-                        expect(testContext.cacheConvertingMock.convertCacheDataCallCount) == 1
-                        expect(testContext.cacheConvertingMock.convertCacheDataReceivedArguments?.user) == testContext.user
-                        expect(testContext.cacheConvertingMock.convertCacheDataReceivedArguments?.config) == testContext.config
-                    }
-                }
-            }
-            context("when called with cached flags for the user and environment") {
-                var retrievedFlags: [LDFlagKey: FeatureFlag]!
-                beforeEach {
-                    testContext = TestContext()
-                    testContext.featureFlagCachingMock.retrieveFeatureFlagsReturnValue = testContext.user.flagStore.featureFlags
-                    retrievedFlags = testContext.user.flagStore.featureFlags
-                    testContext.flagStoreMock.featureFlags = [:]
-                    
-                    testContext.config.startOnline = false
-                    waitUntil { done in
-                        testContext.subject.startCompleteWhenFlagsReceived(config: testContext.config, user: testContext.user, startWaitSeconds: 10) { timedOut in
-                            expect(timedOut) == true
-                            done()
-                        }
-                    }
-                }
-                it("checks the flag cache for the user and environment") {
-                    expect(testContext.featureFlagCachingMock.retrieveFeatureFlagsCallCount) == 1
-                    expect(testContext.featureFlagCachingMock.retrieveFeatureFlagsReceivedArguments?.userKey) == testContext.user.key
-                    expect(testContext.featureFlagCachingMock.retrieveFeatureFlagsReceivedArguments?.mobileKey) == testContext.config.mobileKey
-                }
-                it("restores user flags from cache") {
-                    expect(testContext.flagStoreMock.replaceStoreReceivedArguments?.newFlags?.flagCollection) == retrievedFlags
-                }
-                it("converts cached data") {
-                    expect(testContext.cacheConvertingMock.convertCacheDataCallCount) == 1
-                    expect(testContext.cacheConvertingMock.convertCacheDataReceivedArguments?.user) == testContext.user
-                    expect(testContext.cacheConvertingMock.convertCacheDataReceivedArguments?.config) == testContext.config
-                }
-            }
-            context("when called without cached flags for the user") {
-                beforeEach {
-                    testContext = TestContext()
-                    testContext.flagStoreMock.featureFlags = [:]
-                    
-                    testContext.config.startOnline = false
-                    waitUntil { done in
-                        testContext.subject.startCompleteWhenFlagsReceived(config: testContext.config, user: testContext.user, startWaitSeconds: 10) { timedOut in
-                            expect(timedOut) == true
-                            done()
-                        }
-                    }
-                }
-                it("checks the flag cache for the user and environment") {
-                    expect(testContext.featureFlagCachingMock.retrieveFeatureFlagsCallCount) == 1
-                    expect(testContext.featureFlagCachingMock.retrieveFeatureFlagsReceivedArguments?.userKey) == testContext.user.key
-                    expect(testContext.featureFlagCachingMock.retrieveFeatureFlagsReceivedArguments?.mobileKey) == testContext.config.mobileKey
-                }
-                it("does not restore user flags from cache") {
-                    expect(testContext.flagStoreMock.replaceStoreCallCount) == 0
-                }
-                it("converts cached data") {
-                    expect(testContext.cacheConvertingMock.convertCacheDataCallCount) == 1
-                    expect(testContext.cacheConvertingMock.convertCacheDataReceivedArguments?.user) == testContext.user
-                    expect(testContext.cacheConvertingMock.convertCacheDataReceivedArguments?.config) == testContext.config
-                }
-            }
-        }
-    }
-
-    private func setConfigSpec() {
-        var testContext: TestContext!
-
-        describe("set config") {
-            var setIsOnlineCount: (flagSync: Int, event: Int) = (0, 0)
-            beforeEach {
-                testContext = TestContext()
-            }
-            context("when config values are the same") {
-                beforeEach {
-                    testContext.subject.start(config: testContext.config, user: testContext.user)
-                    setIsOnlineCount = (testContext.flagSynchronizerMock.isOnlineSetCount, testContext.eventReporterMock.isOnlineSetCount)
                     testContext.featureFlagCachingMock.reset()
                     testContext.cacheConvertingMock.reset()
 
-                    testContext.subject.config = testContext.config
-                }
-                it("retains the config") {
-                    expect(testContext.subject.config) == testContext.config
-                }
-                it("does not uncache the new environments flags") {
-                    expect(testContext.featureFlagCachingMock.retrieveFeatureFlagsCallCount) == 0
-                }
-                it("doesn't try to change service object isOnline state") {
-                    expect(testContext.flagSynchronizerMock.isOnlineSetCount) == setIsOnlineCount.flagSync
-                    expect(testContext.eventReporterMock.isOnlineSetCount) == setIsOnlineCount.event
-                }
-                it("does not convert cached data") {
-                    expect(testContext.cacheConvertingMock.convertCacheDataCallCount) == 0
-                }
-            }
-            context("when config values differ") {
-                var newConfig: LDConfig!
-                beforeEach {
-                    testContext.config.startOnline = true
-
-                    newConfig = testContext.config
-                    //change some values and check they're propagated to supporting objects
-                    newConfig.baseUrl = Constants.alternateMockUrl
-                    newConfig.flagPollingInterval += 0.001
-                    newConfig.eventFlushInterval += 0.001
-                }
-                context("with run mode set to foreground") {
-                    beforeEach {
-                        testContext.subject.start(config: testContext.config, user: testContext.user)
-                        testContext.featureFlagCachingMock.reset()
-                        testContext.cacheConvertingMock.reset()
-
-                        testContext.subject.config = newConfig
-                    }
-                    it("changes to the new config values") {
-                        expect(testContext.subject.config) == newConfig
-                        expect(testContext.subject.service.config) == newConfig
-                        expect(testContext.makeFlagSynchronizerStreamingMode) == newConfig.streamingMode
-                        expect(testContext.makeFlagSynchronizerPollingInterval) == newConfig.flagPollingInterval(runMode: testContext.subject.runMode)
-                        expect(testContext.subject.eventReporter.config) == newConfig
-                    }
-                    it("uncaches the new environments flags") {
-                        expect(testContext.featureFlagCachingMock.retrieveFeatureFlagsCallCount) == 1
-                        expect(testContext.featureFlagCachingMock.retrieveFeatureFlagsReceivedArguments?.userKey) == testContext.user.key
-                        expect(testContext.featureFlagCachingMock.retrieveFeatureFlagsReceivedArguments?.mobileKey) == newConfig.mobileKey
-                    }
-                    it("leaves the client online") {
-                        expect(testContext.subject.isOnline) == true
-                        expect(testContext.flagSynchronizerMock.isOnline) == testContext.subject.isOnline
-                        expect(testContext.eventReporterMock.isOnline) == testContext.subject.isOnline
-                    }
-                    it("converts cached data") {
-                        expect(testContext.cacheConvertingMock.convertCacheDataCallCount) == 1
-                        expect(testContext.cacheConvertingMock.convertCacheDataReceivedArguments?.user) == testContext.user
-                        expect(testContext.cacheConvertingMock.convertCacheDataReceivedArguments?.config) == newConfig
-                    }
-                }
-                context("with run mode set to background") {
-                    OperatingSystem.allOperatingSystems.forEach { (os) in
-                        context("on \(os)") {
-                            beforeEach {
-                                testContext = TestContext(startOnline: true, runMode: .background, operatingSystem: os)
-                                testContext.subject.start(config: testContext.config, user: testContext.user)
-                                testContext.featureFlagCachingMock.reset()
-                                testContext.cacheConvertingMock.reset()
-
-                                newConfig = testContext.config
-                                //change some values and check they're propagated to supporting objects
-                                newConfig.baseUrl = Constants.alternateMockUrl
-                                newConfig.flagPollingInterval += 0.001
-                                newConfig.eventFlushInterval += 0.001
-
-                                testContext.subject.config = newConfig
-                            }
-                            it("changes to the new config values") {
-                                expect(testContext.subject.config) == newConfig
-                                expect(testContext.subject.service.config) == newConfig
-                                expect(testContext.makeFlagSynchronizerStreamingMode) == os.backgroundStreamingMode
-                                expect(testContext.makeFlagSynchronizerPollingInterval) == newConfig.flagPollingInterval(runMode: testContext.subject.runMode)
-                                expect(testContext.subject.eventReporter.config) == newConfig
-                            }
-                            it("uncaches the new environments flags") {
-                                expect(testContext.featureFlagCachingMock.retrieveFeatureFlagsCallCount) == 1
-                                expect(testContext.featureFlagCachingMock.retrieveFeatureFlagsReceivedArguments?.userKey) == testContext.user.key
-                                expect(testContext.featureFlagCachingMock.retrieveFeatureFlagsReceivedArguments?.mobileKey) == newConfig.mobileKey
-                            }
-                            it("leaves the client online") {
-                                expect(testContext.subject.isOnline) == os.isBackgroundEnabled
-                                expect(testContext.flagSynchronizerMock.isOnline) == testContext.subject.isOnline
-                                expect(testContext.eventReporterMock.isOnline) == testContext.subject.isOnline
-                            }
-                            it("converts cached data") {
-                                expect(testContext.cacheConvertingMock.convertCacheDataCallCount) == 1
-                                expect(testContext.cacheConvertingMock.convertCacheDataReceivedArguments?.user) == testContext.user
-                                expect(testContext.cacheConvertingMock.convertCacheDataReceivedArguments?.config) == newConfig
-                            }
-                        }
-                    }
-                }
-            }
-            context("when the client is offline") {
-                var newConfig: LDConfig!
-                beforeEach {
-                    testContext.config.startOnline = false
-                    testContext.subject.start(config: testContext.config, user: testContext.user)
-                    testContext.featureFlagCachingMock.reset()
-                    testContext.cacheConvertingMock.reset()
-
-                    newConfig = testContext.config
-                    //change some values and check they're propagated to supporting objects
-                    newConfig.baseUrl = Constants.alternateMockUrl
-                    newConfig.flagPollingInterval += 0.001
-                    newConfig.eventFlushInterval += 0.001
-
-                    testContext.subject.config = newConfig
-                }
-                it("changes to the new config values") {
-                    expect(testContext.subject.config) == newConfig
-                    expect(testContext.subject.service.config) == newConfig
-                    expect(testContext.makeFlagSynchronizerStreamingMode) == newConfig.streamingMode
-                    expect(testContext.makeFlagSynchronizerPollingInterval) == newConfig.flagPollingInterval(runMode: testContext.subject.runMode)
-                    expect(testContext.subject.eventReporter.config) == newConfig
-                }
-                it("uncaches the new environments flags") {
-                    expect(testContext.featureFlagCachingMock.retrieveFeatureFlagsCallCount) == 1
-                    expect(testContext.featureFlagCachingMock.retrieveFeatureFlagsReceivedArguments?.userKey) == testContext.user.key
-                    expect(testContext.featureFlagCachingMock.retrieveFeatureFlagsReceivedArguments?.mobileKey) == newConfig.mobileKey
-                }
-                it("leaves the client offline") {
-                    expect(testContext.subject.isOnline) == false
-                    expect(testContext.flagSynchronizerMock.isOnline) == testContext.subject.isOnline
-                    expect(testContext.eventReporterMock.isOnline) == testContext.subject.isOnline
-                }
-                it("converts cached data") {
-                    expect(testContext.cacheConvertingMock.convertCacheDataCallCount) == 1
-                    expect(testContext.cacheConvertingMock.convertCacheDataReceivedArguments?.user) == testContext.user
-                    expect(testContext.cacheConvertingMock.convertCacheDataReceivedArguments?.config) == newConfig
-                }
-            }
-            context("when the client is not started") {
-                var newConfig: LDConfig!
-                beforeEach {
-                    newConfig = testContext.subject.config
-                    //change some values and check they're propagated to supporting objects
-                    newConfig.baseUrl = Constants.alternateMockUrl
-                    newConfig.flagPollingInterval += 0.001
-                    newConfig.eventFlushInterval += 0.001
-
-                    testContext.subject.config = newConfig
-                }
-                it("changes to the new config values") {
-                    expect(testContext.subject.config) == newConfig
-                    expect(testContext.subject.service.config) == newConfig
-                    expect(testContext.makeFlagSynchronizerStreamingMode) == newConfig.streamingMode
-                    expect(testContext.makeFlagSynchronizerPollingInterval) == newConfig.flagPollingInterval(runMode: testContext.subject.runMode)
-                    expect(testContext.subject.eventReporter.config) == newConfig
-                }
-                it("uncaches the new environments flags") {
-                    expect(testContext.featureFlagCachingMock.retrieveFeatureFlagsCallCount) == 1
-                    expect(testContext.featureFlagCachingMock.retrieveFeatureFlagsReceivedArguments?.userKey) == testContext.user.key
-                    expect(testContext.featureFlagCachingMock.retrieveFeatureFlagsReceivedArguments?.mobileKey) == newConfig.mobileKey
-                }
-                it("leaves the client offline") {
-                    expect(testContext.subject.isOnline) == false
-                    expect(testContext.flagSynchronizerMock.isOnline) == testContext.subject.isOnline
-                    expect(testContext.eventReporterMock.isOnline) == testContext.subject.isOnline
-                }
-                it("converts cached data") {
-                    expect(testContext.cacheConvertingMock.convertCacheDataCallCount) == 1
-                    expect(testContext.cacheConvertingMock.convertCacheDataReceivedArguments?.user) == testContext.user
-                    expect(testContext.cacheConvertingMock.convertCacheDataReceivedArguments?.config) == newConfig
-                }
-            }
-            context("when the client is starting") {
-                var newConfig: LDConfig!
-                beforeEach {
-                    testContext.subject.setIsStarting(true)
-                    newConfig = testContext.subject.config
-                    //change some values and check they're propagated to supporting objects
-                    newConfig.baseUrl = Constants.alternateMockUrl
-                    newConfig.flagPollingInterval += 0.001
-                    newConfig.eventFlushInterval += 0.001
-
-                    testContext.subject.config = newConfig
-                }
-                it("changes to the new config values") {
-                    expect(testContext.subject.config) == newConfig
-                    expect(testContext.subject.service.config) == newConfig
-                    expect(testContext.makeFlagSynchronizerStreamingMode) == newConfig.streamingMode
-                    expect(testContext.makeFlagSynchronizerPollingInterval) == newConfig.flagPollingInterval(runMode: testContext.subject.runMode)
-                    expect(testContext.subject.eventReporter.config) == newConfig
-                }
-                it("uncaches the new environments flags") {
-                    expect(testContext.featureFlagCachingMock.retrieveFeatureFlagsCallCount) == 1
-                    expect(testContext.featureFlagCachingMock.retrieveFeatureFlagsReceivedArguments?.userKey) == testContext.user.key
-                    expect(testContext.featureFlagCachingMock.retrieveFeatureFlagsReceivedArguments?.mobileKey) == newConfig.mobileKey
-                }
-                it("leaves the client offline") {
-                    expect(testContext.subject.isOnline) == false
-                    expect(testContext.flagSynchronizerMock.isOnline) == testContext.subject.isOnline
-                    expect(testContext.eventReporterMock.isOnline) == testContext.subject.isOnline
-                }
-                it("does not convert cached data") {
-                    expect(testContext.cacheConvertingMock.convertCacheDataCallCount) == 0
-                }
-            }
-        }
-    }
-
-    private func setUserSpec() {
-        var testContext: TestContext!
-
-        describe("set user") {
-            var newUser: LDUser!
-            beforeEach {
-                testContext = TestContext()
-            }
-            context("when the client is online") {
-                beforeEach {
-                    testContext.config.startOnline = true
-                    testContext.subject.start(config: testContext.config, user: testContext.user)
->>>>>>> 8aba8538
-                    testContext.featureFlagCachingMock.reset()
-                    testContext.cacheConvertingMock.reset()
-
                     newUser = LDUser.stub()
-<<<<<<< HEAD
                     testContext.subject.internalIdentify(newUser: newUser, testing: true)
-=======
-                    testContext.subject.user = newUser
->>>>>>> 8aba8538
                 }
                 it("changes to the new user") {
                     expect(testContext.subject.user) == newUser
@@ -1670,15 +951,9 @@
             }
             context("when the client is offline") {
                 beforeEach {
-<<<<<<< HEAD
                     waitUntil { done in
                         testContext = TestContext(startOnline: false, completion: done)
                     }
-                    testContext.eventReporterMock.recordSummaryEventCallCount = 0   //calling start sets the user, which calls eventReporter.recordSummaryEvent()
-=======
-                    testContext.config.startOnline = false
-                    testContext.subject.start(config: testContext.config, user: testContext.user)
->>>>>>> 8aba8538
                     testContext.featureFlagCachingMock.reset()
                     testContext.cacheConvertingMock.reset()
 
@@ -1711,19 +986,43 @@
                     expect(testContext.cacheConvertingMock.convertCacheDataReceivedArguments?.config) == testContext.config
                 }
             }
-<<<<<<< HEAD
             context("when the new user has cached feature flags") {
                 beforeEach {
                     //offline makes no request to update flags...
                     waitUntil { done in
                         testContext = TestContext(startOnline: false, completion: done)
                     }
-                    testContext.eventReporterMock.recordSummaryEventCallCount = 0   //calling start sets the user, which calls eventReporter.recordSummaryEvent()
-=======
-            context("when the client is not started") {
+                    testContext.featureFlagCachingMock.reset()
+                    newUser = LDUser.stub()
+                    testContext.featureFlagCachingMock.retrieveFeatureFlagsReturnValue = newUser.featureFlags
+                    testContext.cacheConvertingMock.reset()
+
+                    testContext.subject.internalIdentify(newUser: newUser, testing: true)
+                }
+                it("restores the cached users feature flags") {
+                    expect(testContext.subject.user) == newUser
+                    expect(newUser.flagStoreMock.replaceStoreCallCount) == 1
+                    expect(newUser.flagStoreMock.replaceStoreReceivedArguments?.newFlags?.flagCollection) == newUser.featureFlags
+                    expect(newUser.flagStoreMock.replaceStoreReceivedArguments?.source) == .cache
+                }
+                it("converts cached data") {
+                    expect(testContext.cacheConvertingMock.convertCacheDataCallCount) == 1
+                    expect(testContext.cacheConvertingMock.convertCacheDataReceivedArguments?.user) == newUser
+                    expect(testContext.cacheConvertingMock.convertCacheDataReceivedArguments?.config) == testContext.config
+                }
+            }
+            context("when the client is starting") {
                 beforeEach {
+                    waitUntil { done in
+                        testContext = TestContext(startOnline: false, completion: done)
+                    }
+                    testContext.subject.setIsStarting(true)
+                    testContext.eventReporterMock.recordCallCount = 0
+                    testContext.featureFlagCachingMock.reset()
+                    testContext.cacheConvertingMock.reset()
                     newUser = LDUser.stub()
-                    testContext.subject.user = newUser
+                    
+                    testContext.subject.internalIdentify(newUser: newUser, testing: true)
                 }
                 it("changes to the new user") {
                     expect(testContext.subject.user) == newUser
@@ -1732,61 +1031,36 @@
                     expect(testContext.makeFlagSynchronizerService?.user) == newUser
                     expect(testContext.subject.eventReporter.service.user) == newUser
                 }
+                it("uncaches the new users flags") {
+                    expect(testContext.featureFlagCachingMock.retrieveFeatureFlagsCallCount) == 1
+                    expect(testContext.featureFlagCachingMock.retrieveFeatureFlagsReceivedArguments?.userKey) == newUser.key
+                    expect(testContext.featureFlagCachingMock.retrieveFeatureFlagsReceivedArguments?.mobileKey) == testContext.config.mobileKey
+                }
                 it("leaves the client offline") {
                     expect(testContext.subject.isOnline) == false
                     expect(testContext.subject.eventReporter.isOnline) == false
                     expect(testContext.subject.flagSynchronizer.isOnline) == false
                 }
-                it("uncaches the new users flags") {
-                    expect(testContext.featureFlagCachingMock.retrieveFeatureFlagsCallCount) == 1
-                    expect(testContext.featureFlagCachingMock.retrieveFeatureFlagsReceivedArguments?.userKey) == newUser.key
-                    expect(testContext.featureFlagCachingMock.retrieveFeatureFlagsReceivedArguments?.mobileKey) == testContext.config.mobileKey
-                }
                 it("does not record any event") {
                     expect(testContext.eventReporterMock.recordCallCount) == 0
                 }
-                it("converts cached data") {
-                    expect(testContext.cacheConvertingMock.convertCacheDataCallCount) == 1
-                    expect(testContext.cacheConvertingMock.convertCacheDataReceivedArguments?.user) == newUser
-                    expect(testContext.cacheConvertingMock.convertCacheDataReceivedArguments?.config) == testContext.config
-                }
-            }
-            context("when the new user has cached feature flags") {
-                beforeEach {
-                    testContext.config.startOnline = false  //offline makes no request to update flags...
-                    testContext.subject.start(config: testContext.config, user: testContext.user)
->>>>>>> 8aba8538
-                    testContext.featureFlagCachingMock.reset()
-                    newUser = LDUser.stub()
-                    testContext.featureFlagCachingMock.retrieveFeatureFlagsReturnValue = newUser.featureFlags
-                    testContext.cacheConvertingMock.reset()
-
-                    testContext.subject.internalIdentify(newUser: newUser, testing: true)
-                }
-                it("restores the cached users feature flags") {
-                    expect(testContext.subject.user) == newUser
-                    expect(newUser.flagStoreMock.replaceStoreCallCount) == 1
-                    expect(newUser.flagStoreMock.replaceStoreReceivedArguments?.newFlags?.flagCollection) == newUser.featureFlags
-                    expect(newUser.flagStoreMock.replaceStoreReceivedArguments?.source) == .cache
-                }
-                it("converts cached data") {
-                    expect(testContext.cacheConvertingMock.convertCacheDataCallCount) == 1
-                    expect(testContext.cacheConvertingMock.convertCacheDataReceivedArguments?.user) == newUser
-                    expect(testContext.cacheConvertingMock.convertCacheDataReceivedArguments?.config) == testContext.config
-                }
-            }
-            context("when the client is starting") {
+                it("does not convert cached data") {
+                    expect(testContext.cacheConvertingMock.convertCacheDataCallCount) == 0
+                }
+            }
+        }
+        describe("set user with identify") {
+            var newUser: LDUser!
+            context("when the client is online") {
                 beforeEach {
                     waitUntil { done in
-                        testContext = TestContext(startOnline: false, completion: done)
-                    }
-                    testContext.subject.setIsStarting(true)
-                    testContext.eventReporterMock.recordCallCount = 0
-                    testContext.eventReporterMock.recordSummaryEventCallCount = 0   //calling start sets the user, which calls eventReporter.recordSummaryEvent()
+                        testContext = TestContext(startOnline: true, completion: done)
+                    }
+
                     testContext.featureFlagCachingMock.reset()
                     testContext.cacheConvertingMock.reset()
+                    
                     newUser = LDUser.stub()
-                    
                     testContext.subject.internalIdentify(newUser: newUser, testing: true)
                 }
                 it("changes to the new user") {
@@ -1796,37 +1070,31 @@
                     expect(testContext.makeFlagSynchronizerService?.user) == newUser
                     expect(testContext.subject.eventReporter.service.user) == newUser
                 }
+                it("leaves the client online") {
+                    expect(testContext.subject.isOnline) == true
+                    expect(testContext.subject.eventReporter.isOnline) == true
+                    expect(testContext.subject.flagSynchronizer.isOnline) == true
+                }
                 it("uncaches the new users flags") {
                     expect(testContext.featureFlagCachingMock.retrieveFeatureFlagsCallCount) == 1
                     expect(testContext.featureFlagCachingMock.retrieveFeatureFlagsReceivedArguments?.userKey) == newUser.key
                     expect(testContext.featureFlagCachingMock.retrieveFeatureFlagsReceivedArguments?.mobileKey) == testContext.config.mobileKey
                 }
-                it("leaves the client offline") {
-                    expect(testContext.subject.isOnline) == false
-                    expect(testContext.subject.eventReporter.isOnline) == false
-                    expect(testContext.subject.flagSynchronizer.isOnline) == false
-                }
-                it("does not record any event") {
-                    expect(testContext.eventReporterMock.recordCallCount) == 0
-                }
-                it("does not convert cached data") {
-                    expect(testContext.cacheConvertingMock.convertCacheDataCallCount) == 0
-                }
-            }
-        }
-        describe("set user with identify") {
-            var newUser: LDUser!
-            context("when the client is online") {
+                it("records identify and summary events") {
+                    expect(testContext.eventReporterMock.recordReceivedEvent?.kind == .identify).to(beTrue())
+                }
+                it("converts cached data") {
+                    expect(testContext.cacheConvertingMock.convertCacheDataCallCount) == 1
+                    expect(testContext.cacheConvertingMock.convertCacheDataReceivedArguments?.user) == newUser
+                    expect(testContext.cacheConvertingMock.convertCacheDataReceivedArguments?.config) == testContext.config
+                }
+            }
+            context("when the client is offline") {
                 beforeEach {
-<<<<<<< HEAD
                     waitUntil { done in
-                        testContext = TestContext(startOnline: true, completion: done)
-                    }
-                    testContext.eventReporterMock.recordSummaryEventCallCount = 0   //calling start sets the user, which calls eventReporter.recordSummaryEvent()
-=======
-                    testContext.config.startOnline = true
-                    testContext.subject.start(config: testContext.config, user: testContext.user)
->>>>>>> 8aba8538
+                        testContext = TestContext(startOnline: false, completion: done)
+                    }
+
                     testContext.featureFlagCachingMock.reset()
                     testContext.cacheConvertingMock.reset()
                     
@@ -1840,10 +1108,10 @@
                     expect(testContext.makeFlagSynchronizerService?.user) == newUser
                     expect(testContext.subject.eventReporter.service.user) == newUser
                 }
-                it("leaves the client online") {
-                    expect(testContext.subject.isOnline) == true
-                    expect(testContext.subject.eventReporter.isOnline) == true
-                    expect(testContext.subject.flagSynchronizer.isOnline) == true
+                it("leaves the client offline") {
+                    expect(testContext.subject.isOnline) == false
+                    expect(testContext.subject.eventReporter.isOnline) == false
+                    expect(testContext.subject.flagSynchronizer.isOnline) == false
                 }
                 it("uncaches the new users flags") {
                     expect(testContext.featureFlagCachingMock.retrieveFeatureFlagsCallCount) == 1
@@ -1859,94 +1127,12 @@
                     expect(testContext.cacheConvertingMock.convertCacheDataReceivedArguments?.config) == testContext.config
                 }
             }
-            context("when the client is offline") {
-                beforeEach {
-<<<<<<< HEAD
-                    waitUntil { done in
-                        testContext = TestContext(startOnline: false, completion: done)
-                    }
-                    testContext.eventReporterMock.recordSummaryEventCallCount = 0   //calling start sets the user, which calls eventReporter.recordSummaryEvent()
-=======
-                    testContext.config.startOnline = false
-                    testContext.subject.start(config: testContext.config, user: testContext.user)
->>>>>>> 8aba8538
-                    testContext.featureFlagCachingMock.reset()
-                    testContext.cacheConvertingMock.reset()
-                    
-                    newUser = LDUser.stub()
-                    testContext.subject.internalIdentify(newUser: newUser, testing: true)
-                }
-                it("changes to the new user") {
-                    expect(testContext.subject.user) == newUser
-                    expect(testContext.subject.service.user) == newUser
-                    expect(testContext.serviceMock.clearFlagResponseCacheCallCount) == 1
-                    expect(testContext.makeFlagSynchronizerService?.user) == newUser
-                    expect(testContext.subject.eventReporter.service.user) == newUser
-                }
-                it("leaves the client offline") {
-                    expect(testContext.subject.isOnline) == false
-                    expect(testContext.subject.eventReporter.isOnline) == false
-                    expect(testContext.subject.flagSynchronizer.isOnline) == false
-                }
-                it("uncaches the new users flags") {
-                    expect(testContext.featureFlagCachingMock.retrieveFeatureFlagsCallCount) == 1
-                    expect(testContext.featureFlagCachingMock.retrieveFeatureFlagsReceivedArguments?.userKey) == newUser.key
-                    expect(testContext.featureFlagCachingMock.retrieveFeatureFlagsReceivedArguments?.mobileKey) == testContext.config.mobileKey
-                }
-                it("records identify and summary events") {
-                    expect(testContext.eventReporterMock.recordReceivedEvent?.kind == .identify).to(beTrue())
-                }
-                it("converts cached data") {
-                    expect(testContext.cacheConvertingMock.convertCacheDataCallCount) == 1
-                    expect(testContext.cacheConvertingMock.convertCacheDataReceivedArguments?.user) == newUser
-                    expect(testContext.cacheConvertingMock.convertCacheDataReceivedArguments?.config) == testContext.config
-                }
-            }
-<<<<<<< HEAD
             context("when the new user has cached feature flags") {
                 beforeEach {
                     //offline makes no request to update flags...
                     waitUntil { done in
                         testContext = TestContext(startOnline: false, completion: done)
                     }
-                    testContext.eventReporterMock.recordSummaryEventCallCount = 0   //calling start sets the user, which calls eventReporter.recordSummaryEvent()
-=======
-            context("when the client is not started") {
-                beforeEach {
-                    newUser = LDUser.stub()
-                    testContext.subject.identify(user: newUser)
-                }
-                it("changes to the new user") {
-                    expect(testContext.subject.user) == newUser
-                    expect(testContext.subject.service.user) == newUser
-                    expect(testContext.serviceMock.clearFlagResponseCacheCallCount) == 1
-                    expect(testContext.makeFlagSynchronizerService?.user) == newUser
-                    expect(testContext.subject.eventReporter.service.user) == newUser
-                }
-                it("leaves the client offline") {
-                    expect(testContext.subject.isOnline) == false
-                    expect(testContext.subject.eventReporter.isOnline) == false
-                    expect(testContext.subject.flagSynchronizer.isOnline) == false
-                }
-                it("uncaches the new users flags") {
-                    expect(testContext.featureFlagCachingMock.retrieveFeatureFlagsCallCount) == 1
-                    expect(testContext.featureFlagCachingMock.retrieveFeatureFlagsReceivedArguments?.userKey) == newUser.key
-                    expect(testContext.featureFlagCachingMock.retrieveFeatureFlagsReceivedArguments?.mobileKey) == testContext.config.mobileKey
-                }
-                it("does not record any event") {
-                    expect(testContext.eventReporterMock.recordCallCount) == 0
-                }
-                it("converts cached data") {
-                    expect(testContext.cacheConvertingMock.convertCacheDataCallCount) == 1
-                    expect(testContext.cacheConvertingMock.convertCacheDataReceivedArguments?.user) == newUser
-                    expect(testContext.cacheConvertingMock.convertCacheDataReceivedArguments?.config) == testContext.config
-                }
-            }
-            context("when the new user has cached feature flags") {
-                beforeEach {
-                    testContext.config.startOnline = false  //offline makes no request to update flags...
-                    testContext.subject.start(config: testContext.config, user: testContext.user)
->>>>>>> 8aba8538
                     testContext.featureFlagCachingMock.reset()
                     newUser = LDUser.stub()
                     testContext.featureFlagCachingMock.retrieveFeatureFlagsReturnValue = newUser.featureFlags
@@ -1971,7 +1157,6 @@
                         testContext = TestContext(startOnline: false, completion: done)
                     }
                     testContext.eventReporterMock.recordCallCount = 0
-                    testContext.eventReporterMock.recordSummaryEventCallCount = 0   //calling start sets the user, which calls eventReporter.recordSummaryEvent()
                     testContext.featureFlagCachingMock.reset()
                     testContext.cacheConvertingMock.reset()
                     testContext.subject.setIsStarting(true)
@@ -3133,22 +2318,6 @@
                     }
                 }
             }
-<<<<<<< HEAD
-=======
-            context("before starting client") {
-                beforeEach {
-                    testContext = TestContext(startOnline: true, runMode: .foreground)
-
-                    NotificationCenter.default.post(name: testContext.environmentReporterMock.backgroundNotification!, object: self)
-                }
-                it("leaves the sdk offline") {
-                    expect(testContext.subject.isOnline) == false
-                    expect(testContext.subject.runMode) == LDClientRunMode.background
-                    expect(testContext.eventReporterMock.isOnline) == false
-                    expect(testContext.flagSynchronizerMock.isOnline) == false
-                }
-            }
->>>>>>> 8aba8538
         }
 
         describe("willEnterForeground notification") {
@@ -3494,7 +2663,7 @@
                testContext.subject.close()
            }
            it("tells the event reporter to report events") {
-               expect(testContext.eventReporterMock.reportEventsCallCount) == 1
+               expect(testContext.eventReporterMock.flushCallCount) == 1
            }
        }
     }
