--- conflicted
+++ resolved
@@ -16,14 +16,10 @@
             targets: ["LaunchDarkly"]),
     ],
     dependencies: [
-        .package(name: "LDSwiftEventSource", url: "https://github.com/LaunchDarkly/swift-eventsource.git", .upToNextMinor(from: "1.2.0")),
         .package(url: "https://github.com/AliSoftware/OHHTTPStubs.git", .upToNextMinor(from: "9.0.0")),
         .package(url: "https://github.com/Quick/Quick.git", .upToNextMinor(from: "3.0.0")),
         .package(url: "https://github.com/Quick/Nimble.git", .upToNextMinor(from: "9.0.0")),
-<<<<<<< HEAD
-=======
-        .package(url: "https://github.com/LaunchDarkly/swift-eventsource.git", .upToNextMinor(from: "1.2.1"))
->>>>>>> ca8ad470
+        .package(name: "LDSwiftEventSource", url: "https://github.com/LaunchDarkly/swift-eventsource.git", .upToNextMinor(from: "1.2.1")),
     ],
     targets: [
         .target(
