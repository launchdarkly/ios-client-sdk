--- conflicted
+++ resolved
@@ -16,17 +16,10 @@
             targets: ["LaunchDarkly"]),
     ],
     dependencies: [
-<<<<<<< HEAD
         .package(url: "https://github.com/AliSoftware/OHHTTPStubs.git", .upToNextMinor(from: "9.1.0")),
         .package(url: "https://github.com/Quick/Quick.git", .upToNextMinor(from: "3.1.0")),
         .package(url: "https://github.com/Quick/Nimble.git", .upToNextMinor(from: "9.2.0")),
-        .package(url: "https://github.com/LaunchDarkly/swift-eventsource.git", .upToNextMinor(from: "1.2.1"))
-=======
-        .package(url: "https://github.com/AliSoftware/OHHTTPStubs.git", .upToNextMinor(from: "9.0.0")),
-        .package(url: "https://github.com/Quick/Quick.git", .upToNextMinor(from: "3.0.0")),
-        .package(url: "https://github.com/Quick/Nimble.git", .upToNextMinor(from: "9.0.0")),
         .package(name: "LDSwiftEventSource", url: "https://github.com/LaunchDarkly/swift-eventsource.git", .upToNextMinor(from: "1.2.1")),
->>>>>>> 3da096b5
     ],
     targets: [
         .target(
@@ -42,7 +35,8 @@
                 "LaunchDarkly",
                 .product(name: "OHHTTPStubsSwift", package: "OHHTTPStubs"),
                 .product(name: "Quick", package: "Quick"),
-                .product(name: "Nimble", package: "Nimble")],
+                .product(name: "Nimble", package: "Nimble")
+            ],
             path: "LaunchDarkly",
             exclude: ["LaunchDarklyTests/Info.plist", "LaunchDarklyTests/.swiftlint.yml"],
             sources: ["GeneratedCode", "LaunchDarklyTests"]),
