--- conflicted
+++ resolved
@@ -29,12 +29,7 @@
 
   s.requires_arc = true
 
-<<<<<<< HEAD
-  s.subspec 'Core' do |eventSource|
-    eventSource.dependency 'DarklyEventSource', '~> 3.1.0'
-=======
   s.subspec 'Core' do |ss|
     ss.dependency 'DarklyEventSource', '~> 3.1.1'
->>>>>>> 5fa5fe81
   end
 end