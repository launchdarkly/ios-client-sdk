# coding: utf-8
Pod::Spec.new do |ld|

  ld.name         = "LaunchDarkly"
<<<<<<< HEAD
  ld.version      = "9.1.1"
=======
  ld.version      = "9.2.0"
>>>>>>> 5f8aae1b
  ld.summary      = "iOS SDK for LaunchDarkly"

  ld.description  = <<-DESC
                   LaunchDarkly is the feature management platform that software teams use to build better software, faster. Development teams use feature management as a best practice to separate code deployments from feature releases. With LaunchDarkly teams control their entire feature lifecycles from concept to launch to value.
                   With LaunchDarkly, you can:
                   * Release a new feature to a subset of your users, like a group of users who opt-in to a beta tester group.
                   * Slowly roll out a feature to an increasing percentage of users and track the effect that feature has on key metrics.
                   * Instantly turn off a feature that is causing problems, without re-deploying code or restarting the application with a changed config file.
                   * Maintain granular control over your users’ experience by granting access to certain features based on any attribute you choose. For example, provide different users with different functionality based on their payment plan.
                   * Disable parts of your application to facilitate maintenance, without taking everything offline.
                   DESC

  ld.homepage     = "https://github.com/launchdarkly/ios-client-sdk"

  ld.license      = { :type => "Apache License, Version 2.0", :file => "LICENSE.txt" }

  ld.author       = { "LaunchDarkly" => "sdks@launchdarkly.com" }

  ld.ios.deployment_target     = "12.0"
  ld.watchos.deployment_target = "4.0"
  ld.tvos.deployment_target    = "12.0"
  ld.osx.deployment_target     = "10.13"

  ld.source       = { :git => ld.homepage + '.git', :tag => ld.version}

  ld.source_files = "LaunchDarkly/LaunchDarkly/**/*.{h,m,swift}"

  ld.requires_arc = true

  ld.swift_version = '5.0'

  ld.subspec 'Core' do |es|
    es.dependency 'LDSwiftEventSource', '3.1.1'
  end
end<|MERGE_RESOLUTION|>--- conflicted
+++ resolved
@@ -2,11 +2,7 @@
 Pod::Spec.new do |ld|
 
   ld.name         = "LaunchDarkly"
-<<<<<<< HEAD
-  ld.version      = "9.1.1"
-=======
   ld.version      = "9.2.0"
->>>>>>> 5f8aae1b
   ld.summary      = "iOS SDK for LaunchDarkly"
 
   ld.description  = <<-DESC
