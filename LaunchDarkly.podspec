--- conflicted
+++ resolved
@@ -1,11 +1,7 @@
 Pod::Spec.new do |s|
 
   s.name         = "LaunchDarkly"
-<<<<<<< HEAD
-  s.version      = "2.3.0"
-=======
   s.version      = "2.3.1"
->>>>>>> 06a19c4a
   s.summary      = "iOS SDK for LaunchDarkly"
 
   s.description  = <<-DESC
@@ -27,11 +23,7 @@
   s.tvos.deployment_target    = "9.0"
   s.osx.deployment_target     = '10.10'
 
-<<<<<<< HEAD
-  s.source       = { :git => "https://github.com/launchdarkly/ios-client.git", :tag => "2.3.0" }
-=======
   s.source       = { :git => "https://github.com/launchdarkly/ios-client.git", :tag => "2.3.1" }
->>>>>>> 06a19c4a
 
   s.source_files  = "Darkly/*.{h,m}"
 
