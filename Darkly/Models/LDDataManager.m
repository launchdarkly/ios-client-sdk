--- conflicted
+++ resolved
@@ -112,19 +112,13 @@
 
 - (NSMutableDictionary *)retrieveEventDictionary {
     NSUserDefaults *defaults = [NSUserDefaults standardUserDefaults];
-<<<<<<< HEAD
-//    NSData *encodedObject = [defaults objectForKey:kEventDictionaryStorageKey];
-    NSMutableDictionary *eventDictionary =  [defaults objectForKey:kEventDictionaryStorageKey];
-    return eventDictionary;
-=======
     NSMutableDictionary *retrievalDictionary = [[NSMutableDictionary alloc] init];
     NSDictionary *encodedDictionary = [defaults objectForKey:kEventDictionaryStorageKey];
     for (NSString *key in encodedDictionary) {
         LDEventModel *decodedEvent = [NSKeyedUnarchiver unarchiveObjectWithData:(NSData *)[encodedDictionary objectForKey:key]];
-        [retrievalDictionary setObject:decodedEvent forKey:key];
+        [retrievalDictionary setObject:[decodedEvent dictionaryValue] forKey:key];
     }
     return retrievalDictionary;
->>>>>>> 5e3b55dd
 }
 
 -(void) createFeatureEvent: (NSString *)featureKey keyValue:(BOOL)keyValue defaultKeyValue:(BOOL)defaultKeyValue {
