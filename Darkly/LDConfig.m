--- conflicted
+++ resolved
@@ -53,7 +53,6 @@
     }
 }
 
-<<<<<<< HEAD
 - (void)setCapacity:(NSNumber *)capacity {
     if (capacity) {
         DEBUG_LOG(@"Set LDConfig capacity: %@", capacity);
@@ -94,6 +93,16 @@
     }
 }
 
+- (void)setBackgroundFetchInterval:(NSNumber *)backgroundFetchInterval {
+    if (backgroundFetchInterval) {
+        DEBUG_LOG(@"Set LDConfig background fetch interval: %@", backgroundFetchInterval);
+        _backgroundFetchInterval = backgroundFetchInterval;
+    } else {
+        DEBUG_LOG(@"Set LDConfig default background fetch interval: %d", kDefaultPollingInterval);
+        _backgroundFetchInterval = [NSNumber numberWithInt:kDefaultBackgroundFetchInterval];
+    }
+}
+
 - (void)setStreaming:(BOOL)streaming {
     _streaming = streaming;
     DEBUG_LOG(@"Set LDConfig streaming enabled: %d", streaming);
@@ -102,19 +111,6 @@
 - (void)setDebugEnabled:(BOOL)debugEnabled {
     _debugEnabled = debugEnabled;
     DEBUG_LOG(@"Set LDConfig debug enabled: %d", debugEnabled);
-=======
-@interface LDConfigBuilder() {
-    NSString *mobileKey;
-    NSString *baseUrl;
-    NSString *eventsUrl;
-    NSNumber *capacity;
-    NSNumber *connectionTimeout;
-    NSNumber *flushInterval;
-    NSNumber *pollingInterval;
-    NSNumber *backgroundFetchInterval;
-    BOOL streaming;
-    BOOL debugEnabled;
->>>>>>> a7fc955d
 }
 
 @end
@@ -163,19 +159,8 @@
     return self;
 }
 
-<<<<<<< HEAD
--(LDConfigBuilder *)withStreaming:(BOOL)streamingEnabled {
-    _config.streaming = streamingEnabled;
-=======
 - (LDConfigBuilder *)withBackgroundFetchInterval:(int)inputBackgroundFetchInterval {
-    backgroundFetchInterval = [NSNumber numberWithInt:MAX(inputBackgroundFetchInterval, kMinimumBackgroundFetchInterval)];
-    return self;
-}
-
-- (LDConfigBuilder *)withStreaming:(BOOL)inputStreamingEnabled
-{
-    streaming = inputStreamingEnabled;
->>>>>>> a7fc955d
+    _config.backgroundFetchInterval = [NSNumber numberWithInt:MAX(inputBackgroundFetchInterval, kMinimumBackgroundFetchInterval)];
     return self;
 }
 
@@ -184,80 +169,13 @@
     return self;
 }
 
-<<<<<<< HEAD
+-(LDConfigBuilder *)withStreaming:(BOOL)streamingEnabled {
+    _config.streaming = streamingEnabled;
+    return self;
+}
+
 -(LDConfig *)build {
     return _config;
-=======
--(LDConfig *)build
-{
-    DEBUG_LOGX(@"LDConfigBuilder build method called");
-    LDConfig *config = [[LDConfig alloc] init];
-    if (mobileKey) {
-        DEBUG_LOG(@"LDConfigBuilder building LDConfig with mobileKey: %@", mobileKey);
-        [config setMobileKey:mobileKey];
-    } else {
-        DEBUG_LOGX(@"LDConfigBuilder requires an MobileKey");
-        return nil;
-    }
-    if (baseUrl) {
-        DEBUG_LOG(@"LDConfigBuilder building LDConfig with baseUrl: %@", baseUrl);
-        [config setBaseUrl:baseUrl];
-    } else {
-        DEBUG_LOG(@"LDConfigBuilder building LDConfig with default baseUrl: %@", kBaseUrl);
-        [config setBaseUrl:kBaseUrl];
-    }
-    if (eventsUrl) {
-        DEBUG_LOG(@"LDConfigBuilder building LDConfig with eventsUrl: %@", eventsUrl);
-        [config setEventsUrl:eventsUrl];
-    } else {
-        DEBUG_LOG(@"LDConfigBuilder building LDConfig with default eventsUrl: %@", kEventsUrl);
-        [config setEventsUrl:kEventsUrl];
-    }
-    if (capacity) {
-        DEBUG_LOG(@"LDConfigBuilder building LDConfig with capacity: %@", capacity);
-        [config setCapacity:capacity];
-    } else {
-        DEBUG_LOG(@"LDConfigBuilder building LDConfig with default capacity: %d", kCapacity);
-        [config setCapacity:[NSNumber numberWithInt:kCapacity]];
-    }
-    if (connectionTimeout) {
-        DEBUG_LOG(@"LDConfigBuilder building LDConfig with timeout: %@", connectionTimeout);
-        [config setConnectionTimeout:connectionTimeout];
-    } else {
-        DEBUG_LOG(@"LDConfigBuilder building LDConfig with default timeout: %d", kConnectionTimeout);
-        [config setConnectionTimeout:[NSNumber numberWithInt:kConnectionTimeout]];
-    }
-    if (flushInterval) {
-        DEBUG_LOG(@"LDConfigBuilder building LDConfig with flush interval: %@", flushInterval);
-        [config setFlushInterval:flushInterval];
-    } else {
-        DEBUG_LOG(@"LDConfigBuilder building LDConfig with default flush interval: %d", kDefaultFlushInterval);
-        [config setFlushInterval:[NSNumber numberWithInt:kDefaultFlushInterval]];
-    }
-    if (pollingInterval) {
-        DEBUG_LOG(@"LDConfigBuilder building LDConfig with polling interval: %@", pollingInterval);
-        [config setPollingInterval:pollingInterval];
-    } else {
-        DEBUG_LOG(@"LDConfigBuilder building LDConfig with default polling interval: %d", kDefaultPollingInterval);
-        [config setPollingInterval:[NSNumber numberWithInt:kDefaultPollingInterval]];
-    }
-    if (backgroundFetchInterval) {
-        DEBUG_LOG(@"LDConfigBuilder building LDConfig with background fetch interval: %@", backgroundFetchInterval);
-        [config setBackgroundFetchInterval:backgroundFetchInterval];
-    } else {
-        DEBUG_LOG(@"LDConfigBuilder building LDConfig with default background fetch interval: %d", kDefaultBackgroundFetchInterval);
-        [config setBackgroundFetchInterval:[NSNumber numberWithInt:kDefaultBackgroundFetchInterval]];
-    }
-    
-    DEBUG_LOG(@"LDConfigBuilder building LDConfig with streaming enabled: %d", streaming);
-    [config setStreaming:streaming];
-    
-    if (debugEnabled) {
-        DEBUG_LOG(@"LDConfigBuilder building LDConfig with debug enabled: %d", debugEnabled);
-        [config setDebugEnabled:debugEnabled];
-    }
-    return config;
->>>>>>> a7fc955d
 }
 
 @end
