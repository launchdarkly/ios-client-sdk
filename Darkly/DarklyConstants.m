--- conflicted
+++ resolved
@@ -4,11 +4,7 @@
 
 #import "DarklyConstants.h"
 
-<<<<<<< HEAD
-NSString * const kClientVersion = @"2.3.0";
-=======
 NSString * const kClientVersion = @"2.3.1";
->>>>>>> 06a19c4a
 NSString * const kBaseUrl = @"https://app.launchdarkly.com";
 NSString * const kEventsUrl = @"https://mobile.launchdarkly.com";
 NSString * const kStreamUrl = @"https://clientstream.launchdarkly.com/mping";
