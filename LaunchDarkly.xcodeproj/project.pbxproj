// !$*UTF8*$!
{
	archiveVersion = 1;
	classes = {
	};
	objectVersion = 54;
	objects = {

/* Begin PBXBuildFile section */
		29F9D19E2812E005008D12C0 /* ObjcLDValue.swift in Sources */ = {isa = PBXBuildFile; fileRef = 29F9D19D2812E005008D12C0 /* ObjcLDValue.swift */; };
		29F9D19F2812E005008D12C0 /* ObjcLDValue.swift in Sources */ = {isa = PBXBuildFile; fileRef = 29F9D19D2812E005008D12C0 /* ObjcLDValue.swift */; };
		29F9D1A02812E005008D12C0 /* ObjcLDValue.swift in Sources */ = {isa = PBXBuildFile; fileRef = 29F9D19D2812E005008D12C0 /* ObjcLDValue.swift */; };
		29F9D1A12812E005008D12C0 /* ObjcLDValue.swift in Sources */ = {isa = PBXBuildFile; fileRef = 29F9D19D2812E005008D12C0 /* ObjcLDValue.swift */; };
		29FE1298280413D4008CC918 /* Util.swift in Sources */ = {isa = PBXBuildFile; fileRef = 29FE1297280413D4008CC918 /* Util.swift */; };
		29FE1299280413D4008CC918 /* Util.swift in Sources */ = {isa = PBXBuildFile; fileRef = 29FE1297280413D4008CC918 /* Util.swift */; };
		29FE129A280413D4008CC918 /* Util.swift in Sources */ = {isa = PBXBuildFile; fileRef = 29FE1297280413D4008CC918 /* Util.swift */; };
		29FE129B280413D4008CC918 /* Util.swift in Sources */ = {isa = PBXBuildFile; fileRef = 29FE1297280413D4008CC918 /* Util.swift */; };
		3D3AB9432A4F16FE003AECF1 /* ReportingConsts.swift in Sources */ = {isa = PBXBuildFile; fileRef = 3D3AB9422A4F16FE003AECF1 /* ReportingConsts.swift */; };
		3D3AB9442A4F16FE003AECF1 /* ReportingConsts.swift in Sources */ = {isa = PBXBuildFile; fileRef = 3D3AB9422A4F16FE003AECF1 /* ReportingConsts.swift */; };
		3D3AB9452A4F16FE003AECF1 /* ReportingConsts.swift in Sources */ = {isa = PBXBuildFile; fileRef = 3D3AB9422A4F16FE003AECF1 /* ReportingConsts.swift */; };
		3D3AB9462A4F16FE003AECF1 /* ReportingConsts.swift in Sources */ = {isa = PBXBuildFile; fileRef = 3D3AB9422A4F16FE003AECF1 /* ReportingConsts.swift */; };
		3D3AB9482A570F3A003AECF1 /* ModifierSpec.swift in Sources */ = {isa = PBXBuildFile; fileRef = 3D3AB9472A570F3A003AECF1 /* ModifierSpec.swift */; };
		3D9A12582A73236800698B8D /* UtilSpec.swift in Sources */ = {isa = PBXBuildFile; fileRef = 3D9A12572A73236800698B8D /* UtilSpec.swift */; };
		830BF933202D188E006DF9B1 /* HTTPURLRequest.swift in Sources */ = {isa = PBXBuildFile; fileRef = 830BF932202D188E006DF9B1 /* HTTPURLRequest.swift */; };
		830DB3AC22380A3E00D65D25 /* HTTPHeadersSpec.swift in Sources */ = {isa = PBXBuildFile; fileRef = 830DB3AB22380A3E00D65D25 /* HTTPHeadersSpec.swift */; };
		830DB3AE2239B54900D65D25 /* URLResponse.swift in Sources */ = {isa = PBXBuildFile; fileRef = 830DB3AD2239B54900D65D25 /* URLResponse.swift */; };
		830DB3AF2239B54900D65D25 /* URLResponse.swift in Sources */ = {isa = PBXBuildFile; fileRef = 830DB3AD2239B54900D65D25 /* URLResponse.swift */; };
		830DB3B02239B54900D65D25 /* URLResponse.swift in Sources */ = {isa = PBXBuildFile; fileRef = 830DB3AD2239B54900D65D25 /* URLResponse.swift */; };
		830DB3B12239B54900D65D25 /* URLResponse.swift in Sources */ = {isa = PBXBuildFile; fileRef = 830DB3AD2239B54900D65D25 /* URLResponse.swift */; };
		831188432113ADBE00D77CB5 /* LDCommon.swift in Sources */ = {isa = PBXBuildFile; fileRef = 83B6C4B51F4DE7630055351C /* LDCommon.swift */; };
		831188442113ADC200D77CB5 /* LDConfig.swift in Sources */ = {isa = PBXBuildFile; fileRef = 8354EFDD1F26380700C05156 /* LDConfig.swift */; };
		831188452113ADC500D77CB5 /* LDClient.swift in Sources */ = {isa = PBXBuildFile; fileRef = 8354EFDC1F26380700C05156 /* LDClient.swift */; };
		8311884A2113ADD700D77CB5 /* FeatureFlag.swift in Sources */ = {isa = PBXBuildFile; fileRef = 8354EFE41F263DAC00C05156 /* FeatureFlag.swift */; };
		8311884B2113ADDA00D77CB5 /* LDChangedFlag.swift in Sources */ = {isa = PBXBuildFile; fileRef = 8358F25D1F474E5900ECE1AF /* LDChangedFlag.swift */; };
		8311884C2113ADDE00D77CB5 /* FlagChangeObserver.swift in Sources */ = {isa = PBXBuildFile; fileRef = 8358F2611F47747F00ECE1AF /* FlagChangeObserver.swift */; };
		8311884D2113ADE200D77CB5 /* FlagsUnchangedObserver.swift in Sources */ = {isa = PBXBuildFile; fileRef = 83B9A081204F6022000C3F17 /* FlagsUnchangedObserver.swift */; };
		8311884E2113ADE500D77CB5 /* Event.swift in Sources */ = {isa = PBXBuildFile; fileRef = 8354EFDE1F26380700C05156 /* Event.swift */; };
		831188502113ADEF00D77CB5 /* EnvironmentReporter.swift in Sources */ = {isa = PBXBuildFile; fileRef = 831425B0206B030100F2EF36 /* EnvironmentReporter.swift */; };
		831188512113ADF400D77CB5 /* ClientServiceFactory.swift in Sources */ = {isa = PBXBuildFile; fileRef = 838F96771FBA504A009CFC45 /* ClientServiceFactory.swift */; };
		831188522113ADF700D77CB5 /* KeyedValueCache.swift in Sources */ = {isa = PBXBuildFile; fileRef = 83D559731FD87CC9002D10C8 /* KeyedValueCache.swift */; };
		831188562113AE0800D77CB5 /* FlagSynchronizer.swift in Sources */ = {isa = PBXBuildFile; fileRef = 83FEF8DC1F266742001CF12C /* FlagSynchronizer.swift */; };
		831188572113AE0B00D77CB5 /* FlagChangeNotifier.swift in Sources */ = {isa = PBXBuildFile; fileRef = 8358F25F1F476AD800ECE1AF /* FlagChangeNotifier.swift */; };
		831188582113AE0F00D77CB5 /* EventReporter.swift in Sources */ = {isa = PBXBuildFile; fileRef = 83FEF8DE1F2667E4001CF12C /* EventReporter.swift */; };
		831188592113AE1200D77CB5 /* FlagStore.swift in Sources */ = {isa = PBXBuildFile; fileRef = 831D8B731F72994600ED65E8 /* FlagStore.swift */; };
		8311885A2113AE1500D77CB5 /* Log.swift in Sources */ = {isa = PBXBuildFile; fileRef = 837EF3732059C237009D628A /* Log.swift */; };
		8311885B2113AE1D00D77CB5 /* Throttler.swift in Sources */ = {isa = PBXBuildFile; fileRef = 831AAE2B20A9E4F600B46DBA /* Throttler.swift */; };
		8311885C2113AE2200D77CB5 /* HTTPHeaders.swift in Sources */ = {isa = PBXBuildFile; fileRef = 831D8B6E1F71532300ED65E8 /* HTTPHeaders.swift */; };
		8311885D2113AE2500D77CB5 /* DarklyService.swift in Sources */ = {isa = PBXBuildFile; fileRef = 831D8B711F71D3E700ED65E8 /* DarklyService.swift */; };
		8311885E2113AE2900D77CB5 /* HTTPURLResponse.swift in Sources */ = {isa = PBXBuildFile; fileRef = 83B8C2461FE4071F0082B8A9 /* HTTPURLResponse.swift */; };
		8311885F2113AE2D00D77CB5 /* HTTPURLRequest.swift in Sources */ = {isa = PBXBuildFile; fileRef = 830BF932202D188E006DF9B1 /* HTTPURLRequest.swift */; };
		831188622113AE3A00D77CB5 /* Data.swift in Sources */ = {isa = PBXBuildFile; fileRef = 83DDBEF51FA24A7E00E428B6 /* Data.swift */; };
		831188652113AE4600D77CB5 /* Date.swift in Sources */ = {isa = PBXBuildFile; fileRef = 83DDBEFD1FA24F9600E428B6 /* Date.swift */; };
		831188672113AE4D00D77CB5 /* Thread.swift in Sources */ = {isa = PBXBuildFile; fileRef = 831D2AAE2061AAA000B4AC3C /* Thread.swift */; };
		831188682113AE5600D77CB5 /* ObjcLDClient.swift in Sources */ = {isa = PBXBuildFile; fileRef = 835E1D3C1F63450A00184DB4 /* ObjcLDClient.swift */; };
		831188692113AE5900D77CB5 /* ObjcLDConfig.swift in Sources */ = {isa = PBXBuildFile; fileRef = 835E1D3D1F63450A00184DB4 /* ObjcLDConfig.swift */; };
		8311886C2113AE6400D77CB5 /* ObjcLDChangedFlag.swift in Sources */ = {isa = PBXBuildFile; fileRef = 835E1D421F685AC900184DB4 /* ObjcLDChangedFlag.swift */; };
		831188702113C2D300D77CB5 /* LaunchDarkly.h in Headers */ = {isa = PBXBuildFile; fileRef = 8354EFC51F22491C00C05156 /* LaunchDarkly.h */; settings = {ATTRIBUTES = (Public, ); }; };
		831188712113C50A00D77CB5 /* LaunchDarkly.h in Headers */ = {isa = PBXBuildFile; fileRef = 8354EFC51F22491C00C05156 /* LaunchDarkly.h */; settings = {ATTRIBUTES = (Public, ); }; };
		831188722113C50B00D77CB5 /* LaunchDarkly.h in Headers */ = {isa = PBXBuildFile; fileRef = 8354EFC51F22491C00C05156 /* LaunchDarkly.h */; settings = {ATTRIBUTES = (Public, ); }; };
		831425AF206ABB5300F2EF36 /* EnvironmentReportingMock.swift in Sources */ = {isa = PBXBuildFile; fileRef = 831425AE206ABB5300F2EF36 /* EnvironmentReportingMock.swift */; };
		831425B1206B030100F2EF36 /* EnvironmentReporter.swift in Sources */ = {isa = PBXBuildFile; fileRef = 831425B0206B030100F2EF36 /* EnvironmentReporter.swift */; };
		831425B2206B030100F2EF36 /* EnvironmentReporter.swift in Sources */ = {isa = PBXBuildFile; fileRef = 831425B0206B030100F2EF36 /* EnvironmentReporter.swift */; };
		831AAE2C20A9E4F600B46DBA /* Throttler.swift in Sources */ = {isa = PBXBuildFile; fileRef = 831AAE2B20A9E4F600B46DBA /* Throttler.swift */; };
		831AAE2D20A9E4F600B46DBA /* Throttler.swift in Sources */ = {isa = PBXBuildFile; fileRef = 831AAE2B20A9E4F600B46DBA /* Throttler.swift */; };
		831AAE2E20A9E4F600B46DBA /* Throttler.swift in Sources */ = {isa = PBXBuildFile; fileRef = 831AAE2B20A9E4F600B46DBA /* Throttler.swift */; };
		831AAE3020A9E75D00B46DBA /* ThrottlerSpec.swift in Sources */ = {isa = PBXBuildFile; fileRef = 831AAE2F20A9E75D00B46DBA /* ThrottlerSpec.swift */; };
		831D2AAF2061AAA000B4AC3C /* Thread.swift in Sources */ = {isa = PBXBuildFile; fileRef = 831D2AAE2061AAA000B4AC3C /* Thread.swift */; };
		831D8B6F1F71532300ED65E8 /* HTTPHeaders.swift in Sources */ = {isa = PBXBuildFile; fileRef = 831D8B6E1F71532300ED65E8 /* HTTPHeaders.swift */; };
		831D8B721F71D3E700ED65E8 /* DarklyService.swift in Sources */ = {isa = PBXBuildFile; fileRef = 831D8B711F71D3E700ED65E8 /* DarklyService.swift */; };
		831D8B741F72994600ED65E8 /* FlagStore.swift in Sources */ = {isa = PBXBuildFile; fileRef = 831D8B731F72994600ED65E8 /* FlagStore.swift */; };
		831EF34320655E730001C643 /* LDCommon.swift in Sources */ = {isa = PBXBuildFile; fileRef = 83B6C4B51F4DE7630055351C /* LDCommon.swift */; };
		831EF34420655E730001C643 /* LDConfig.swift in Sources */ = {isa = PBXBuildFile; fileRef = 8354EFDD1F26380700C05156 /* LDConfig.swift */; };
		831EF34520655E730001C643 /* LDClient.swift in Sources */ = {isa = PBXBuildFile; fileRef = 8354EFDC1F26380700C05156 /* LDClient.swift */; };
		831EF34A20655E730001C643 /* FeatureFlag.swift in Sources */ = {isa = PBXBuildFile; fileRef = 8354EFE41F263DAC00C05156 /* FeatureFlag.swift */; };
		831EF34B20655E730001C643 /* LDChangedFlag.swift in Sources */ = {isa = PBXBuildFile; fileRef = 8358F25D1F474E5900ECE1AF /* LDChangedFlag.swift */; };
		831EF34C20655E730001C643 /* FlagChangeObserver.swift in Sources */ = {isa = PBXBuildFile; fileRef = 8358F2611F47747F00ECE1AF /* FlagChangeObserver.swift */; };
		831EF34D20655E730001C643 /* FlagsUnchangedObserver.swift in Sources */ = {isa = PBXBuildFile; fileRef = 83B9A081204F6022000C3F17 /* FlagsUnchangedObserver.swift */; };
		831EF34E20655E730001C643 /* Event.swift in Sources */ = {isa = PBXBuildFile; fileRef = 8354EFDE1F26380700C05156 /* Event.swift */; };
		831EF35020655E730001C643 /* ClientServiceFactory.swift in Sources */ = {isa = PBXBuildFile; fileRef = 838F96771FBA504A009CFC45 /* ClientServiceFactory.swift */; };
		831EF35120655E730001C643 /* KeyedValueCache.swift in Sources */ = {isa = PBXBuildFile; fileRef = 83D559731FD87CC9002D10C8 /* KeyedValueCache.swift */; };
		831EF35520655E730001C643 /* FlagSynchronizer.swift in Sources */ = {isa = PBXBuildFile; fileRef = 83FEF8DC1F266742001CF12C /* FlagSynchronizer.swift */; };
		831EF35620655E730001C643 /* FlagChangeNotifier.swift in Sources */ = {isa = PBXBuildFile; fileRef = 8358F25F1F476AD800ECE1AF /* FlagChangeNotifier.swift */; };
		831EF35720655E730001C643 /* EventReporter.swift in Sources */ = {isa = PBXBuildFile; fileRef = 83FEF8DE1F2667E4001CF12C /* EventReporter.swift */; };
		831EF35820655E730001C643 /* FlagStore.swift in Sources */ = {isa = PBXBuildFile; fileRef = 831D8B731F72994600ED65E8 /* FlagStore.swift */; };
		831EF35920655E730001C643 /* Log.swift in Sources */ = {isa = PBXBuildFile; fileRef = 837EF3732059C237009D628A /* Log.swift */; };
		831EF35A20655E730001C643 /* HTTPHeaders.swift in Sources */ = {isa = PBXBuildFile; fileRef = 831D8B6E1F71532300ED65E8 /* HTTPHeaders.swift */; };
		831EF35B20655E730001C643 /* DarklyService.swift in Sources */ = {isa = PBXBuildFile; fileRef = 831D8B711F71D3E700ED65E8 /* DarklyService.swift */; };
		831EF35C20655E730001C643 /* HTTPURLResponse.swift in Sources */ = {isa = PBXBuildFile; fileRef = 83B8C2461FE4071F0082B8A9 /* HTTPURLResponse.swift */; };
		831EF35D20655E730001C643 /* HTTPURLRequest.swift in Sources */ = {isa = PBXBuildFile; fileRef = 830BF932202D188E006DF9B1 /* HTTPURLRequest.swift */; };
		831EF36020655E730001C643 /* Data.swift in Sources */ = {isa = PBXBuildFile; fileRef = 83DDBEF51FA24A7E00E428B6 /* Data.swift */; };
		831EF36320655E730001C643 /* Date.swift in Sources */ = {isa = PBXBuildFile; fileRef = 83DDBEFD1FA24F9600E428B6 /* Date.swift */; };
		831EF36520655E730001C643 /* Thread.swift in Sources */ = {isa = PBXBuildFile; fileRef = 831D2AAE2061AAA000B4AC3C /* Thread.swift */; };
		831EF36620655E730001C643 /* ObjcLDClient.swift in Sources */ = {isa = PBXBuildFile; fileRef = 835E1D3C1F63450A00184DB4 /* ObjcLDClient.swift */; };
		831EF36720655E730001C643 /* ObjcLDConfig.swift in Sources */ = {isa = PBXBuildFile; fileRef = 835E1D3D1F63450A00184DB4 /* ObjcLDConfig.swift */; };
		831EF36A20655E730001C643 /* ObjcLDChangedFlag.swift in Sources */ = {isa = PBXBuildFile; fileRef = 835E1D421F685AC900184DB4 /* ObjcLDChangedFlag.swift */; };
		832307A61F7D8D720029815A /* URLRequestSpec.swift in Sources */ = {isa = PBXBuildFile; fileRef = 832307A51F7D8D720029815A /* URLRequestSpec.swift */; };
		832307A81F7DA61B0029815A /* LDEventSourceMock.swift in Sources */ = {isa = PBXBuildFile; fileRef = 832307A71F7DA61B0029815A /* LDEventSourceMock.swift */; };
		832307AA1F7ECA630029815A /* LDConfigStub.swift in Sources */ = {isa = PBXBuildFile; fileRef = 832307A91F7ECA630029815A /* LDConfigStub.swift */; };
		832D68A2224A38FC005F052A /* CacheConverter.swift in Sources */ = {isa = PBXBuildFile; fileRef = 832D68A1224A38FC005F052A /* CacheConverter.swift */; };
		832D68A3224A38FC005F052A /* CacheConverter.swift in Sources */ = {isa = PBXBuildFile; fileRef = 832D68A1224A38FC005F052A /* CacheConverter.swift */; };
		832D68A4224A38FC005F052A /* CacheConverter.swift in Sources */ = {isa = PBXBuildFile; fileRef = 832D68A1224A38FC005F052A /* CacheConverter.swift */; };
		832D68A5224A38FC005F052A /* CacheConverter.swift in Sources */ = {isa = PBXBuildFile; fileRef = 832D68A1224A38FC005F052A /* CacheConverter.swift */; };
		832D68AC224B3321005F052A /* CacheConverterSpec.swift in Sources */ = {isa = PBXBuildFile; fileRef = 832D68AB224B3321005F052A /* CacheConverterSpec.swift */; };
		8335299E1FC37727001166F8 /* FlagMaintainingMock.swift in Sources */ = {isa = PBXBuildFile; fileRef = 8335299D1FC37727001166F8 /* FlagMaintainingMock.swift */; };
		83383A5120460DD30024D975 /* SynchronizingErrorSpec.swift in Sources */ = {isa = PBXBuildFile; fileRef = 83383A5020460DD30024D975 /* SynchronizingErrorSpec.swift */; };
		83396BC91F7C3711000E256E /* DarklyServiceSpec.swift in Sources */ = {isa = PBXBuildFile; fileRef = 83396BC81F7C3711000E256E /* DarklyServiceSpec.swift */; };
		83411A5F1FABDA8700E5CF39 /* mocks.generated.swift in Sources */ = {isa = PBXBuildFile; fileRef = 83411A5D1FABDA8700E5CF39 /* mocks.generated.swift */; };
		8347BB0C21F147E100E56BCD /* LDTimer.swift in Sources */ = {isa = PBXBuildFile; fileRef = 8347BB0B21F147E100E56BCD /* LDTimer.swift */; };
		8347BB0D21F147E100E56BCD /* LDTimer.swift in Sources */ = {isa = PBXBuildFile; fileRef = 8347BB0B21F147E100E56BCD /* LDTimer.swift */; };
		8347BB0E21F147E100E56BCD /* LDTimer.swift in Sources */ = {isa = PBXBuildFile; fileRef = 8347BB0B21F147E100E56BCD /* LDTimer.swift */; };
		8347BB0F21F147E100E56BCD /* LDTimer.swift in Sources */ = {isa = PBXBuildFile; fileRef = 8347BB0B21F147E100E56BCD /* LDTimer.swift */; };
		8354AC702243166900CDE602 /* FeatureFlagCache.swift in Sources */ = {isa = PBXBuildFile; fileRef = 8354AC6F2243166900CDE602 /* FeatureFlagCache.swift */; };
		8354AC712243166900CDE602 /* FeatureFlagCache.swift in Sources */ = {isa = PBXBuildFile; fileRef = 8354AC6F2243166900CDE602 /* FeatureFlagCache.swift */; };
		8354AC722243166900CDE602 /* FeatureFlagCache.swift in Sources */ = {isa = PBXBuildFile; fileRef = 8354AC6F2243166900CDE602 /* FeatureFlagCache.swift */; };
		8354AC732243166900CDE602 /* FeatureFlagCache.swift in Sources */ = {isa = PBXBuildFile; fileRef = 8354AC6F2243166900CDE602 /* FeatureFlagCache.swift */; };
		8354AC77224316F800CDE602 /* FeatureFlagCacheSpec.swift in Sources */ = {isa = PBXBuildFile; fileRef = 8354AC76224316F800CDE602 /* FeatureFlagCacheSpec.swift */; };
		8354EFCC1F22491C00C05156 /* LaunchDarkly.framework in Frameworks */ = {isa = PBXBuildFile; fileRef = 8354EFC21F22491C00C05156 /* LaunchDarkly.framework */; };
		8354EFE01F26380700C05156 /* LDClient.swift in Sources */ = {isa = PBXBuildFile; fileRef = 8354EFDC1F26380700C05156 /* LDClient.swift */; };
		8354EFE11F26380700C05156 /* LDConfig.swift in Sources */ = {isa = PBXBuildFile; fileRef = 8354EFDD1F26380700C05156 /* LDConfig.swift */; };
		8354EFE21F26380700C05156 /* Event.swift in Sources */ = {isa = PBXBuildFile; fileRef = 8354EFDE1F26380700C05156 /* Event.swift */; };
		8354EFE51F263DAC00C05156 /* FeatureFlag.swift in Sources */ = {isa = PBXBuildFile; fileRef = 8354EFE41F263DAC00C05156 /* FeatureFlag.swift */; };
		8358F25E1F474E5900ECE1AF /* LDChangedFlag.swift in Sources */ = {isa = PBXBuildFile; fileRef = 8358F25D1F474E5900ECE1AF /* LDChangedFlag.swift */; };
		8358F2601F476AD800ECE1AF /* FlagChangeNotifier.swift in Sources */ = {isa = PBXBuildFile; fileRef = 8358F25F1F476AD800ECE1AF /* FlagChangeNotifier.swift */; };
		8358F2621F47747F00ECE1AF /* FlagChangeObserver.swift in Sources */ = {isa = PBXBuildFile; fileRef = 8358F2611F47747F00ECE1AF /* FlagChangeObserver.swift */; };
		835E1D3F1F63450A00184DB4 /* ObjcLDClient.swift in Sources */ = {isa = PBXBuildFile; fileRef = 835E1D3C1F63450A00184DB4 /* ObjcLDClient.swift */; };
		835E1D401F63450A00184DB4 /* ObjcLDConfig.swift in Sources */ = {isa = PBXBuildFile; fileRef = 835E1D3D1F63450A00184DB4 /* ObjcLDConfig.swift */; };
		835E1D431F685AC900184DB4 /* ObjcLDChangedFlag.swift in Sources */ = {isa = PBXBuildFile; fileRef = 835E1D421F685AC900184DB4 /* ObjcLDChangedFlag.swift */; };
		835E4C54206BDF8D004C6E6C /* EnvironmentReporter.swift in Sources */ = {isa = PBXBuildFile; fileRef = 831425B0206B030100F2EF36 /* EnvironmentReporter.swift */; };
		835E4C57206BF7E3004C6E6C /* LaunchDarkly.h in Headers */ = {isa = PBXBuildFile; fileRef = 8354EFC51F22491C00C05156 /* LaunchDarkly.h */; settings = {ATTRIBUTES = (Public, ); }; };
		8372668C20D4439600BD1088 /* DateFormatter.swift in Sources */ = {isa = PBXBuildFile; fileRef = 8372668B20D4439600BD1088 /* DateFormatter.swift */; };
		8372668D20D4439600BD1088 /* DateFormatter.swift in Sources */ = {isa = PBXBuildFile; fileRef = 8372668B20D4439600BD1088 /* DateFormatter.swift */; };
		8372668E20D4439600BD1088 /* DateFormatter.swift in Sources */ = {isa = PBXBuildFile; fileRef = 8372668B20D4439600BD1088 /* DateFormatter.swift */; };
		837406D421F760640087B22B /* LDTimerSpec.swift in Sources */ = {isa = PBXBuildFile; fileRef = 837406D321F760640087B22B /* LDTimerSpec.swift */; };
		837EF3742059C237009D628A /* Log.swift in Sources */ = {isa = PBXBuildFile; fileRef = 837EF3732059C237009D628A /* Log.swift */; };
		838AB53F1F72A7D5006F03F5 /* FlagSynchronizerSpec.swift in Sources */ = {isa = PBXBuildFile; fileRef = 831D8B761F72A4B400ED65E8 /* FlagSynchronizerSpec.swift */; };
		838F96741FB9F024009CFC45 /* LDClientSpec.swift in Sources */ = {isa = PBXBuildFile; fileRef = 838F96731FB9F024009CFC45 /* LDClientSpec.swift */; };
		838F96781FBA504A009CFC45 /* ClientServiceFactory.swift in Sources */ = {isa = PBXBuildFile; fileRef = 838F96771FBA504A009CFC45 /* ClientServiceFactory.swift */; };
		838F967A1FBA551A009CFC45 /* ClientServiceMockFactory.swift in Sources */ = {isa = PBXBuildFile; fileRef = 838F96791FBA551A009CFC45 /* ClientServiceMockFactory.swift */; };
		83906A7721190B1900D7D3C5 /* FlagRequestTracker.swift in Sources */ = {isa = PBXBuildFile; fileRef = 83EBCBB220DABE1B003A7142 /* FlagRequestTracker.swift */; };
		83906A7B21190B7700D7D3C5 /* DateFormatter.swift in Sources */ = {isa = PBXBuildFile; fileRef = 8372668B20D4439600BD1088 /* DateFormatter.swift */; };
		8392FFA32033565700320914 /* HTTPURLResponse.swift in Sources */ = {isa = PBXBuildFile; fileRef = 8392FFA22033565700320914 /* HTTPURLResponse.swift */; };
		83A0E6B1203B557F00224298 /* FeatureFlagSpec.swift in Sources */ = {isa = PBXBuildFile; fileRef = 83A0E6B0203B557F00224298 /* FeatureFlagSpec.swift */; };
		83B1D7C92073F354006D1B1C /* CwlSysctl.swift in Sources */ = {isa = PBXBuildFile; fileRef = 83B1D7C82073F354006D1B1C /* CwlSysctl.swift */; };
		83B6C4B61F4DE7630055351C /* LDCommon.swift in Sources */ = {isa = PBXBuildFile; fileRef = 83B6C4B51F4DE7630055351C /* LDCommon.swift */; };
		83B6E3F1222EFA3800FF2A6A /* ThreadSpec.swift in Sources */ = {isa = PBXBuildFile; fileRef = 83B6E3F0222EFA3800FF2A6A /* ThreadSpec.swift */; };
		83B8C2451FE360CF0082B8A9 /* FlagChangeNotifierSpec.swift in Sources */ = {isa = PBXBuildFile; fileRef = 83B8C2441FE360CF0082B8A9 /* FlagChangeNotifierSpec.swift */; };
		83B8C2471FE4071F0082B8A9 /* HTTPURLResponse.swift in Sources */ = {isa = PBXBuildFile; fileRef = 83B8C2461FE4071F0082B8A9 /* HTTPURLResponse.swift */; };
		83B9A080204F56F4000C3F17 /* FlagChangeObserverSpec.swift in Sources */ = {isa = PBXBuildFile; fileRef = 83B9A07F204F56F4000C3F17 /* FlagChangeObserverSpec.swift */; };
		83B9A082204F6022000C3F17 /* FlagsUnchangedObserver.swift in Sources */ = {isa = PBXBuildFile; fileRef = 83B9A081204F6022000C3F17 /* FlagsUnchangedObserver.swift */; };
		83CFE7CE1F7AD81D0010544E /* EventReporterSpec.swift in Sources */ = {isa = PBXBuildFile; fileRef = 83CFE7CD1F7AD81D0010544E /* EventReporterSpec.swift */; };
		83CFE7D11F7AD8DC0010544E /* DarklyServiceMock.swift in Sources */ = {isa = PBXBuildFile; fileRef = 83CFE7D01F7AD8DC0010544E /* DarklyServiceMock.swift */; };
		83D559741FD87CC9002D10C8 /* KeyedValueCache.swift in Sources */ = {isa = PBXBuildFile; fileRef = 83D559731FD87CC9002D10C8 /* KeyedValueCache.swift */; };
		83D9EC752062DEAB004D7FA6 /* LDCommon.swift in Sources */ = {isa = PBXBuildFile; fileRef = 83B6C4B51F4DE7630055351C /* LDCommon.swift */; };
		83D9EC762062DEAB004D7FA6 /* LDConfig.swift in Sources */ = {isa = PBXBuildFile; fileRef = 8354EFDD1F26380700C05156 /* LDConfig.swift */; };
		83D9EC772062DEAB004D7FA6 /* LDClient.swift in Sources */ = {isa = PBXBuildFile; fileRef = 8354EFDC1F26380700C05156 /* LDClient.swift */; };
		83D9EC7C2062DEAB004D7FA6 /* FeatureFlag.swift in Sources */ = {isa = PBXBuildFile; fileRef = 8354EFE41F263DAC00C05156 /* FeatureFlag.swift */; };
		83D9EC7D2062DEAB004D7FA6 /* LDChangedFlag.swift in Sources */ = {isa = PBXBuildFile; fileRef = 8358F25D1F474E5900ECE1AF /* LDChangedFlag.swift */; };
		83D9EC7E2062DEAB004D7FA6 /* FlagChangeObserver.swift in Sources */ = {isa = PBXBuildFile; fileRef = 8358F2611F47747F00ECE1AF /* FlagChangeObserver.swift */; };
		83D9EC7F2062DEAB004D7FA6 /* FlagsUnchangedObserver.swift in Sources */ = {isa = PBXBuildFile; fileRef = 83B9A081204F6022000C3F17 /* FlagsUnchangedObserver.swift */; };
		83D9EC802062DEAB004D7FA6 /* Event.swift in Sources */ = {isa = PBXBuildFile; fileRef = 8354EFDE1F26380700C05156 /* Event.swift */; };
		83D9EC822062DEAB004D7FA6 /* ClientServiceFactory.swift in Sources */ = {isa = PBXBuildFile; fileRef = 838F96771FBA504A009CFC45 /* ClientServiceFactory.swift */; };
		83D9EC832062DEAB004D7FA6 /* KeyedValueCache.swift in Sources */ = {isa = PBXBuildFile; fileRef = 83D559731FD87CC9002D10C8 /* KeyedValueCache.swift */; };
		83D9EC872062DEAB004D7FA6 /* FlagSynchronizer.swift in Sources */ = {isa = PBXBuildFile; fileRef = 83FEF8DC1F266742001CF12C /* FlagSynchronizer.swift */; };
		83D9EC882062DEAB004D7FA6 /* FlagChangeNotifier.swift in Sources */ = {isa = PBXBuildFile; fileRef = 8358F25F1F476AD800ECE1AF /* FlagChangeNotifier.swift */; };
		83D9EC892062DEAB004D7FA6 /* EventReporter.swift in Sources */ = {isa = PBXBuildFile; fileRef = 83FEF8DE1F2667E4001CF12C /* EventReporter.swift */; };
		83D9EC8A2062DEAB004D7FA6 /* FlagStore.swift in Sources */ = {isa = PBXBuildFile; fileRef = 831D8B731F72994600ED65E8 /* FlagStore.swift */; };
		83D9EC8B2062DEAB004D7FA6 /* Log.swift in Sources */ = {isa = PBXBuildFile; fileRef = 837EF3732059C237009D628A /* Log.swift */; };
		83D9EC8C2062DEAB004D7FA6 /* HTTPHeaders.swift in Sources */ = {isa = PBXBuildFile; fileRef = 831D8B6E1F71532300ED65E8 /* HTTPHeaders.swift */; };
		83D9EC8D2062DEAB004D7FA6 /* DarklyService.swift in Sources */ = {isa = PBXBuildFile; fileRef = 831D8B711F71D3E700ED65E8 /* DarklyService.swift */; };
		83D9EC8E2062DEAB004D7FA6 /* HTTPURLResponse.swift in Sources */ = {isa = PBXBuildFile; fileRef = 83B8C2461FE4071F0082B8A9 /* HTTPURLResponse.swift */; };
		83D9EC8F2062DEAB004D7FA6 /* HTTPURLRequest.swift in Sources */ = {isa = PBXBuildFile; fileRef = 830BF932202D188E006DF9B1 /* HTTPURLRequest.swift */; };
		83D9EC922062DEAB004D7FA6 /* Data.swift in Sources */ = {isa = PBXBuildFile; fileRef = 83DDBEF51FA24A7E00E428B6 /* Data.swift */; };
		83D9EC952062DEAB004D7FA6 /* Date.swift in Sources */ = {isa = PBXBuildFile; fileRef = 83DDBEFD1FA24F9600E428B6 /* Date.swift */; };
		83D9EC972062DEAB004D7FA6 /* Thread.swift in Sources */ = {isa = PBXBuildFile; fileRef = 831D2AAE2061AAA000B4AC3C /* Thread.swift */; };
		83D9EC982062DEAB004D7FA6 /* ObjcLDClient.swift in Sources */ = {isa = PBXBuildFile; fileRef = 835E1D3C1F63450A00184DB4 /* ObjcLDClient.swift */; };
		83D9EC992062DEAB004D7FA6 /* ObjcLDConfig.swift in Sources */ = {isa = PBXBuildFile; fileRef = 835E1D3D1F63450A00184DB4 /* ObjcLDConfig.swift */; };
		83D9EC9C2062DEAB004D7FA6 /* ObjcLDChangedFlag.swift in Sources */ = {isa = PBXBuildFile; fileRef = 835E1D421F685AC900184DB4 /* ObjcLDChangedFlag.swift */; };
		83DDBEF61FA24A7E00E428B6 /* Data.swift in Sources */ = {isa = PBXBuildFile; fileRef = 83DDBEF51FA24A7E00E428B6 /* Data.swift */; };
		83DDBEFE1FA24F9600E428B6 /* Date.swift in Sources */ = {isa = PBXBuildFile; fileRef = 83DDBEFD1FA24F9600E428B6 /* Date.swift */; };
		83DDBF001FA2589900E428B6 /* FlagStoreSpec.swift in Sources */ = {isa = PBXBuildFile; fileRef = 83DDBEFF1FA2589900E428B6 /* FlagStoreSpec.swift */; };
		83EBCBB120D9C7B5003A7142 /* FlagCounterSpec.swift in Sources */ = {isa = PBXBuildFile; fileRef = 83EBCBB020D9C7B5003A7142 /* FlagCounterSpec.swift */; };
		83EBCBB320DABE1B003A7142 /* FlagRequestTracker.swift in Sources */ = {isa = PBXBuildFile; fileRef = 83EBCBB220DABE1B003A7142 /* FlagRequestTracker.swift */; };
		83EBCBB420DABE1B003A7142 /* FlagRequestTracker.swift in Sources */ = {isa = PBXBuildFile; fileRef = 83EBCBB220DABE1B003A7142 /* FlagRequestTracker.swift */; };
		83EBCBB520DABE1B003A7142 /* FlagRequestTracker.swift in Sources */ = {isa = PBXBuildFile; fileRef = 83EBCBB220DABE1B003A7142 /* FlagRequestTracker.swift */; };
		83EBCBB720DABE93003A7142 /* FlagRequestTrackerSpec.swift in Sources */ = {isa = PBXBuildFile; fileRef = 83EBCBB620DABE93003A7142 /* FlagRequestTrackerSpec.swift */; };
		83EF67931F9945E800403126 /* EventSpec.swift in Sources */ = {isa = PBXBuildFile; fileRef = 83EF67921F9945E800403126 /* EventSpec.swift */; };
		83F0A5641FB5F33800550A95 /* LDConfigSpec.swift in Sources */ = {isa = PBXBuildFile; fileRef = 83F0A5631FB5F33800550A95 /* LDConfigSpec.swift */; };
		83FEF8DD1F266742001CF12C /* FlagSynchronizer.swift in Sources */ = {isa = PBXBuildFile; fileRef = 83FEF8DC1F266742001CF12C /* FlagSynchronizer.swift */; };
		83FEF8DF1F2667E4001CF12C /* EventReporter.swift in Sources */ = {isa = PBXBuildFile; fileRef = 83FEF8DE1F2667E4001CF12C /* EventReporter.swift */; };
		A3047D642A606B6000F568E0 /* SDKEnvironmentReporterSpec.swift in Sources */ = {isa = PBXBuildFile; fileRef = A3047D5D2A606B6000F568E0 /* SDKEnvironmentReporterSpec.swift */; };
		A3047D652A606B6000F568E0 /* IOSEnvironmentReporterSpec.swift in Sources */ = {isa = PBXBuildFile; fileRef = A3047D5E2A606B6000F568E0 /* IOSEnvironmentReporterSpec.swift */; };
		A3047D662A606B6000F568E0 /* EnvironmentReporterChainBaseSpec.swift in Sources */ = {isa = PBXBuildFile; fileRef = A3047D5F2A606B6000F568E0 /* EnvironmentReporterChainBaseSpec.swift */; };
		A3047D692A606B6000F568E0 /* ApplicationInfoEnvironmentReporterSpec.swift in Sources */ = {isa = PBXBuildFile; fileRef = A3047D622A606B6000F568E0 /* ApplicationInfoEnvironmentReporterSpec.swift */; };
		A30EF4ED28C24A9A00CD220E /* LDSwiftEventSource in Frameworks */ = {isa = PBXBuildFile; productRef = A30EF4EC28C24A9A00CD220E /* LDSwiftEventSource */; };
		A30EF4EF28C24AA400CD220E /* LDSwiftEventSource in Frameworks */ = {isa = PBXBuildFile; productRef = A30EF4EE28C24AA400CD220E /* LDSwiftEventSource */; };
		A30EF4F128C24AAD00CD220E /* LDSwiftEventSource in Frameworks */ = {isa = PBXBuildFile; productRef = A30EF4F028C24AAD00CD220E /* LDSwiftEventSource */; };
		A30EF4F328C24AB600CD220E /* LDSwiftEventSource in Frameworks */ = {isa = PBXBuildFile; productRef = A30EF4F228C24AB600CD220E /* LDSwiftEventSource */; };
		A31088172837DC0400184942 /* Reference.swift in Sources */ = {isa = PBXBuildFile; fileRef = A31088142837DC0400184942 /* Reference.swift */; };
		A31088182837DC0400184942 /* Reference.swift in Sources */ = {isa = PBXBuildFile; fileRef = A31088142837DC0400184942 /* Reference.swift */; };
		A31088192837DC0400184942 /* Reference.swift in Sources */ = {isa = PBXBuildFile; fileRef = A31088142837DC0400184942 /* Reference.swift */; };
		A310881A2837DC0400184942 /* Reference.swift in Sources */ = {isa = PBXBuildFile; fileRef = A31088142837DC0400184942 /* Reference.swift */; };
		A310881B2837DC0400184942 /* Kind.swift in Sources */ = {isa = PBXBuildFile; fileRef = A31088152837DC0400184942 /* Kind.swift */; };
		A310881C2837DC0400184942 /* Kind.swift in Sources */ = {isa = PBXBuildFile; fileRef = A31088152837DC0400184942 /* Kind.swift */; };
		A310881D2837DC0400184942 /* Kind.swift in Sources */ = {isa = PBXBuildFile; fileRef = A31088152837DC0400184942 /* Kind.swift */; };
		A310881E2837DC0400184942 /* Kind.swift in Sources */ = {isa = PBXBuildFile; fileRef = A31088152837DC0400184942 /* Kind.swift */; };
		A310881F2837DC0400184942 /* LDContext.swift in Sources */ = {isa = PBXBuildFile; fileRef = A31088162837DC0400184942 /* LDContext.swift */; };
		A31088202837DC0400184942 /* LDContext.swift in Sources */ = {isa = PBXBuildFile; fileRef = A31088162837DC0400184942 /* LDContext.swift */; };
		A31088212837DC0400184942 /* LDContext.swift in Sources */ = {isa = PBXBuildFile; fileRef = A31088162837DC0400184942 /* LDContext.swift */; };
		A31088222837DC0400184942 /* LDContext.swift in Sources */ = {isa = PBXBuildFile; fileRef = A31088162837DC0400184942 /* LDContext.swift */; };
		A31088272837DCA900184942 /* LDContextSpec.swift in Sources */ = {isa = PBXBuildFile; fileRef = A31088242837DCA900184942 /* LDContextSpec.swift */; };
		A31088282837DCA900184942 /* ReferenceSpec.swift in Sources */ = {isa = PBXBuildFile; fileRef = A31088252837DCA900184942 /* ReferenceSpec.swift */; };
		A31088292837DCA900184942 /* KindSpec.swift in Sources */ = {isa = PBXBuildFile; fileRef = A31088262837DCA900184942 /* KindSpec.swift */; };
		A33A5F7A28466D04000C29C7 /* LDContextStub.swift in Sources */ = {isa = PBXBuildFile; fileRef = A33A5F7928466D04000C29C7 /* LDContextStub.swift */; };
		A3570F5A28527B8200CF241A /* LDContextCodableSpec.swift in Sources */ = {isa = PBXBuildFile; fileRef = A3570F5928527B8200CF241A /* LDContextCodableSpec.swift */; };
		A358D6D12A4DD48600270C60 /* EnvironmentReporterChainBase.swift in Sources */ = {isa = PBXBuildFile; fileRef = A358D6D02A4DD48600270C60 /* EnvironmentReporterChainBase.swift */; };
		A358D6D22A4DD48600270C60 /* EnvironmentReporterChainBase.swift in Sources */ = {isa = PBXBuildFile; fileRef = A358D6D02A4DD48600270C60 /* EnvironmentReporterChainBase.swift */; };
		A358D6D32A4DD48600270C60 /* EnvironmentReporterChainBase.swift in Sources */ = {isa = PBXBuildFile; fileRef = A358D6D02A4DD48600270C60 /* EnvironmentReporterChainBase.swift */; };
		A358D6D42A4DD48600270C60 /* EnvironmentReporterChainBase.swift in Sources */ = {isa = PBXBuildFile; fileRef = A358D6D02A4DD48600270C60 /* EnvironmentReporterChainBase.swift */; };
		A358D6D72A4DE6A500270C60 /* ApplicationInfoEnvironmentReporter.swift in Sources */ = {isa = PBXBuildFile; fileRef = A358D6D62A4DE6A500270C60 /* ApplicationInfoEnvironmentReporter.swift */; };
		A358D6D82A4DE6A500270C60 /* ApplicationInfoEnvironmentReporter.swift in Sources */ = {isa = PBXBuildFile; fileRef = A358D6D62A4DE6A500270C60 /* ApplicationInfoEnvironmentReporter.swift */; };
		A358D6D92A4DE6A500270C60 /* ApplicationInfoEnvironmentReporter.swift in Sources */ = {isa = PBXBuildFile; fileRef = A358D6D62A4DE6A500270C60 /* ApplicationInfoEnvironmentReporter.swift */; };
		A358D6DA2A4DE6A500270C60 /* ApplicationInfoEnvironmentReporter.swift in Sources */ = {isa = PBXBuildFile; fileRef = A358D6D62A4DE6A500270C60 /* ApplicationInfoEnvironmentReporter.swift */; };
		A358D6DD2A4DE7D600270C60 /* IOSEnvironmentReporter.swift in Sources */ = {isa = PBXBuildFile; fileRef = A358D6DC2A4DE7D600270C60 /* IOSEnvironmentReporter.swift */; };
		A358D6E42A4DE98300270C60 /* MacOSEnvironmentReporter.swift in Sources */ = {isa = PBXBuildFile; fileRef = A358D6E12A4DE98300270C60 /* MacOSEnvironmentReporter.swift */; };
		A358D6EF2A4DE9A600270C60 /* TVOSEnvironmentReporter.swift in Sources */ = {isa = PBXBuildFile; fileRef = A358D6EB2A4DE9A600270C60 /* TVOSEnvironmentReporter.swift */; };
		A358D6F02A4DE9EB00270C60 /* WatchOSEnvironmentReporter.swift in Sources */ = {isa = PBXBuildFile; fileRef = A358D6E62A4DE99B00270C60 /* WatchOSEnvironmentReporter.swift */; };
		A358D6F22A4DEB4C00270C60 /* EnvironmentReporterBuilder.swift in Sources */ = {isa = PBXBuildFile; fileRef = A358D6F12A4DEB4C00270C60 /* EnvironmentReporterBuilder.swift */; };
		A358D6F32A4DEB4C00270C60 /* EnvironmentReporterBuilder.swift in Sources */ = {isa = PBXBuildFile; fileRef = A358D6F12A4DEB4C00270C60 /* EnvironmentReporterBuilder.swift */; };
		A358D6F42A4DEB4C00270C60 /* EnvironmentReporterBuilder.swift in Sources */ = {isa = PBXBuildFile; fileRef = A358D6F12A4DEB4C00270C60 /* EnvironmentReporterBuilder.swift */; };
		A358D6F52A4DEB4C00270C60 /* EnvironmentReporterBuilder.swift in Sources */ = {isa = PBXBuildFile; fileRef = A358D6F12A4DEB4C00270C60 /* EnvironmentReporterBuilder.swift */; };
		A358D6F72A4DF1D500270C60 /* SDKEnvironmentReporter.swift in Sources */ = {isa = PBXBuildFile; fileRef = A358D6F62A4DF1D500270C60 /* SDKEnvironmentReporter.swift */; };
		A358D6F82A4DF1D500270C60 /* SDKEnvironmentReporter.swift in Sources */ = {isa = PBXBuildFile; fileRef = A358D6F62A4DF1D500270C60 /* SDKEnvironmentReporter.swift */; };
		A358D6F92A4DF1D500270C60 /* SDKEnvironmentReporter.swift in Sources */ = {isa = PBXBuildFile; fileRef = A358D6F62A4DF1D500270C60 /* SDKEnvironmentReporter.swift */; };
		A358D6FA2A4DF1D500270C60 /* SDKEnvironmentReporter.swift in Sources */ = {isa = PBXBuildFile; fileRef = A358D6F62A4DF1D500270C60 /* SDKEnvironmentReporter.swift */; };
		A3599E882A4B4AD400DB5C67 /* Modifier.swift in Sources */ = {isa = PBXBuildFile; fileRef = A3599E872A4B4AD400DB5C67 /* Modifier.swift */; };
		A3599E892A4B4AD400DB5C67 /* Modifier.swift in Sources */ = {isa = PBXBuildFile; fileRef = A3599E872A4B4AD400DB5C67 /* Modifier.swift */; };
		A3599E8A2A4B4AD400DB5C67 /* Modifier.swift in Sources */ = {isa = PBXBuildFile; fileRef = A3599E872A4B4AD400DB5C67 /* Modifier.swift */; };
		A3599E8B2A4B4AD400DB5C67 /* Modifier.swift in Sources */ = {isa = PBXBuildFile; fileRef = A3599E872A4B4AD400DB5C67 /* Modifier.swift */; };
		A35AD4602A619E45005A8DCB /* SystemCapabilities.swift in Sources */ = {isa = PBXBuildFile; fileRef = A35AD45F2A619E45005A8DCB /* SystemCapabilities.swift */; };
		A35AD4612A619E45005A8DCB /* SystemCapabilities.swift in Sources */ = {isa = PBXBuildFile; fileRef = A35AD45F2A619E45005A8DCB /* SystemCapabilities.swift */; };
		A35AD4622A619E45005A8DCB /* SystemCapabilities.swift in Sources */ = {isa = PBXBuildFile; fileRef = A35AD45F2A619E45005A8DCB /* SystemCapabilities.swift */; };
		A35AD4632A619E45005A8DCB /* SystemCapabilities.swift in Sources */ = {isa = PBXBuildFile; fileRef = A35AD45F2A619E45005A8DCB /* SystemCapabilities.swift */; };
		A36EDFC82853883400D91B05 /* ObjcLDReference.swift in Sources */ = {isa = PBXBuildFile; fileRef = A36EDFC72853883400D91B05 /* ObjcLDReference.swift */; };
		A36EDFC92853883400D91B05 /* ObjcLDReference.swift in Sources */ = {isa = PBXBuildFile; fileRef = A36EDFC72853883400D91B05 /* ObjcLDReference.swift */; };
		A36EDFCA2853883400D91B05 /* ObjcLDReference.swift in Sources */ = {isa = PBXBuildFile; fileRef = A36EDFC72853883400D91B05 /* ObjcLDReference.swift */; };
		A36EDFCB2853883400D91B05 /* ObjcLDReference.swift in Sources */ = {isa = PBXBuildFile; fileRef = A36EDFC72853883400D91B05 /* ObjcLDReference.swift */; };
		A36EDFCD2853C50B00D91B05 /* ObjcLDContext.swift in Sources */ = {isa = PBXBuildFile; fileRef = A36EDFCC2853C50B00D91B05 /* ObjcLDContext.swift */; };
		A36EDFCE2853C50B00D91B05 /* ObjcLDContext.swift in Sources */ = {isa = PBXBuildFile; fileRef = A36EDFCC2853C50B00D91B05 /* ObjcLDContext.swift */; };
		A36EDFCF2853C50B00D91B05 /* ObjcLDContext.swift in Sources */ = {isa = PBXBuildFile; fileRef = A36EDFCC2853C50B00D91B05 /* ObjcLDContext.swift */; };
		A36EDFD02853C50B00D91B05 /* ObjcLDContext.swift in Sources */ = {isa = PBXBuildFile; fileRef = A36EDFCC2853C50B00D91B05 /* ObjcLDContext.swift */; };
		A3799D4529033665008D4A8E /* ObjcLDApplicationInfo.swift in Sources */ = {isa = PBXBuildFile; fileRef = A3799D4429033665008D4A8E /* ObjcLDApplicationInfo.swift */; };
		A3799D4629033665008D4A8E /* ObjcLDApplicationInfo.swift in Sources */ = {isa = PBXBuildFile; fileRef = A3799D4429033665008D4A8E /* ObjcLDApplicationInfo.swift */; };
		A3799D4729033665008D4A8E /* ObjcLDApplicationInfo.swift in Sources */ = {isa = PBXBuildFile; fileRef = A3799D4429033665008D4A8E /* ObjcLDApplicationInfo.swift */; };
		A3799D4829033665008D4A8E /* ObjcLDApplicationInfo.swift in Sources */ = {isa = PBXBuildFile; fileRef = A3799D4429033665008D4A8E /* ObjcLDApplicationInfo.swift */; };
		B40B419C249ADA6B00CD0726 /* DiagnosticCacheSpec.swift in Sources */ = {isa = PBXBuildFile; fileRef = B40B419B249ADA6B00CD0726 /* DiagnosticCacheSpec.swift */; };
		B4265EB124E7390C001CFD2C /* TestUtil.swift in Sources */ = {isa = PBXBuildFile; fileRef = B4265EB024E7390C001CFD2C /* TestUtil.swift */; };
		B468E71024B3C3AC00E0C883 /* ObjcLDEvaluationDetail.swift in Sources */ = {isa = PBXBuildFile; fileRef = B468E70F24B3C3AC00E0C883 /* ObjcLDEvaluationDetail.swift */; };
		B468E71124B3C3AC00E0C883 /* ObjcLDEvaluationDetail.swift in Sources */ = {isa = PBXBuildFile; fileRef = B468E70F24B3C3AC00E0C883 /* ObjcLDEvaluationDetail.swift */; };
		B468E71224B3C3AC00E0C883 /* ObjcLDEvaluationDetail.swift in Sources */ = {isa = PBXBuildFile; fileRef = B468E70F24B3C3AC00E0C883 /* ObjcLDEvaluationDetail.swift */; };
		B468E71324B3C3AC00E0C883 /* ObjcLDEvaluationDetail.swift in Sources */ = {isa = PBXBuildFile; fileRef = B468E70F24B3C3AC00E0C883 /* ObjcLDEvaluationDetail.swift */; };
		B46F344125E6DB7D0078D45F /* DiagnosticReporterSpec.swift in Sources */ = {isa = PBXBuildFile; fileRef = B46F344025E6DB7D0078D45F /* DiagnosticReporterSpec.swift */; };
		B4903D9824BD61B200F087C4 /* OHHTTPStubsSwift in Frameworks */ = {isa = PBXBuildFile; productRef = B4903D9724BD61B200F087C4 /* OHHTTPStubsSwift */; };
		B4903D9B24BD61D000F087C4 /* Nimble in Frameworks */ = {isa = PBXBuildFile; productRef = B4903D9A24BD61D000F087C4 /* Nimble */; };
		B4903D9E24BD61EF00F087C4 /* Quick in Frameworks */ = {isa = PBXBuildFile; productRef = B4903D9D24BD61EF00F087C4 /* Quick */; };
		B495A8A22787762C0051977C /* LDClientVariation.swift in Sources */ = {isa = PBXBuildFile; fileRef = B495A8A12787762C0051977C /* LDClientVariation.swift */; };
		B495A8A32787762C0051977C /* LDClientVariation.swift in Sources */ = {isa = PBXBuildFile; fileRef = B495A8A12787762C0051977C /* LDClientVariation.swift */; };
		B495A8A42787762C0051977C /* LDClientVariation.swift in Sources */ = {isa = PBXBuildFile; fileRef = B495A8A12787762C0051977C /* LDClientVariation.swift */; };
		B495A8A52787762C0051977C /* LDClientVariation.swift in Sources */ = {isa = PBXBuildFile; fileRef = B495A8A12787762C0051977C /* LDClientVariation.swift */; };
		B4C9D42E2489B5FF004A9B03 /* DiagnosticEvent.swift in Sources */ = {isa = PBXBuildFile; fileRef = B4C9D42D2489B5FF004A9B03 /* DiagnosticEvent.swift */; };
		B4C9D42F2489B5FF004A9B03 /* DiagnosticEvent.swift in Sources */ = {isa = PBXBuildFile; fileRef = B4C9D42D2489B5FF004A9B03 /* DiagnosticEvent.swift */; };
		B4C9D4302489B5FF004A9B03 /* DiagnosticEvent.swift in Sources */ = {isa = PBXBuildFile; fileRef = B4C9D42D2489B5FF004A9B03 /* DiagnosticEvent.swift */; };
		B4C9D4312489B5FF004A9B03 /* DiagnosticEvent.swift in Sources */ = {isa = PBXBuildFile; fileRef = B4C9D42D2489B5FF004A9B03 /* DiagnosticEvent.swift */; };
		B4C9D4332489C8FD004A9B03 /* DiagnosticCache.swift in Sources */ = {isa = PBXBuildFile; fileRef = B4C9D4322489C8FD004A9B03 /* DiagnosticCache.swift */; };
		B4C9D4342489C8FD004A9B03 /* DiagnosticCache.swift in Sources */ = {isa = PBXBuildFile; fileRef = B4C9D4322489C8FD004A9B03 /* DiagnosticCache.swift */; };
		B4C9D4352489C8FD004A9B03 /* DiagnosticCache.swift in Sources */ = {isa = PBXBuildFile; fileRef = B4C9D4322489C8FD004A9B03 /* DiagnosticCache.swift */; };
		B4C9D4362489C8FD004A9B03 /* DiagnosticCache.swift in Sources */ = {isa = PBXBuildFile; fileRef = B4C9D4322489C8FD004A9B03 /* DiagnosticCache.swift */; };
		B4C9D4382489E20A004A9B03 /* DiagnosticReporter.swift in Sources */ = {isa = PBXBuildFile; fileRef = B4C9D4372489E20A004A9B03 /* DiagnosticReporter.swift */; };
		B4C9D4392489E20A004A9B03 /* DiagnosticReporter.swift in Sources */ = {isa = PBXBuildFile; fileRef = B4C9D4372489E20A004A9B03 /* DiagnosticReporter.swift */; };
		B4C9D43A2489E20A004A9B03 /* DiagnosticReporter.swift in Sources */ = {isa = PBXBuildFile; fileRef = B4C9D4372489E20A004A9B03 /* DiagnosticReporter.swift */; };
		B4C9D43B2489E20A004A9B03 /* DiagnosticReporter.swift in Sources */ = {isa = PBXBuildFile; fileRef = B4C9D4372489E20A004A9B03 /* DiagnosticReporter.swift */; };
		B4F689142497B2FC004D3CE0 /* DiagnosticEventSpec.swift in Sources */ = {isa = PBXBuildFile; fileRef = B4F689132497B2FC004D3CE0 /* DiagnosticEventSpec.swift */; };
		C408884723033B3600420721 /* ConnectionInformationStore.swift in Sources */ = {isa = PBXBuildFile; fileRef = C408884623033B3600420721 /* ConnectionInformationStore.swift */; };
		C408884923033B7500420721 /* ConnectionInformation.swift in Sources */ = {isa = PBXBuildFile; fileRef = C408884823033B7500420721 /* ConnectionInformation.swift */; };
		C43C37E1236BA050003C1624 /* LDEvaluationDetail.swift in Sources */ = {isa = PBXBuildFile; fileRef = C43C37E0236BA050003C1624 /* LDEvaluationDetail.swift */; };
		C43C37E6238DF22B003C1624 /* LDEvaluationDetail.swift in Sources */ = {isa = PBXBuildFile; fileRef = C43C37E0236BA050003C1624 /* LDEvaluationDetail.swift */; };
		C43C37E7238DF22C003C1624 /* LDEvaluationDetail.swift in Sources */ = {isa = PBXBuildFile; fileRef = C43C37E0236BA050003C1624 /* LDEvaluationDetail.swift */; };
		C43C37E8238DF22D003C1624 /* LDEvaluationDetail.swift in Sources */ = {isa = PBXBuildFile; fileRef = C43C37E0236BA050003C1624 /* LDEvaluationDetail.swift */; };
		C443A40323145FB700145710 /* ConnectionInformation.swift in Sources */ = {isa = PBXBuildFile; fileRef = C408884823033B7500420721 /* ConnectionInformation.swift */; };
		C443A40423145FBE00145710 /* ConnectionInformation.swift in Sources */ = {isa = PBXBuildFile; fileRef = C408884823033B7500420721 /* ConnectionInformation.swift */; };
		C443A40523145FBF00145710 /* ConnectionInformation.swift in Sources */ = {isa = PBXBuildFile; fileRef = C408884823033B7500420721 /* ConnectionInformation.swift */; };
		C443A40623145FED00145710 /* ConnectionInformationStore.swift in Sources */ = {isa = PBXBuildFile; fileRef = C408884623033B3600420721 /* ConnectionInformationStore.swift */; };
		C443A40723145FEE00145710 /* ConnectionInformationStore.swift in Sources */ = {isa = PBXBuildFile; fileRef = C408884623033B3600420721 /* ConnectionInformationStore.swift */; };
		C443A40823145FEE00145710 /* ConnectionInformationStore.swift in Sources */ = {isa = PBXBuildFile; fileRef = C408884623033B3600420721 /* ConnectionInformationStore.swift */; };
		C443A40A2315AA4D00145710 /* NetworkReporter.swift in Sources */ = {isa = PBXBuildFile; fileRef = C443A4092315AA4D00145710 /* NetworkReporter.swift */; };
		C443A40B2315AA4D00145710 /* NetworkReporter.swift in Sources */ = {isa = PBXBuildFile; fileRef = C443A4092315AA4D00145710 /* NetworkReporter.swift */; };
		C443A40C2315AA4D00145710 /* NetworkReporter.swift in Sources */ = {isa = PBXBuildFile; fileRef = C443A4092315AA4D00145710 /* NetworkReporter.swift */; };
		C443A40D2315AA4D00145710 /* NetworkReporter.swift in Sources */ = {isa = PBXBuildFile; fileRef = C443A4092315AA4D00145710 /* NetworkReporter.swift */; };
		C443A40F23186A4F00145710 /* ConnectionModeChangeObserver.swift in Sources */ = {isa = PBXBuildFile; fileRef = C443A40E23186A4F00145710 /* ConnectionModeChangeObserver.swift */; };
		C443A41023186A4F00145710 /* ConnectionModeChangeObserver.swift in Sources */ = {isa = PBXBuildFile; fileRef = C443A40E23186A4F00145710 /* ConnectionModeChangeObserver.swift */; };
		C443A41123186A4F00145710 /* ConnectionModeChangeObserver.swift in Sources */ = {isa = PBXBuildFile; fileRef = C443A40E23186A4F00145710 /* ConnectionModeChangeObserver.swift */; };
		C443A41223186A4F00145710 /* ConnectionModeChangeObserver.swift in Sources */ = {isa = PBXBuildFile; fileRef = C443A40E23186A4F00145710 /* ConnectionModeChangeObserver.swift */; };
/* End PBXBuildFile section */

/* Begin PBXContainerItemProxy section */
		8354EFCD1F22491C00C05156 /* PBXContainerItemProxy */ = {
			isa = PBXContainerItemProxy;
			containerPortal = 8354EFB91F22491C00C05156 /* Project object */;
			proxyType = 1;
			remoteGlobalIDString = 8354EFC11F22491C00C05156;
			remoteInfo = Darkly;
		};
/* End PBXContainerItemProxy section */

/* Begin PBXCopyFilesBuildPhase section */
		B445A6E224C0D1CD000BAD6D /* Embed Frameworks */ = {
			isa = PBXCopyFilesBuildPhase;
			buildActionMask = 2147483647;
			dstPath = "";
			dstSubfolderSpec = 10;
			files = (
			);
			name = "Embed Frameworks";
			runOnlyForDeploymentPostprocessing = 0;
		};
		B445A6F124C0D218000BAD6D /* Embed Frameworks */ = {
			isa = PBXCopyFilesBuildPhase;
			buildActionMask = 2147483647;
			dstPath = "";
			dstSubfolderSpec = 10;
			files = (
			);
			name = "Embed Frameworks";
			runOnlyForDeploymentPostprocessing = 0;
		};
		B445A6F724C0D22C000BAD6D /* Embed Frameworks */ = {
			isa = PBXCopyFilesBuildPhase;
			buildActionMask = 2147483647;
			dstPath = "";
			dstSubfolderSpec = 10;
			files = (
			);
			name = "Embed Frameworks";
			runOnlyForDeploymentPostprocessing = 0;
		};
		B445A6FF24C0D23D000BAD6D /* Embed Frameworks */ = {
			isa = PBXCopyFilesBuildPhase;
			buildActionMask = 2147483647;
			dstPath = "";
			dstSubfolderSpec = 10;
			files = (
			);
			name = "Embed Frameworks";
			runOnlyForDeploymentPostprocessing = 0;
		};
		B4A6996524BE401F004A8AD9 /* Embed Frameworks */ = {
			isa = PBXCopyFilesBuildPhase;
			buildActionMask = 2147483647;
			dstPath = "";
			dstSubfolderSpec = 10;
			files = (
			);
			name = "Embed Frameworks";
			runOnlyForDeploymentPostprocessing = 0;
		};
/* End PBXCopyFilesBuildPhase section */

/* Begin PBXFileReference section */
		29F9D19D2812E005008D12C0 /* ObjcLDValue.swift */ = {isa = PBXFileReference; lastKnownFileType = sourcecode.swift; path = ObjcLDValue.swift; sourceTree = "<group>"; };
		29FE1297280413D4008CC918 /* Util.swift */ = {isa = PBXFileReference; lastKnownFileType = sourcecode.swift; path = Util.swift; sourceTree = "<group>"; };
		3D3AB9422A4F16FE003AECF1 /* ReportingConsts.swift */ = {isa = PBXFileReference; lastKnownFileType = sourcecode.swift; path = ReportingConsts.swift; sourceTree = "<group>"; };
		3D3AB9472A570F3A003AECF1 /* ModifierSpec.swift */ = {isa = PBXFileReference; lastKnownFileType = sourcecode.swift; path = ModifierSpec.swift; sourceTree = "<group>"; };
		3D9A12572A73236800698B8D /* UtilSpec.swift */ = {isa = PBXFileReference; lastKnownFileType = sourcecode.swift; path = UtilSpec.swift; sourceTree = "<group>"; };
		830BF932202D188E006DF9B1 /* HTTPURLRequest.swift */ = {isa = PBXFileReference; lastKnownFileType = sourcecode.swift; path = HTTPURLRequest.swift; sourceTree = "<group>"; };
		830DB3AB22380A3E00D65D25 /* HTTPHeadersSpec.swift */ = {isa = PBXFileReference; lastKnownFileType = sourcecode.swift; path = HTTPHeadersSpec.swift; sourceTree = "<group>"; };
		830DB3AD2239B54900D65D25 /* URLResponse.swift */ = {isa = PBXFileReference; lastKnownFileType = sourcecode.swift; path = URLResponse.swift; sourceTree = "<group>"; };
		831188382113A16900D77CB5 /* LaunchDarkly_tvOS.framework */ = {isa = PBXFileReference; explicitFileType = wrapper.framework; includeInIndex = 0; path = LaunchDarkly_tvOS.framework; sourceTree = BUILT_PRODUCTS_DIR; };
		831425AE206ABB5300F2EF36 /* EnvironmentReportingMock.swift */ = {isa = PBXFileReference; lastKnownFileType = sourcecode.swift; path = EnvironmentReportingMock.swift; sourceTree = "<group>"; };
		831425B0206B030100F2EF36 /* EnvironmentReporter.swift */ = {isa = PBXFileReference; lastKnownFileType = sourcecode.swift; path = EnvironmentReporter.swift; sourceTree = "<group>"; };
		831AAE2B20A9E4F600B46DBA /* Throttler.swift */ = {isa = PBXFileReference; lastKnownFileType = sourcecode.swift; path = Throttler.swift; sourceTree = "<group>"; };
		831AAE2F20A9E75D00B46DBA /* ThrottlerSpec.swift */ = {isa = PBXFileReference; lastKnownFileType = sourcecode.swift; path = ThrottlerSpec.swift; sourceTree = "<group>"; };
		831D2AAE2061AAA000B4AC3C /* Thread.swift */ = {isa = PBXFileReference; lastKnownFileType = sourcecode.swift; path = Thread.swift; sourceTree = "<group>"; };
		831D8B6E1F71532300ED65E8 /* HTTPHeaders.swift */ = {isa = PBXFileReference; lastKnownFileType = sourcecode.swift; path = HTTPHeaders.swift; sourceTree = "<group>"; };
		831D8B711F71D3E700ED65E8 /* DarklyService.swift */ = {isa = PBXFileReference; lastKnownFileType = sourcecode.swift; path = DarklyService.swift; sourceTree = "<group>"; };
		831D8B731F72994600ED65E8 /* FlagStore.swift */ = {isa = PBXFileReference; lastKnownFileType = sourcecode.swift; path = FlagStore.swift; sourceTree = "<group>"; };
		831D8B761F72A4B400ED65E8 /* FlagSynchronizerSpec.swift */ = {isa = PBXFileReference; lastKnownFileType = sourcecode.swift; path = FlagSynchronizerSpec.swift; sourceTree = "<group>"; };
		831EF33B20655D700001C643 /* LaunchDarkly_macOS.framework */ = {isa = PBXFileReference; explicitFileType = wrapper.framework; includeInIndex = 0; path = LaunchDarkly_macOS.framework; sourceTree = BUILT_PRODUCTS_DIR; };
		832307A51F7D8D720029815A /* URLRequestSpec.swift */ = {isa = PBXFileReference; lastKnownFileType = sourcecode.swift; path = URLRequestSpec.swift; sourceTree = "<group>"; };
		832307A71F7DA61B0029815A /* LDEventSourceMock.swift */ = {isa = PBXFileReference; lastKnownFileType = sourcecode.swift; path = LDEventSourceMock.swift; sourceTree = "<group>"; };
		832307A91F7ECA630029815A /* LDConfigStub.swift */ = {isa = PBXFileReference; lastKnownFileType = sourcecode.swift; path = LDConfigStub.swift; sourceTree = "<group>"; };
		832D68A1224A38FC005F052A /* CacheConverter.swift */ = {isa = PBXFileReference; lastKnownFileType = sourcecode.swift; path = CacheConverter.swift; sourceTree = "<group>"; };
		832D68AB224B3321005F052A /* CacheConverterSpec.swift */ = {isa = PBXFileReference; lastKnownFileType = sourcecode.swift; path = CacheConverterSpec.swift; sourceTree = "<group>"; };
		8335299D1FC37727001166F8 /* FlagMaintainingMock.swift */ = {isa = PBXFileReference; lastKnownFileType = sourcecode.swift; path = FlagMaintainingMock.swift; sourceTree = "<group>"; };
		83383A5020460DD30024D975 /* SynchronizingErrorSpec.swift */ = {isa = PBXFileReference; lastKnownFileType = sourcecode.swift; path = SynchronizingErrorSpec.swift; sourceTree = "<group>"; };
		83396BC81F7C3711000E256E /* DarklyServiceSpec.swift */ = {isa = PBXFileReference; lastKnownFileType = sourcecode.swift; path = DarklyServiceSpec.swift; sourceTree = "<group>"; };
		83411A5D1FABDA8700E5CF39 /* mocks.generated.swift */ = {isa = PBXFileReference; fileEncoding = 4; lastKnownFileType = sourcecode.swift; name = mocks.generated.swift; path = LaunchDarkly/GeneratedCode/mocks.generated.swift; sourceTree = SOURCE_ROOT; };
		8347BB0B21F147E100E56BCD /* LDTimer.swift */ = {isa = PBXFileReference; lastKnownFileType = sourcecode.swift; path = LDTimer.swift; sourceTree = "<group>"; };
		8354AC6F2243166900CDE602 /* FeatureFlagCache.swift */ = {isa = PBXFileReference; lastKnownFileType = sourcecode.swift; path = FeatureFlagCache.swift; sourceTree = "<group>"; };
		8354AC76224316F800CDE602 /* FeatureFlagCacheSpec.swift */ = {isa = PBXFileReference; lastKnownFileType = sourcecode.swift; path = FeatureFlagCacheSpec.swift; sourceTree = "<group>"; };
		8354EFC21F22491C00C05156 /* LaunchDarkly.framework */ = {isa = PBXFileReference; explicitFileType = wrapper.framework; includeInIndex = 0; path = LaunchDarkly.framework; sourceTree = BUILT_PRODUCTS_DIR; };
		8354EFC51F22491C00C05156 /* LaunchDarkly.h */ = {isa = PBXFileReference; lastKnownFileType = sourcecode.c.h; path = LaunchDarkly.h; sourceTree = "<group>"; };
		8354EFCB1F22491C00C05156 /* LaunchDarklyTests.xctest */ = {isa = PBXFileReference; explicitFileType = wrapper.cfbundle; includeInIndex = 0; path = LaunchDarklyTests.xctest; sourceTree = BUILT_PRODUCTS_DIR; };
		8354EFD21F22491C00C05156 /* Info.plist */ = {isa = PBXFileReference; lastKnownFileType = text.plist.xml; path = Info.plist; sourceTree = "<group>"; };
		8354EFDC1F26380700C05156 /* LDClient.swift */ = {isa = PBXFileReference; fileEncoding = 4; lastKnownFileType = sourcecode.swift; path = LDClient.swift; sourceTree = "<group>"; };
		8354EFDD1F26380700C05156 /* LDConfig.swift */ = {isa = PBXFileReference; fileEncoding = 4; lastKnownFileType = sourcecode.swift; path = LDConfig.swift; sourceTree = "<group>"; };
		8354EFDE1F26380700C05156 /* Event.swift */ = {isa = PBXFileReference; fileEncoding = 4; lastKnownFileType = sourcecode.swift; path = Event.swift; sourceTree = "<group>"; };
		8354EFE41F263DAC00C05156 /* FeatureFlag.swift */ = {isa = PBXFileReference; fileEncoding = 4; lastKnownFileType = sourcecode.swift; path = FeatureFlag.swift; sourceTree = "<group>"; };
		8358F25D1F474E5900ECE1AF /* LDChangedFlag.swift */ = {isa = PBXFileReference; fileEncoding = 4; lastKnownFileType = sourcecode.swift; path = LDChangedFlag.swift; sourceTree = "<group>"; };
		8358F25F1F476AD800ECE1AF /* FlagChangeNotifier.swift */ = {isa = PBXFileReference; fileEncoding = 4; lastKnownFileType = sourcecode.swift; path = FlagChangeNotifier.swift; sourceTree = "<group>"; };
		8358F2611F47747F00ECE1AF /* FlagChangeObserver.swift */ = {isa = PBXFileReference; fileEncoding = 4; lastKnownFileType = sourcecode.swift; path = FlagChangeObserver.swift; sourceTree = "<group>"; };
		835E1D3C1F63450A00184DB4 /* ObjcLDClient.swift */ = {isa = PBXFileReference; fileEncoding = 4; lastKnownFileType = sourcecode.swift; path = ObjcLDClient.swift; sourceTree = "<group>"; };
		835E1D3D1F63450A00184DB4 /* ObjcLDConfig.swift */ = {isa = PBXFileReference; fileEncoding = 4; lastKnownFileType = sourcecode.swift; path = ObjcLDConfig.swift; sourceTree = "<group>"; };
		835E1D421F685AC900184DB4 /* ObjcLDChangedFlag.swift */ = {isa = PBXFileReference; fileEncoding = 4; lastKnownFileType = sourcecode.swift; path = ObjcLDChangedFlag.swift; sourceTree = "<group>"; };
		8372668B20D4439600BD1088 /* DateFormatter.swift */ = {isa = PBXFileReference; lastKnownFileType = sourcecode.swift; path = DateFormatter.swift; sourceTree = "<group>"; };
		837406D321F760640087B22B /* LDTimerSpec.swift */ = {isa = PBXFileReference; lastKnownFileType = sourcecode.swift; path = LDTimerSpec.swift; sourceTree = "<group>"; };
		837EF3732059C237009D628A /* Log.swift */ = {isa = PBXFileReference; lastKnownFileType = sourcecode.swift; path = Log.swift; sourceTree = "<group>"; };
		838F96731FB9F024009CFC45 /* LDClientSpec.swift */ = {isa = PBXFileReference; lastKnownFileType = sourcecode.swift; path = LDClientSpec.swift; sourceTree = "<group>"; };
		838F96771FBA504A009CFC45 /* ClientServiceFactory.swift */ = {isa = PBXFileReference; lastKnownFileType = sourcecode.swift; path = ClientServiceFactory.swift; sourceTree = "<group>"; };
		838F96791FBA551A009CFC45 /* ClientServiceMockFactory.swift */ = {isa = PBXFileReference; lastKnownFileType = sourcecode.swift; path = ClientServiceMockFactory.swift; sourceTree = "<group>"; };
		83906A762118EB9000D7D3C5 /* Info.plist */ = {isa = PBXFileReference; lastKnownFileType = text.plist.xml; path = Info.plist; sourceTree = "<group>"; };
		8392FFA22033565700320914 /* HTTPURLResponse.swift */ = {isa = PBXFileReference; lastKnownFileType = sourcecode.swift; path = HTTPURLResponse.swift; sourceTree = "<group>"; };
		83A0E6B0203B557F00224298 /* FeatureFlagSpec.swift */ = {isa = PBXFileReference; lastKnownFileType = sourcecode.swift; path = FeatureFlagSpec.swift; sourceTree = "<group>"; };
		83B1D7C82073F354006D1B1C /* CwlSysctl.swift */ = {isa = PBXFileReference; lastKnownFileType = sourcecode.swift; path = CwlSysctl.swift; sourceTree = "<group>"; };
		83B6C4B51F4DE7630055351C /* LDCommon.swift */ = {isa = PBXFileReference; fileEncoding = 4; lastKnownFileType = sourcecode.swift; path = LDCommon.swift; sourceTree = "<group>"; };
		83B6E3F0222EFA3800FF2A6A /* ThreadSpec.swift */ = {isa = PBXFileReference; lastKnownFileType = sourcecode.swift; path = ThreadSpec.swift; sourceTree = "<group>"; };
		83B8C2441FE360CF0082B8A9 /* FlagChangeNotifierSpec.swift */ = {isa = PBXFileReference; lastKnownFileType = sourcecode.swift; path = FlagChangeNotifierSpec.swift; sourceTree = "<group>"; };
		83B8C2461FE4071F0082B8A9 /* HTTPURLResponse.swift */ = {isa = PBXFileReference; lastKnownFileType = sourcecode.swift; path = HTTPURLResponse.swift; sourceTree = "<group>"; };
		83B9A07F204F56F4000C3F17 /* FlagChangeObserverSpec.swift */ = {isa = PBXFileReference; lastKnownFileType = sourcecode.swift; path = FlagChangeObserverSpec.swift; sourceTree = "<group>"; };
		83B9A081204F6022000C3F17 /* FlagsUnchangedObserver.swift */ = {isa = PBXFileReference; lastKnownFileType = sourcecode.swift; path = FlagsUnchangedObserver.swift; sourceTree = "<group>"; };
		83CFE7CD1F7AD81D0010544E /* EventReporterSpec.swift */ = {isa = PBXFileReference; lastKnownFileType = sourcecode.swift; path = EventReporterSpec.swift; sourceTree = "<group>"; };
		83CFE7D01F7AD8DC0010544E /* DarklyServiceMock.swift */ = {isa = PBXFileReference; lastKnownFileType = sourcecode.swift; path = DarklyServiceMock.swift; sourceTree = "<group>"; };
		83D559731FD87CC9002D10C8 /* KeyedValueCache.swift */ = {isa = PBXFileReference; lastKnownFileType = sourcecode.swift; path = KeyedValueCache.swift; sourceTree = "<group>"; };
		83D9EC6B2062DBB7004D7FA6 /* LaunchDarkly_watchOS.framework */ = {isa = PBXFileReference; explicitFileType = wrapper.framework; includeInIndex = 0; path = LaunchDarkly_watchOS.framework; sourceTree = BUILT_PRODUCTS_DIR; };
		83DDBEF51FA24A7E00E428B6 /* Data.swift */ = {isa = PBXFileReference; lastKnownFileType = sourcecode.swift; path = Data.swift; sourceTree = "<group>"; };
		83DDBEFD1FA24F9600E428B6 /* Date.swift */ = {isa = PBXFileReference; lastKnownFileType = sourcecode.swift; path = Date.swift; sourceTree = "<group>"; };
		83DDBEFF1FA2589900E428B6 /* FlagStoreSpec.swift */ = {isa = PBXFileReference; lastKnownFileType = sourcecode.swift; path = FlagStoreSpec.swift; sourceTree = "<group>"; };
		83EBCBB020D9C7B5003A7142 /* FlagCounterSpec.swift */ = {isa = PBXFileReference; lastKnownFileType = sourcecode.swift; path = FlagCounterSpec.swift; sourceTree = "<group>"; };
		83EBCBB220DABE1B003A7142 /* FlagRequestTracker.swift */ = {isa = PBXFileReference; lastKnownFileType = sourcecode.swift; path = FlagRequestTracker.swift; sourceTree = "<group>"; };
		83EBCBB620DABE93003A7142 /* FlagRequestTrackerSpec.swift */ = {isa = PBXFileReference; lastKnownFileType = sourcecode.swift; path = FlagRequestTrackerSpec.swift; sourceTree = "<group>"; };
		83EF67921F9945E800403126 /* EventSpec.swift */ = {isa = PBXFileReference; lastKnownFileType = sourcecode.swift; path = EventSpec.swift; sourceTree = "<group>"; };
		83F0A5631FB5F33800550A95 /* LDConfigSpec.swift */ = {isa = PBXFileReference; lastKnownFileType = sourcecode.swift; path = LDConfigSpec.swift; sourceTree = "<group>"; };
		83FEF8DC1F266742001CF12C /* FlagSynchronizer.swift */ = {isa = PBXFileReference; fileEncoding = 4; lastKnownFileType = sourcecode.swift; path = FlagSynchronizer.swift; sourceTree = "<group>"; };
		83FEF8DE1F2667E4001CF12C /* EventReporter.swift */ = {isa = PBXFileReference; fileEncoding = 4; lastKnownFileType = sourcecode.swift; path = EventReporter.swift; sourceTree = "<group>"; };
		A3047D5D2A606B6000F568E0 /* SDKEnvironmentReporterSpec.swift */ = {isa = PBXFileReference; fileEncoding = 4; lastKnownFileType = sourcecode.swift; path = SDKEnvironmentReporterSpec.swift; sourceTree = "<group>"; };
		A3047D5E2A606B6000F568E0 /* IOSEnvironmentReporterSpec.swift */ = {isa = PBXFileReference; fileEncoding = 4; lastKnownFileType = sourcecode.swift; path = IOSEnvironmentReporterSpec.swift; sourceTree = "<group>"; };
		A3047D5F2A606B6000F568E0 /* EnvironmentReporterChainBaseSpec.swift */ = {isa = PBXFileReference; fileEncoding = 4; lastKnownFileType = sourcecode.swift; path = EnvironmentReporterChainBaseSpec.swift; sourceTree = "<group>"; };
		A3047D622A606B6000F568E0 /* ApplicationInfoEnvironmentReporterSpec.swift */ = {isa = PBXFileReference; fileEncoding = 4; lastKnownFileType = sourcecode.swift; path = ApplicationInfoEnvironmentReporterSpec.swift; sourceTree = "<group>"; };
		A31088142837DC0400184942 /* Reference.swift */ = {isa = PBXFileReference; fileEncoding = 4; lastKnownFileType = sourcecode.swift; path = Reference.swift; sourceTree = "<group>"; };
		A31088152837DC0400184942 /* Kind.swift */ = {isa = PBXFileReference; fileEncoding = 4; lastKnownFileType = sourcecode.swift; path = Kind.swift; sourceTree = "<group>"; };
		A31088162837DC0400184942 /* LDContext.swift */ = {isa = PBXFileReference; fileEncoding = 4; lastKnownFileType = sourcecode.swift; path = LDContext.swift; sourceTree = "<group>"; };
		A31088242837DCA900184942 /* LDContextSpec.swift */ = {isa = PBXFileReference; fileEncoding = 4; lastKnownFileType = sourcecode.swift; path = LDContextSpec.swift; sourceTree = "<group>"; };
		A31088252837DCA900184942 /* ReferenceSpec.swift */ = {isa = PBXFileReference; fileEncoding = 4; lastKnownFileType = sourcecode.swift; path = ReferenceSpec.swift; sourceTree = "<group>"; };
		A31088262837DCA900184942 /* KindSpec.swift */ = {isa = PBXFileReference; fileEncoding = 4; lastKnownFileType = sourcecode.swift; path = KindSpec.swift; sourceTree = "<group>"; };
		A33A5F7928466D04000C29C7 /* LDContextStub.swift */ = {isa = PBXFileReference; lastKnownFileType = sourcecode.swift; path = LDContextStub.swift; sourceTree = "<group>"; };
		A3570F5928527B8200CF241A /* LDContextCodableSpec.swift */ = {isa = PBXFileReference; lastKnownFileType = sourcecode.swift; path = LDContextCodableSpec.swift; sourceTree = "<group>"; };
		A358D6D02A4DD48600270C60 /* EnvironmentReporterChainBase.swift */ = {isa = PBXFileReference; lastKnownFileType = sourcecode.swift; path = EnvironmentReporterChainBase.swift; sourceTree = "<group>"; };
		A358D6D62A4DE6A500270C60 /* ApplicationInfoEnvironmentReporter.swift */ = {isa = PBXFileReference; lastKnownFileType = sourcecode.swift; path = ApplicationInfoEnvironmentReporter.swift; sourceTree = "<group>"; };
		A358D6DC2A4DE7D600270C60 /* IOSEnvironmentReporter.swift */ = {isa = PBXFileReference; lastKnownFileType = sourcecode.swift; path = IOSEnvironmentReporter.swift; sourceTree = "<group>"; };
		A358D6E12A4DE98300270C60 /* MacOSEnvironmentReporter.swift */ = {isa = PBXFileReference; lastKnownFileType = sourcecode.swift; path = MacOSEnvironmentReporter.swift; sourceTree = "<group>"; };
		A358D6E62A4DE99B00270C60 /* WatchOSEnvironmentReporter.swift */ = {isa = PBXFileReference; lastKnownFileType = sourcecode.swift; path = WatchOSEnvironmentReporter.swift; sourceTree = "<group>"; };
		A358D6EB2A4DE9A600270C60 /* TVOSEnvironmentReporter.swift */ = {isa = PBXFileReference; lastKnownFileType = sourcecode.swift; path = TVOSEnvironmentReporter.swift; sourceTree = "<group>"; };
		A358D6F12A4DEB4C00270C60 /* EnvironmentReporterBuilder.swift */ = {isa = PBXFileReference; lastKnownFileType = sourcecode.swift; path = EnvironmentReporterBuilder.swift; sourceTree = "<group>"; };
		A358D6F62A4DF1D500270C60 /* SDKEnvironmentReporter.swift */ = {isa = PBXFileReference; lastKnownFileType = sourcecode.swift; path = SDKEnvironmentReporter.swift; sourceTree = "<group>"; };
		A3599E872A4B4AD400DB5C67 /* Modifier.swift */ = {isa = PBXFileReference; lastKnownFileType = sourcecode.swift; path = Modifier.swift; sourceTree = "<group>"; };
		A35AD45F2A619E45005A8DCB /* SystemCapabilities.swift */ = {isa = PBXFileReference; lastKnownFileType = sourcecode.swift; path = SystemCapabilities.swift; sourceTree = "<group>"; };
		A36EDFC72853883400D91B05 /* ObjcLDReference.swift */ = {isa = PBXFileReference; lastKnownFileType = sourcecode.swift; path = ObjcLDReference.swift; sourceTree = "<group>"; };
		A36EDFCC2853C50B00D91B05 /* ObjcLDContext.swift */ = {isa = PBXFileReference; fileEncoding = 4; lastKnownFileType = sourcecode.swift; path = ObjcLDContext.swift; sourceTree = "<group>"; };
		A3799D4429033665008D4A8E /* ObjcLDApplicationInfo.swift */ = {isa = PBXFileReference; lastKnownFileType = sourcecode.swift; path = ObjcLDApplicationInfo.swift; sourceTree = "<group>"; };
		B40B419B249ADA6B00CD0726 /* DiagnosticCacheSpec.swift */ = {isa = PBXFileReference; lastKnownFileType = sourcecode.swift; path = DiagnosticCacheSpec.swift; sourceTree = "<group>"; };
		B4265EB024E7390C001CFD2C /* TestUtil.swift */ = {isa = PBXFileReference; lastKnownFileType = sourcecode.swift; path = TestUtil.swift; sourceTree = "<group>"; };
		B468E70F24B3C3AC00E0C883 /* ObjcLDEvaluationDetail.swift */ = {isa = PBXFileReference; fileEncoding = 4; lastKnownFileType = sourcecode.swift; path = ObjcLDEvaluationDetail.swift; sourceTree = "<group>"; };
		B46F344025E6DB7D0078D45F /* DiagnosticReporterSpec.swift */ = {isa = PBXFileReference; lastKnownFileType = sourcecode.swift; path = DiagnosticReporterSpec.swift; sourceTree = "<group>"; };
		B495A8A12787762C0051977C /* LDClientVariation.swift */ = {isa = PBXFileReference; lastKnownFileType = sourcecode.swift; path = LDClientVariation.swift; sourceTree = "<group>"; };
		B4C9D42D2489B5FF004A9B03 /* DiagnosticEvent.swift */ = {isa = PBXFileReference; lastKnownFileType = sourcecode.swift; path = DiagnosticEvent.swift; sourceTree = "<group>"; };
		B4C9D4322489C8FD004A9B03 /* DiagnosticCache.swift */ = {isa = PBXFileReference; lastKnownFileType = sourcecode.swift; path = DiagnosticCache.swift; sourceTree = "<group>"; };
		B4C9D4372489E20A004A9B03 /* DiagnosticReporter.swift */ = {isa = PBXFileReference; lastKnownFileType = sourcecode.swift; path = DiagnosticReporter.swift; sourceTree = "<group>"; };
		B4F689132497B2FC004D3CE0 /* DiagnosticEventSpec.swift */ = {isa = PBXFileReference; lastKnownFileType = sourcecode.swift; path = DiagnosticEventSpec.swift; sourceTree = "<group>"; };
		C408884623033B3600420721 /* ConnectionInformationStore.swift */ = {isa = PBXFileReference; lastKnownFileType = sourcecode.swift; path = ConnectionInformationStore.swift; sourceTree = "<group>"; };
		C408884823033B7500420721 /* ConnectionInformation.swift */ = {isa = PBXFileReference; lastKnownFileType = sourcecode.swift; path = ConnectionInformation.swift; sourceTree = "<group>"; };
		C43C37E0236BA050003C1624 /* LDEvaluationDetail.swift */ = {isa = PBXFileReference; lastKnownFileType = sourcecode.swift; path = LDEvaluationDetail.swift; sourceTree = "<group>"; };
		C443A4092315AA4D00145710 /* NetworkReporter.swift */ = {isa = PBXFileReference; lastKnownFileType = sourcecode.swift; path = NetworkReporter.swift; sourceTree = "<group>"; };
		C443A40E23186A4F00145710 /* ConnectionModeChangeObserver.swift */ = {isa = PBXFileReference; lastKnownFileType = sourcecode.swift; path = ConnectionModeChangeObserver.swift; sourceTree = "<group>"; };
/* End PBXFileReference section */

/* Begin PBXFrameworksBuildPhase section */
		831188342113A16900D77CB5 /* Frameworks */ = {
			isa = PBXFrameworksBuildPhase;
			buildActionMask = 2147483647;
			files = (
				A30EF4F328C24AB600CD220E /* LDSwiftEventSource in Frameworks */,
			);
			runOnlyForDeploymentPostprocessing = 0;
		};
		831EF33720655D700001C643 /* Frameworks */ = {
			isa = PBXFrameworksBuildPhase;
			buildActionMask = 2147483647;
			files = (
				A30EF4F128C24AAD00CD220E /* LDSwiftEventSource in Frameworks */,
			);
			runOnlyForDeploymentPostprocessing = 0;
		};
		8354EFBE1F22491C00C05156 /* Frameworks */ = {
			isa = PBXFrameworksBuildPhase;
			buildActionMask = 2147483647;
			files = (
				A30EF4ED28C24A9A00CD220E /* LDSwiftEventSource in Frameworks */,
			);
			runOnlyForDeploymentPostprocessing = 0;
		};
		8354EFC81F22491C00C05156 /* Frameworks */ = {
			isa = PBXFrameworksBuildPhase;
			buildActionMask = 2147483647;
			files = (
				B4903D9E24BD61EF00F087C4 /* Quick in Frameworks */,
				B4903D9B24BD61D000F087C4 /* Nimble in Frameworks */,
				B4903D9824BD61B200F087C4 /* OHHTTPStubsSwift in Frameworks */,
				8354EFCC1F22491C00C05156 /* LaunchDarkly.framework in Frameworks */,
			);
			runOnlyForDeploymentPostprocessing = 0;
		};
		83D9EC672062DBB7004D7FA6 /* Frameworks */ = {
			isa = PBXFrameworksBuildPhase;
			buildActionMask = 2147483647;
			files = (
				A30EF4EF28C24AA400CD220E /* LDSwiftEventSource in Frameworks */,
			);
			runOnlyForDeploymentPostprocessing = 0;
		};
/* End PBXFrameworksBuildPhase section */

/* Begin PBXGroup section */
		831D8B701F71D3A600ED65E8 /* Networking */ = {
			isa = PBXGroup;
			children = (
				831D8B6E1F71532300ED65E8 /* HTTPHeaders.swift */,
				831D8B711F71D3E700ED65E8 /* DarklyService.swift */,
				83B8C2461FE4071F0082B8A9 /* HTTPURLResponse.swift */,
				830BF932202D188E006DF9B1 /* HTTPURLRequest.swift */,
				830DB3AD2239B54900D65D25 /* URLResponse.swift */,
			);
			path = Networking;
			sourceTree = "<group>";
		};
		831D8B751F72A48900ED65E8 /* ServiceObjects */ = {
			isa = PBXGroup;
			children = (
				A3047D5B2A606A0000F568E0 /* EnvironmentReporting */,
				B46F344025E6DB7D0078D45F /* DiagnosticReporterSpec.swift */,
				83CFE7CD1F7AD81D0010544E /* EventReporterSpec.swift */,
				83B8C2441FE360CF0082B8A9 /* FlagChangeNotifierSpec.swift */,
				83DDBEFF1FA2589900E428B6 /* FlagStoreSpec.swift */,
				831D8B761F72A4B400ED65E8 /* FlagSynchronizerSpec.swift */,
				83383A5020460DD30024D975 /* SynchronizingErrorSpec.swift */,
				837406D321F760640087B22B /* LDTimerSpec.swift */,
				831AAE2F20A9E75D00B46DBA /* ThrottlerSpec.swift */,
				8354AC75224316C700CDE602 /* Cache */,
			);
			path = ServiceObjects;
			sourceTree = "<group>";
		};
		83396BC71F7C3688000E256E /* Networking */ = {
			isa = PBXGroup;
			children = (
				83396BC81F7C3711000E256E /* DarklyServiceSpec.swift */,
				832307A51F7D8D720029815A /* URLRequestSpec.swift */,
				8392FFA22033565700320914 /* HTTPURLResponse.swift */,
				830DB3AB22380A3E00D65D25 /* HTTPHeadersSpec.swift */,
			);
			path = Networking;
			sourceTree = "<group>";
		};
		83411A5C1FABDA5E00E5CF39 /* GeneratedCode */ = {
			isa = PBXGroup;
			children = (
				83411A5D1FABDA8700E5CF39 /* mocks.generated.swift */,
			);
			name = GeneratedCode;
			path = LaunchDarkly/GeneratedCode;
			sourceTree = "<group>";
		};
		8354AC742243168800CDE602 /* Cache */ = {
			isa = PBXGroup;
			children = (
				C408884623033B3600420721 /* ConnectionInformationStore.swift */,
				83D559731FD87CC9002D10C8 /* KeyedValueCache.swift */,
				8354AC6F2243166900CDE602 /* FeatureFlagCache.swift */,
				832D68A1224A38FC005F052A /* CacheConverter.swift */,
				B4C9D4322489C8FD004A9B03 /* DiagnosticCache.swift */,
			);
			path = Cache;
			sourceTree = "<group>";
		};
		8354AC75224316C700CDE602 /* Cache */ = {
			isa = PBXGroup;
			children = (
				8354AC76224316F800CDE602 /* FeatureFlagCacheSpec.swift */,
				832D68AB224B3321005F052A /* CacheConverterSpec.swift */,
				B40B419B249ADA6B00CD0726 /* DiagnosticCacheSpec.swift */,
			);
			path = Cache;
			sourceTree = "<group>";
		};
		8354EFB81F22491C00C05156 = {
			isa = PBXGroup;
			children = (
				8354EFC41F22491C00C05156 /* LaunchDarkly */,
				8354EFCF1F22491C00C05156 /* LaunchDarklyTests */,
				83411A5C1FABDA5E00E5CF39 /* GeneratedCode */,
				8354EFC31F22491C00C05156 /* Products */,
				B467790E24D8AECA00897F00 /* Frameworks */,
			);
			sourceTree = "<group>";
		};
		8354EFC31F22491C00C05156 /* Products */ = {
			isa = PBXGroup;
			children = (
				8354EFC21F22491C00C05156 /* LaunchDarkly.framework */,
				8354EFCB1F22491C00C05156 /* LaunchDarklyTests.xctest */,
				83D9EC6B2062DBB7004D7FA6 /* LaunchDarkly_watchOS.framework */,
				831EF33B20655D700001C643 /* LaunchDarkly_macOS.framework */,
				831188382113A16900D77CB5 /* LaunchDarkly_tvOS.framework */,
			);
			name = Products;
			sourceTree = "<group>";
		};
		8354EFC41F22491C00C05156 /* LaunchDarkly */ = {
			isa = PBXGroup;
			children = (
				83B6C4B51F4DE7630055351C /* LDCommon.swift */,
				8354EFDC1F26380700C05156 /* LDClient.swift */,
				B495A8A12787762C0051977C /* LDClientVariation.swift */,
				29FE1297280413D4008CC918 /* Util.swift */,
				8354EFE61F263E4200C05156 /* Models */,
				83FEF8D91F2666BF001CF12C /* ServiceObjects */,
				831D8B701F71D3A600ED65E8 /* Networking */,
				83E2E2071F9FF9A0007514E9 /* Extensions */,
				835E1D341F63332C00184DB4 /* ObjectiveC */,
				83B6C4B71F4DE78B0055351C /* Support */,
			);
			name = LaunchDarkly;
			path = LaunchDarkly/LaunchDarkly;
			sourceTree = "<group>";
		};
		8354EFCF1F22491C00C05156 /* LaunchDarklyTests */ = {
			isa = PBXGroup;
			children = (
				838F96731FB9F024009CFC45 /* LDClientSpec.swift */,
				3D9A12572A73236800698B8D /* UtilSpec.swift */,
				83EF67911F9945CE00403126 /* Models */,
				83CFE7CF1F7AD89D0010544E /* Mocks */,
				831D8B751F72A48900ED65E8 /* ServiceObjects */,
				83396BC71F7C3688000E256E /* Networking */,
				83D17EA81FCDA16300B2823C /* Extensions */,
				8354EFD21F22491C00C05156 /* Info.plist */,
				B4265EB024E7390C001CFD2C /* TestUtil.swift */,
			);
			name = LaunchDarklyTests;
			path = LaunchDarkly/LaunchDarklyTests;
			sourceTree = "<group>";
		};
		8354EFE61F263E4200C05156 /* Models */ = {
			isa = PBXGroup;
			children = (
				A31088132837DC0400184942 /* Context */,
				C408884823033B7500420721 /* ConnectionInformation.swift */,
				B4C9D42D2489B5FF004A9B03 /* DiagnosticEvent.swift */,
				8354EFDE1F26380700C05156 /* Event.swift */,
				83EBCB9D20D9A0A1003A7142 /* FeatureFlag */,
				8354EFDD1F26380700C05156 /* LDConfig.swift */,
			);
			path = Models;
			sourceTree = "<group>";
		};
		835E1D341F63332C00184DB4 /* ObjectiveC */ = {
			isa = PBXGroup;
			children = (
				A36EDFCC2853C50B00D91B05 /* ObjcLDContext.swift */,
				835E1D3C1F63450A00184DB4 /* ObjcLDClient.swift */,
				835E1D3D1F63450A00184DB4 /* ObjcLDConfig.swift */,
				835E1D421F685AC900184DB4 /* ObjcLDChangedFlag.swift */,
				B468E70F24B3C3AC00E0C883 /* ObjcLDEvaluationDetail.swift */,
				29F9D19D2812E005008D12C0 /* ObjcLDValue.swift */,
				A36EDFC72853883400D91B05 /* ObjcLDReference.swift */,
				A3799D4429033665008D4A8E /* ObjcLDApplicationInfo.swift */,
			);
			path = ObjectiveC;
			sourceTree = "<group>";
		};
		83B6C4B71F4DE78B0055351C /* Support */ = {
			isa = PBXGroup;
			children = (
				8354EFC51F22491C00C05156 /* LaunchDarkly.h */,
				83906A762118EB9000D7D3C5 /* Info.plist */,
			);
			path = Support;
			sourceTree = "<group>";
		};
		83CFE7CF1F7AD89D0010544E /* Mocks */ = {
			isa = PBXGroup;
			children = (
				83CFE7D01F7AD8DC0010544E /* DarklyServiceMock.swift */,
				832307A71F7DA61B0029815A /* LDEventSourceMock.swift */,
				832307A91F7ECA630029815A /* LDConfigStub.swift */,
				A33A5F7928466D04000C29C7 /* LDContextStub.swift */,
				838F96791FBA551A009CFC45 /* ClientServiceMockFactory.swift */,
				8335299D1FC37727001166F8 /* FlagMaintainingMock.swift */,
				831425AE206ABB5300F2EF36 /* EnvironmentReportingMock.swift */,
			);
			path = Mocks;
			sourceTree = "<group>";
		};
		83D17EA81FCDA16300B2823C /* Extensions */ = {
			isa = PBXGroup;
			children = (
				83B6E3F0222EFA3800FF2A6A /* ThreadSpec.swift */,
			);
			path = Extensions;
			sourceTree = "<group>";
		};
		83E2E2071F9FF9A0007514E9 /* Extensions */ = {
			isa = PBXGroup;
			children = (
				83DDBEF51FA24A7E00E428B6 /* Data.swift */,
				83DDBEFD1FA24F9600E428B6 /* Date.swift */,
				831D2AAE2061AAA000B4AC3C /* Thread.swift */,
				8372668B20D4439600BD1088 /* DateFormatter.swift */,
			);
			path = Extensions;
			sourceTree = "<group>";
		};
		83EBCB9D20D9A0A1003A7142 /* FeatureFlag */ = {
			isa = PBXGroup;
			children = (
				8354EFE41F263DAC00C05156 /* FeatureFlag.swift */,
				83EBCB9F20D9A143003A7142 /* FlagChange */,
				C43C37E0236BA050003C1624 /* LDEvaluationDetail.swift */,
				83EBCBB220DABE1B003A7142 /* FlagRequestTracker.swift */,
			);
			path = FeatureFlag;
			sourceTree = "<group>";
		};
		83EBCB9F20D9A143003A7142 /* FlagChange */ = {
			isa = PBXGroup;
			children = (
				8358F25D1F474E5900ECE1AF /* LDChangedFlag.swift */,
				8358F2611F47747F00ECE1AF /* FlagChangeObserver.swift */,
				83B9A081204F6022000C3F17 /* FlagsUnchangedObserver.swift */,
				C443A40E23186A4F00145710 /* ConnectionModeChangeObserver.swift */,
			);
			path = FlagChange;
			sourceTree = "<group>";
		};
		83EBCBA720D9A251003A7142 /* FeatureFlag */ = {
			isa = PBXGroup;
			children = (
				83A0E6B0203B557F00224298 /* FeatureFlagSpec.swift */,
				83EBCBA820D9A297003A7142 /* FlagChange */,
				83EBCBAF20D9C78D003A7142 /* FlagRequestTracking */,
			);
			path = FeatureFlag;
			sourceTree = "<group>";
		};
		83EBCBA820D9A297003A7142 /* FlagChange */ = {
			isa = PBXGroup;
			children = (
				83B9A07F204F56F4000C3F17 /* FlagChangeObserverSpec.swift */,
			);
			path = FlagChange;
			sourceTree = "<group>";
		};
		83EBCBAF20D9C78D003A7142 /* FlagRequestTracking */ = {
			isa = PBXGroup;
			children = (
				83EBCBB620DABE93003A7142 /* FlagRequestTrackerSpec.swift */,
				83EBCBB020D9C7B5003A7142 /* FlagCounterSpec.swift */,
			);
			path = FlagRequestTracking;
			sourceTree = "<group>";
		};
		83EF67911F9945CE00403126 /* Models */ = {
			isa = PBXGroup;
			children = (
				A31088232837DCA900184942 /* Context */,
				83F0A5631FB5F33800550A95 /* LDConfigSpec.swift */,
				83EBCBA720D9A251003A7142 /* FeatureFlag */,
				83EF67921F9945E800403126 /* EventSpec.swift */,
				B4F689132497B2FC004D3CE0 /* DiagnosticEventSpec.swift */,
			);
			path = Models;
			sourceTree = "<group>";
		};
		83FEF8D91F2666BF001CF12C /* ServiceObjects */ = {
			isa = PBXGroup;
			children = (
				A358D6CF2A4DD45000270C60 /* EnvironmentReporting */,
				8354AC742243168800CDE602 /* Cache */,
				838F96771FBA504A009CFC45 /* ClientServiceFactory.swift */,
				83B1D7C82073F354006D1B1C /* CwlSysctl.swift */,
				B4C9D4372489E20A004A9B03 /* DiagnosticReporter.swift */,
				831425B0206B030100F2EF36 /* EnvironmentReporter.swift */,
				83FEF8DE1F2667E4001CF12C /* EventReporter.swift */,
				8358F25F1F476AD800ECE1AF /* FlagChangeNotifier.swift */,
				831D8B731F72994600ED65E8 /* FlagStore.swift */,
				83FEF8DC1F266742001CF12C /* FlagSynchronizer.swift */,
				8347BB0B21F147E100E56BCD /* LDTimer.swift */,
				837EF3732059C237009D628A /* Log.swift */,
				C443A4092315AA4D00145710 /* NetworkReporter.swift */,
				831AAE2B20A9E4F600B46DBA /* Throttler.swift */,
			);
			path = ServiceObjects;
			sourceTree = "<group>";
		};
		A3047D5B2A606A0000F568E0 /* EnvironmentReporting */ = {
			isa = PBXGroup;
			children = (
				A3047D622A606B6000F568E0 /* ApplicationInfoEnvironmentReporterSpec.swift */,
				A3047D5F2A606B6000F568E0 /* EnvironmentReporterChainBaseSpec.swift */,
				A3047D5E2A606B6000F568E0 /* IOSEnvironmentReporterSpec.swift */,
				A3047D5D2A606B6000F568E0 /* SDKEnvironmentReporterSpec.swift */,
			);
			path = EnvironmentReporting;
			sourceTree = "<group>";
		};
		A31088132837DC0400184942 /* Context */ = {
			isa = PBXGroup;
			children = (
				A31088142837DC0400184942 /* Reference.swift */,
				A31088152837DC0400184942 /* Kind.swift */,
				A31088162837DC0400184942 /* LDContext.swift */,
				A3599E872A4B4AD400DB5C67 /* Modifier.swift */,
			);
			path = Context;
			sourceTree = "<group>";
		};
		A31088232837DCA900184942 /* Context */ = {
			isa = PBXGroup;
			children = (
				A31088242837DCA900184942 /* LDContextSpec.swift */,
				A31088252837DCA900184942 /* ReferenceSpec.swift */,
				A31088262837DCA900184942 /* KindSpec.swift */,
				A3570F5928527B8200CF241A /* LDContextCodableSpec.swift */,
				3D3AB9472A570F3A003AECF1 /* ModifierSpec.swift */,
			);
			path = Context;
			sourceTree = "<group>";
		};
		A358D6CF2A4DD45000270C60 /* EnvironmentReporting */ = {
			isa = PBXGroup;
			children = (
				3D3AB9422A4F16FE003AECF1 /* ReportingConsts.swift */,
				A358D6D02A4DD48600270C60 /* EnvironmentReporterChainBase.swift */,
				A358D6D62A4DE6A500270C60 /* ApplicationInfoEnvironmentReporter.swift */,
				A358D6DC2A4DE7D600270C60 /* IOSEnvironmentReporter.swift */,
				A358D6E12A4DE98300270C60 /* MacOSEnvironmentReporter.swift */,
				A358D6E62A4DE99B00270C60 /* WatchOSEnvironmentReporter.swift */,
				A358D6EB2A4DE9A600270C60 /* TVOSEnvironmentReporter.swift */,
				A358D6F12A4DEB4C00270C60 /* EnvironmentReporterBuilder.swift */,
				A358D6F62A4DF1D500270C60 /* SDKEnvironmentReporter.swift */,
				A35AD45F2A619E45005A8DCB /* SystemCapabilities.swift */,
			);
			path = EnvironmentReporting;
			sourceTree = "<group>";
		};
		B467790E24D8AECA00897F00 /* Frameworks */ = {
			isa = PBXGroup;
			children = (
			);
			name = Frameworks;
			sourceTree = "<group>";
		};
/* End PBXGroup section */

/* Begin PBXHeadersBuildPhase section */
		831188352113A16900D77CB5 /* Headers */ = {
			isa = PBXHeadersBuildPhase;
			buildActionMask = 2147483647;
			files = (
				831188702113C2D300D77CB5 /* LaunchDarkly.h in Headers */,
			);
			runOnlyForDeploymentPostprocessing = 0;
		};
		831EF33820655D700001C643 /* Headers */ = {
			isa = PBXHeadersBuildPhase;
			buildActionMask = 2147483647;
			files = (
				831188722113C50B00D77CB5 /* LaunchDarkly.h in Headers */,
			);
			runOnlyForDeploymentPostprocessing = 0;
		};
		8354EFBF1F22491C00C05156 /* Headers */ = {
			isa = PBXHeadersBuildPhase;
			buildActionMask = 2147483647;
			files = (
				835E4C57206BF7E3004C6E6C /* LaunchDarkly.h in Headers */,
			);
			runOnlyForDeploymentPostprocessing = 0;
		};
		83D9EC682062DBB7004D7FA6 /* Headers */ = {
			isa = PBXHeadersBuildPhase;
			buildActionMask = 2147483647;
			files = (
				831188712113C50A00D77CB5 /* LaunchDarkly.h in Headers */,
			);
			runOnlyForDeploymentPostprocessing = 0;
		};
/* End PBXHeadersBuildPhase section */

/* Begin PBXNativeTarget section */
		831188372113A16900D77CB5 /* LaunchDarkly_tvOS */ = {
			isa = PBXNativeTarget;
			buildConfigurationList = 8311883D2113A16900D77CB5 /* Build configuration list for PBXNativeTarget "LaunchDarkly_tvOS" */;
			buildPhases = (
				833FD9F821C01333001F80EB /* ShellScript */,
				831188332113A16900D77CB5 /* Sources */,
				831188342113A16900D77CB5 /* Frameworks */,
				831188352113A16900D77CB5 /* Headers */,
				831188362113A16900D77CB5 /* Resources */,
				B445A6FF24C0D23D000BAD6D /* Embed Frameworks */,
			);
			buildRules = (
			);
			dependencies = (
				B445A6FB24C0D237000BAD6D /* PBXTargetDependency */,
			);
			name = LaunchDarkly_tvOS;
			packageProductDependencies = (
				A30EF4F228C24AB600CD220E /* LDSwiftEventSource */,
			);
			productName = Darkly_tvOS;
			productReference = 831188382113A16900D77CB5 /* LaunchDarkly_tvOS.framework */;
			productType = "com.apple.product-type.framework";
		};
		831EF33A20655D700001C643 /* LaunchDarkly_macOS */ = {
			isa = PBXNativeTarget;
			buildConfigurationList = 831EF34220655D700001C643 /* Build configuration list for PBXNativeTarget "LaunchDarkly_macOS" */;
			buildPhases = (
				830C2AC2207416A5001D645D /* ShellScript */,
				831EF33620655D700001C643 /* Sources */,
				831EF33720655D700001C643 /* Frameworks */,
				831EF33820655D700001C643 /* Headers */,
				831EF33920655D700001C643 /* Resources */,
				B445A6F724C0D22C000BAD6D /* Embed Frameworks */,
			);
			buildRules = (
			);
			dependencies = (
				B445A6F924C0D232000BAD6D /* PBXTargetDependency */,
			);
			name = LaunchDarkly_macOS;
			packageProductDependencies = (
				A30EF4F028C24AAD00CD220E /* LDSwiftEventSource */,
			);
			productName = Darkly_macOS;
			productReference = 831EF33B20655D700001C643 /* LaunchDarkly_macOS.framework */;
			productType = "com.apple.product-type.framework";
		};
		8354EFC11F22491C00C05156 /* LaunchDarkly_iOS */ = {
			isa = PBXNativeTarget;
			buildConfigurationList = 8354EFD61F22491C00C05156 /* Build configuration list for PBXNativeTarget "LaunchDarkly_iOS" */;
			buildPhases = (
				835E1CFE1F61AC0600184DB4 /* Run Script */,
				8354EFBD1F22491C00C05156 /* Sources */,
				8354EFBE1F22491C00C05156 /* Frameworks */,
				8354EFBF1F22491C00C05156 /* Headers */,
				8354EFC01F22491C00C05156 /* Resources */,
				B445A6E224C0D1CD000BAD6D /* Embed Frameworks */,
			);
			buildRules = (
			);
			dependencies = (
				B445A6E424C0D1E3000BAD6D /* PBXTargetDependency */,
			);
			name = LaunchDarkly_iOS;
			packageProductDependencies = (
				A30EF4EC28C24A9A00CD220E /* LDSwiftEventSource */,
			);
			productName = Darkly;
			productReference = 8354EFC21F22491C00C05156 /* LaunchDarkly.framework */;
			productType = "com.apple.product-type.framework";
		};
		8354EFCA1F22491C00C05156 /* LaunchDarklyTests */ = {
			isa = PBXNativeTarget;
			buildConfigurationList = 8354EFD91F22491C00C05156 /* Build configuration list for PBXNativeTarget "LaunchDarklyTests" */;
			buildPhases = (
				83411A561FABCA2200E5CF39 /* ShellScript */,
				8354EFC71F22491C00C05156 /* Sources */,
				8354EFC81F22491C00C05156 /* Frameworks */,
				8354EFC91F22491C00C05156 /* Resources */,
				B4A6996524BE401F004A8AD9 /* Embed Frameworks */,
			);
			buildRules = (
			);
			dependencies = (
				8354EFCE1F22491C00C05156 /* PBXTargetDependency */,
			);
			name = LaunchDarklyTests;
			packageProductDependencies = (
				B4903D9724BD61B200F087C4 /* OHHTTPStubsSwift */,
				B4903D9A24BD61D000F087C4 /* Nimble */,
				B4903D9D24BD61EF00F087C4 /* Quick */,
			);
			productName = DarklyTests;
			productReference = 8354EFCB1F22491C00C05156 /* LaunchDarklyTests.xctest */;
			productType = "com.apple.product-type.bundle.unit-test";
		};
		83D9EC6A2062DBB7004D7FA6 /* LaunchDarkly_watchOS */ = {
			isa = PBXNativeTarget;
			buildConfigurationList = 83D9EC702062DBB7004D7FA6 /* Build configuration list for PBXNativeTarget "LaunchDarkly_watchOS" */;
			buildPhases = (
				830C2AC120741687001D645D /* ShellScript */,
				83D9EC662062DBB7004D7FA6 /* Sources */,
				83D9EC672062DBB7004D7FA6 /* Frameworks */,
				83D9EC682062DBB7004D7FA6 /* Headers */,
				83D9EC692062DBB7004D7FA6 /* Resources */,
				B445A6F124C0D218000BAD6D /* Embed Frameworks */,
			);
			buildRules = (
			);
			dependencies = (
				B445A6F324C0D21E000BAD6D /* PBXTargetDependency */,
			);
			name = LaunchDarkly_watchOS;
			packageProductDependencies = (
				A30EF4EE28C24AA400CD220E /* LDSwiftEventSource */,
			);
			productName = "Darkly-watchOS";
			productReference = 83D9EC6B2062DBB7004D7FA6 /* LaunchDarkly_watchOS.framework */;
			productType = "com.apple.product-type.framework";
		};
/* End PBXNativeTarget section */

/* Begin PBXProject section */
		8354EFB91F22491C00C05156 /* Project object */ = {
			isa = PBXProject;
			attributes = {
				LastSwiftUpdateCheck = 0830;
				LastUpgradeCheck = 1020;
				ORGANIZATIONNAME = "Catamorphic Co";
				TargetAttributes = {
					831188372113A16900D77CB5 = {
						CreatedOnToolsVersion = 9.2;
						LastSwiftMigration = 1020;
						ProvisioningStyle = Automatic;
					};
					831EF33A20655D700001C643 = {
						CreatedOnToolsVersion = 9.2;
						LastSwiftMigration = 1020;
						ProvisioningStyle = Automatic;
					};
					8354EFC11F22491C00C05156 = {
						CreatedOnToolsVersion = 8.3.3;
						LastSwiftMigration = 1020;
						ProvisioningStyle = Automatic;
					};
					8354EFCA1F22491C00C05156 = {
						CreatedOnToolsVersion = 8.3.3;
						LastSwiftMigration = 1020;
						ProvisioningStyle = Automatic;
					};
					83D9EC6A2062DBB7004D7FA6 = {
						CreatedOnToolsVersion = 9.2;
						LastSwiftMigration = 1020;
						ProvisioningStyle = Automatic;
					};
				};
			};
			buildConfigurationList = 8354EFBC1F22491C00C05156 /* Build configuration list for PBXProject "LaunchDarkly" */;
			compatibilityVersion = "Xcode 3.2";
			developmentRegion = en;
			hasScannedForEncodings = 0;
			knownRegions = (
				en,
				Base,
			);
			mainGroup = 8354EFB81F22491C00C05156;
			packageReferences = (
				B4903D9624BD61B200F087C4 /* XCRemoteSwiftPackageReference "OHHTTPStubs" */,
				B4903D9924BD61D000F087C4 /* XCRemoteSwiftPackageReference "Nimble" */,
				B4903D9C24BD61EF00F087C4 /* XCRemoteSwiftPackageReference "Quick" */,
				B445A6DE24C0D1CD000BAD6D /* XCRemoteSwiftPackageReference "swift-eventsource" */,
			);
			productRefGroup = 8354EFC31F22491C00C05156 /* Products */;
			projectDirPath = "";
			projectRoot = "";
			targets = (
				8354EFC11F22491C00C05156 /* LaunchDarkly_iOS */,
				83D9EC6A2062DBB7004D7FA6 /* LaunchDarkly_watchOS */,
				831EF33A20655D700001C643 /* LaunchDarkly_macOS */,
				831188372113A16900D77CB5 /* LaunchDarkly_tvOS */,
				8354EFCA1F22491C00C05156 /* LaunchDarklyTests */,
			);
		};
/* End PBXProject section */

/* Begin PBXResourcesBuildPhase section */
		831188362113A16900D77CB5 /* Resources */ = {
			isa = PBXResourcesBuildPhase;
			buildActionMask = 2147483647;
			files = (
			);
			runOnlyForDeploymentPostprocessing = 0;
		};
		831EF33920655D700001C643 /* Resources */ = {
			isa = PBXResourcesBuildPhase;
			buildActionMask = 2147483647;
			files = (
			);
			runOnlyForDeploymentPostprocessing = 0;
		};
		8354EFC01F22491C00C05156 /* Resources */ = {
			isa = PBXResourcesBuildPhase;
			buildActionMask = 2147483647;
			files = (
			);
			runOnlyForDeploymentPostprocessing = 0;
		};
		8354EFC91F22491C00C05156 /* Resources */ = {
			isa = PBXResourcesBuildPhase;
			buildActionMask = 2147483647;
			files = (
			);
			runOnlyForDeploymentPostprocessing = 0;
		};
		83D9EC692062DBB7004D7FA6 /* Resources */ = {
			isa = PBXResourcesBuildPhase;
			buildActionMask = 2147483647;
			files = (
			);
			runOnlyForDeploymentPostprocessing = 0;
		};
/* End PBXResourcesBuildPhase section */

/* Begin PBXShellScriptBuildPhase section */
		830C2AC120741687001D645D /* ShellScript */ = {
			isa = PBXShellScriptBuildPhase;
			alwaysOutOfDate = 1;
			buildActionMask = 2147483647;
			files = (
			);
			inputPaths = (
			);
			outputPaths = (
			);
			runOnlyForDeploymentPostprocessing = 0;
			shellPath = /bin/sh;
			shellScript = "# Adds support for Apple Silicon brew directory\nexport PATH=\"$PATH:/opt/homebrew/bin\"\n\nif which mint >/dev/null; then\n  /usr/bin/xcrun --sdk macosx mint run realm/SwiftLint\nelse\n  echo \"warning: mint not installed, available from https://github.com/yonaskolb/Mint\"\nfi\n";
		};
		830C2AC2207416A5001D645D /* ShellScript */ = {
			isa = PBXShellScriptBuildPhase;
			alwaysOutOfDate = 1;
			buildActionMask = 2147483647;
			files = (
			);
			inputPaths = (
			);
			outputPaths = (
			);
			runOnlyForDeploymentPostprocessing = 0;
			shellPath = /bin/sh;
			shellScript = "# Adds support for Apple Silicon brew directory\nexport PATH=\"$PATH:/opt/homebrew/bin\"\n\nif which mint >/dev/null; then\n  /usr/bin/xcrun --sdk macosx mint run realm/SwiftLint\nelse\n  echo \"warning: mint not installed, available from https://github.com/yonaskolb/Mint\"\nfi\n";
		};
		833FD9F821C01333001F80EB /* ShellScript */ = {
			isa = PBXShellScriptBuildPhase;
			alwaysOutOfDate = 1;
			buildActionMask = 2147483647;
			files = (
			);
			inputFileListPaths = (
			);
			inputPaths = (
			);
			outputFileListPaths = (
			);
			outputPaths = (
			);
			runOnlyForDeploymentPostprocessing = 0;
			shellPath = /bin/sh;
			shellScript = "# Adds support for Apple Silicon brew directory\nexport PATH=\"$PATH:/opt/homebrew/bin\"\n\nif which mint >/dev/null; then\n  /usr/bin/xcrun --sdk macosx mint run realm/SwiftLint\nelse\n  echo \"warning: mint not installed, available from https://github.com/yonaskolb/Mint\"\nfi\n";
		};
		83411A561FABCA2200E5CF39 /* ShellScript */ = {
			isa = PBXShellScriptBuildPhase;
			alwaysOutOfDate = 1;
			buildActionMask = 2147483647;
			files = (
			);
			inputPaths = (
			);
			outputPaths = (
			);
			runOnlyForDeploymentPostprocessing = 0;
			shellPath = /bin/sh;
			shellScript = "# Adds support for Apple Silicon brew directory\nexport PATH=\"$PATH:/opt/homebrew/bin\"\n\nif which mint >/dev/null; then\n  /usr/bin/xcrun --sdk macosx mint run krzysztofzablocki/Sourcery\nelse\n  echo \"warning: mint not installed, available from https://github.com/yonaskolb/Mint\"\nfi\n";
		};
		835E1CFE1F61AC0600184DB4 /* Run Script */ = {
			isa = PBXShellScriptBuildPhase;
			alwaysOutOfDate = 1;
			buildActionMask = 2147483647;
			files = (
			);
			inputPaths = (
			);
			name = "Run Script";
			outputPaths = (
			);
			runOnlyForDeploymentPostprocessing = 0;
			shellPath = /bin/sh;
			shellScript = "# Adds support for Apple Silicon brew directory\nexport PATH=\"$PATH:/opt/homebrew/bin\"\n\nif which mint >/dev/null; then\n  /usr/bin/xcrun --sdk macosx mint run realm/SwiftLint\nelse\n  echo \"warning: mint not installed, available from https://github.com/yonaskolb/Mint\"\nfi\n";
		};
/* End PBXShellScriptBuildPhase section */

/* Begin PBXSourcesBuildPhase section */
		831188332113A16900D77CB5 /* Sources */ = {
			isa = PBXSourcesBuildPhase;
			buildActionMask = 2147483647;
			files = (
				83906A7B21190B7700D7D3C5 /* DateFormatter.swift in Sources */,
				831188502113ADEF00D77CB5 /* EnvironmentReporter.swift in Sources */,
				831188682113AE5600D77CB5 /* ObjcLDClient.swift in Sources */,
				831188572113AE0B00D77CB5 /* FlagChangeNotifier.swift in Sources */,
				8311884D2113ADE200D77CB5 /* FlagsUnchangedObserver.swift in Sources */,
				8311885F2113AE2D00D77CB5 /* HTTPURLRequest.swift in Sources */,
				A36EDFD02853C50B00D91B05 /* ObjcLDContext.swift in Sources */,
				B4C9D4362489C8FD004A9B03 /* DiagnosticCache.swift in Sources */,
				A358D6DA2A4DE6A500270C60 /* ApplicationInfoEnvironmentReporter.swift in Sources */,
				831188452113ADC500D77CB5 /* LDClient.swift in Sources */,
				A310881E2837DC0400184942 /* Kind.swift in Sources */,
				A310881A2837DC0400184942 /* Reference.swift in Sources */,
				3D3AB9462A4F16FE003AECF1 /* ReportingConsts.swift in Sources */,
				831188522113ADF700D77CB5 /* KeyedValueCache.swift in Sources */,
				831188582113AE0F00D77CB5 /* EventReporter.swift in Sources */,
				A358D6F52A4DEB4C00270C60 /* EnvironmentReporterBuilder.swift in Sources */,
				8311885D2113AE2500D77CB5 /* DarklyService.swift in Sources */,
				831188692113AE5900D77CB5 /* ObjcLDConfig.swift in Sources */,
				A31088222837DC0400184942 /* LDContext.swift in Sources */,
				8311886C2113AE6400D77CB5 /* ObjcLDChangedFlag.swift in Sources */,
				C43C37E8238DF22D003C1624 /* LDEvaluationDetail.swift in Sources */,
				8311884C2113ADDE00D77CB5 /* FlagChangeObserver.swift in Sources */,
				C443A41223186A4F00145710 /* ConnectionModeChangeObserver.swift in Sources */,
				831188592113AE1200D77CB5 /* FlagStore.swift in Sources */,
				C443A40D2315AA4D00145710 /* NetworkReporter.swift in Sources */,
				A358D6EF2A4DE9A600270C60 /* TVOSEnvironmentReporter.swift in Sources */,
				29FE129B280413D4008CC918 /* Util.swift in Sources */,
				831188652113AE4600D77CB5 /* Date.swift in Sources */,
				831188672113AE4D00D77CB5 /* Thread.swift in Sources */,
				C443A40823145FEE00145710 /* ConnectionInformationStore.swift in Sources */,
				29F9D1A12812E005008D12C0 /* ObjcLDValue.swift in Sources */,
				A3599E8B2A4B4AD400DB5C67 /* Modifier.swift in Sources */,
				8311885C2113AE2200D77CB5 /* HTTPHeaders.swift in Sources */,
				831188562113AE0800D77CB5 /* FlagSynchronizer.swift in Sources */,
				8311884A2113ADD700D77CB5 /* FeatureFlag.swift in Sources */,
				8311885A2113AE1500D77CB5 /* Log.swift in Sources */,
				8311884B2113ADDA00D77CB5 /* LDChangedFlag.swift in Sources */,
				8311885E2113AE2900D77CB5 /* HTTPURLResponse.swift in Sources */,
				8347BB0F21F147E100E56BCD /* LDTimer.swift in Sources */,
				B4C9D43B2489E20A004A9B03 /* DiagnosticReporter.swift in Sources */,
				C443A40523145FBF00145710 /* ConnectionInformation.swift in Sources */,
				B468E71324B3C3AC00E0C883 /* ObjcLDEvaluationDetail.swift in Sources */,
				8354AC732243166900CDE602 /* FeatureFlagCache.swift in Sources */,
				8311885B2113AE1D00D77CB5 /* Throttler.swift in Sources */,
				8311884E2113ADE500D77CB5 /* Event.swift in Sources */,
				A36EDFCB2853883400D91B05 /* ObjcLDReference.swift in Sources */,
				832D68A5224A38FC005F052A /* CacheConverter.swift in Sources */,
				A35AD4632A619E45005A8DCB /* SystemCapabilities.swift in Sources */,
				A358D6FA2A4DF1D500270C60 /* SDKEnvironmentReporter.swift in Sources */,
				831188432113ADBE00D77CB5 /* LDCommon.swift in Sources */,
				A358D6D42A4DD48600270C60 /* EnvironmentReporterChainBase.swift in Sources */,
				B4C9D4312489B5FF004A9B03 /* DiagnosticEvent.swift in Sources */,
				830DB3B12239B54900D65D25 /* URLResponse.swift in Sources */,
				831188512113ADF400D77CB5 /* ClientServiceFactory.swift in Sources */,
				831188442113ADC200D77CB5 /* LDConfig.swift in Sources */,
				A3799D4829033665008D4A8E /* ObjcLDApplicationInfo.swift in Sources */,
				83906A7721190B1900D7D3C5 /* FlagRequestTracker.swift in Sources */,
				B495A8A52787762C0051977C /* LDClientVariation.swift in Sources */,
				831188622113AE3A00D77CB5 /* Data.swift in Sources */,
			);
			runOnlyForDeploymentPostprocessing = 0;
		};
		831EF33620655D700001C643 /* Sources */ = {
			isa = PBXSourcesBuildPhase;
			buildActionMask = 2147483647;
			files = (
				B468E71224B3C3AC00E0C883 /* ObjcLDEvaluationDetail.swift in Sources */,
				A36EDFCF2853C50B00D91B05 /* ObjcLDContext.swift in Sources */,
				831EF34320655E730001C643 /* LDCommon.swift in Sources */,
				831EF34420655E730001C643 /* LDConfig.swift in Sources */,
				A31088212837DC0400184942 /* LDContext.swift in Sources */,
				831EF34520655E730001C643 /* LDClient.swift in Sources */,
				830DB3B02239B54900D65D25 /* URLResponse.swift in Sources */,
				B4C9D4352489C8FD004A9B03 /* DiagnosticCache.swift in Sources */,
				A358D6F92A4DF1D500270C60 /* SDKEnvironmentReporter.swift in Sources */,
				831EF34A20655E730001C643 /* FeatureFlag.swift in Sources */,
				C443A40C2315AA4D00145710 /* NetworkReporter.swift in Sources */,
				831EF34B20655E730001C643 /* LDChangedFlag.swift in Sources */,
				A36EDFCA2853883400D91B05 /* ObjcLDReference.swift in Sources */,
				8354AC722243166900CDE602 /* FeatureFlagCache.swift in Sources */,
				A310881D2837DC0400184942 /* Kind.swift in Sources */,
				A35AD4622A619E45005A8DCB /* SystemCapabilities.swift in Sources */,
				C443A40423145FBE00145710 /* ConnectionInformation.swift in Sources */,
				832D68A4224A38FC005F052A /* CacheConverter.swift in Sources */,
				831EF34C20655E730001C643 /* FlagChangeObserver.swift in Sources */,
				831EF34D20655E730001C643 /* FlagsUnchangedObserver.swift in Sources */,
				A31088192837DC0400184942 /* Reference.swift in Sources */,
				831EF34E20655E730001C643 /* Event.swift in Sources */,
				A3799D4729033665008D4A8E /* ObjcLDApplicationInfo.swift in Sources */,
				C443A41123186A4F00145710 /* ConnectionModeChangeObserver.swift in Sources */,
				831EF35020655E730001C643 /* ClientServiceFactory.swift in Sources */,
				831EF35120655E730001C643 /* KeyedValueCache.swift in Sources */,
				A358D6D32A4DD48600270C60 /* EnvironmentReporterChainBase.swift in Sources */,
				831AAE2E20A9E4F600B46DBA /* Throttler.swift in Sources */,
				831EF35520655E730001C643 /* FlagSynchronizer.swift in Sources */,
				A358D6F42A4DEB4C00270C60 /* EnvironmentReporterBuilder.swift in Sources */,
				B4C9D4302489B5FF004A9B03 /* DiagnosticEvent.swift in Sources */,
				831EF35620655E730001C643 /* FlagChangeNotifier.swift in Sources */,
				A358D6D92A4DE6A500270C60 /* ApplicationInfoEnvironmentReporter.swift in Sources */,
				831EF35720655E730001C643 /* EventReporter.swift in Sources */,
				831EF35820655E730001C643 /* FlagStore.swift in Sources */,
				831EF35920655E730001C643 /* Log.swift in Sources */,
				A358D6E42A4DE98300270C60 /* MacOSEnvironmentReporter.swift in Sources */,
				831EF35A20655E730001C643 /* HTTPHeaders.swift in Sources */,
				831EF35B20655E730001C643 /* DarklyService.swift in Sources */,
				831EF35C20655E730001C643 /* HTTPURLResponse.swift in Sources */,
				C443A40723145FEE00145710 /* ConnectionInformationStore.swift in Sources */,
				29FE129A280413D4008CC918 /* Util.swift in Sources */,
				831EF35D20655E730001C643 /* HTTPURLRequest.swift in Sources */,
				3D3AB9452A4F16FE003AECF1 /* ReportingConsts.swift in Sources */,
				835E4C54206BDF8D004C6E6C /* EnvironmentReporter.swift in Sources */,
				29F9D1A02812E005008D12C0 /* ObjcLDValue.swift in Sources */,
				8372668E20D4439600BD1088 /* DateFormatter.swift in Sources */,
				C43C37E7238DF22C003C1624 /* LDEvaluationDetail.swift in Sources */,
				831EF36020655E730001C643 /* Data.swift in Sources */,
				83EBCBB520DABE1B003A7142 /* FlagRequestTracker.swift in Sources */,
				8347BB0E21F147E100E56BCD /* LDTimer.swift in Sources */,
				B495A8A42787762C0051977C /* LDClientVariation.swift in Sources */,
				A3599E8A2A4B4AD400DB5C67 /* Modifier.swift in Sources */,
				831EF36320655E730001C643 /* Date.swift in Sources */,
				831EF36520655E730001C643 /* Thread.swift in Sources */,
				83B1D7C92073F354006D1B1C /* CwlSysctl.swift in Sources */,
				831EF36620655E730001C643 /* ObjcLDClient.swift in Sources */,
				831EF36720655E730001C643 /* ObjcLDConfig.swift in Sources */,
				B4C9D43A2489E20A004A9B03 /* DiagnosticReporter.swift in Sources */,
				831EF36A20655E730001C643 /* ObjcLDChangedFlag.swift in Sources */,
			);
			runOnlyForDeploymentPostprocessing = 0;
		};
		8354EFBD1F22491C00C05156 /* Sources */ = {
			isa = PBXSourcesBuildPhase;
			buildActionMask = 2147483647;
			files = (
				831D8B6F1F71532300ED65E8 /* HTTPHeaders.swift in Sources */,
				835E1D3F1F63450A00184DB4 /* ObjcLDClient.swift in Sources */,
				83EBCBB320DABE1B003A7142 /* FlagRequestTracker.swift in Sources */,
				837EF3742059C237009D628A /* Log.swift in Sources */,
				83FEF8DD1F266742001CF12C /* FlagSynchronizer.swift in Sources */,
				830BF933202D188E006DF9B1 /* HTTPURLRequest.swift in Sources */,
				B4C9D4332489C8FD004A9B03 /* DiagnosticCache.swift in Sources */,
				A36EDFCD2853C50B00D91B05 /* ObjcLDContext.swift in Sources */,
				A358D6D72A4DE6A500270C60 /* ApplicationInfoEnvironmentReporter.swift in Sources */,
				8354EFE51F263DAC00C05156 /* FeatureFlag.swift in Sources */,
				8372668C20D4439600BD1088 /* DateFormatter.swift in Sources */,
				A310881B2837DC0400184942 /* Kind.swift in Sources */,
				3D3AB9432A4F16FE003AECF1 /* ReportingConsts.swift in Sources */,
				A31088172837DC0400184942 /* Reference.swift in Sources */,
				8354EFE21F26380700C05156 /* Event.swift in Sources */,
				A358D6F22A4DEB4C00270C60 /* EnvironmentReporterBuilder.swift in Sources */,
				C408884923033B7500420721 /* ConnectionInformation.swift in Sources */,
				831D8B721F71D3E700ED65E8 /* DarklyService.swift in Sources */,
				A310881F2837DC0400184942 /* LDContext.swift in Sources */,
				835E1D431F685AC900184DB4 /* ObjcLDChangedFlag.swift in Sources */,
				8358F25E1F474E5900ECE1AF /* LDChangedFlag.swift in Sources */,
				83D559741FD87CC9002D10C8 /* KeyedValueCache.swift in Sources */,
				C43C37E1236BA050003C1624 /* LDEvaluationDetail.swift in Sources */,
				831AAE2C20A9E4F600B46DBA /* Throttler.swift in Sources */,
				8354EFE11F26380700C05156 /* LDConfig.swift in Sources */,
				29FE1298280413D4008CC918 /* Util.swift in Sources */,
				C443A40F23186A4F00145710 /* ConnectionModeChangeObserver.swift in Sources */,
				C443A40A2315AA4D00145710 /* NetworkReporter.swift in Sources */,
				831D8B741F72994600ED65E8 /* FlagStore.swift in Sources */,
				29F9D19E2812E005008D12C0 /* ObjcLDValue.swift in Sources */,
				A3599E882A4B4AD400DB5C67 /* Modifier.swift in Sources */,
				8358F2601F476AD800ECE1AF /* FlagChangeNotifier.swift in Sources */,
				83FEF8DF1F2667E4001CF12C /* EventReporter.swift in Sources */,
				831D2AAF2061AAA000B4AC3C /* Thread.swift in Sources */,
				A358D6DD2A4DE7D600270C60 /* IOSEnvironmentReporter.swift in Sources */,
				83B9A082204F6022000C3F17 /* FlagsUnchangedObserver.swift in Sources */,
				8354EFE01F26380700C05156 /* LDClient.swift in Sources */,
				831425B1206B030100F2EF36 /* EnvironmentReporter.swift in Sources */,
				C408884723033B3600420721 /* ConnectionInformationStore.swift in Sources */,
				83B6C4B61F4DE7630055351C /* LDCommon.swift in Sources */,
				B4C9D4382489E20A004A9B03 /* DiagnosticReporter.swift in Sources */,
				8347BB0C21F147E100E56BCD /* LDTimer.swift in Sources */,
				B468E71024B3C3AC00E0C883 /* ObjcLDEvaluationDetail.swift in Sources */,
				8354AC702243166900CDE602 /* FeatureFlagCache.swift in Sources */,
				A36EDFC82853883400D91B05 /* ObjcLDReference.swift in Sources */,
				8358F2621F47747F00ECE1AF /* FlagChangeObserver.swift in Sources */,
				832D68A2224A38FC005F052A /* CacheConverter.swift in Sources */,
				A35AD4602A619E45005A8DCB /* SystemCapabilities.swift in Sources */,
				A358D6F72A4DF1D500270C60 /* SDKEnvironmentReporter.swift in Sources */,
				835E1D401F63450A00184DB4 /* ObjcLDConfig.swift in Sources */,
				A358D6D12A4DD48600270C60 /* EnvironmentReporterChainBase.swift in Sources */,
				83DDBEFE1FA24F9600E428B6 /* Date.swift in Sources */,
				B4C9D42E2489B5FF004A9B03 /* DiagnosticEvent.swift in Sources */,
				83B8C2471FE4071F0082B8A9 /* HTTPURLResponse.swift in Sources */,
				830DB3AE2239B54900D65D25 /* URLResponse.swift in Sources */,
				A3799D4529033665008D4A8E /* ObjcLDApplicationInfo.swift in Sources */,
				83DDBEF61FA24A7E00E428B6 /* Data.swift in Sources */,
				B495A8A22787762C0051977C /* LDClientVariation.swift in Sources */,
				838F96781FBA504A009CFC45 /* ClientServiceFactory.swift in Sources */,
			);
			runOnlyForDeploymentPostprocessing = 0;
		};
		8354EFC71F22491C00C05156 /* Sources */ = {
			isa = PBXSourcesBuildPhase;
			buildActionMask = 2147483647;
			files = (
				A3047D662A606B6000F568E0 /* EnvironmentReporterChainBaseSpec.swift in Sources */,
				A31088272837DCA900184942 /* LDContextSpec.swift in Sources */,
				83CFE7CE1F7AD81D0010544E /* EventReporterSpec.swift in Sources */,
				8392FFA32033565700320914 /* HTTPURLResponse.swift in Sources */,
				83411A5F1FABDA8700E5CF39 /* mocks.generated.swift in Sources */,
				83DDBF001FA2589900E428B6 /* FlagStoreSpec.swift in Sources */,
				B4F689142497B2FC004D3CE0 /* DiagnosticEventSpec.swift in Sources */,
				83396BC91F7C3711000E256E /* DarklyServiceSpec.swift in Sources */,
				3D9A12582A73236800698B8D /* UtilSpec.swift in Sources */,
				83EF67931F9945E800403126 /* EventSpec.swift in Sources */,
				83B6E3F1222EFA3800FF2A6A /* ThreadSpec.swift in Sources */,
				831AAE3020A9E75D00B46DBA /* ThrottlerSpec.swift in Sources */,
				832D68AC224B3321005F052A /* CacheConverterSpec.swift in Sources */,
				838F96741FB9F024009CFC45 /* LDClientSpec.swift in Sources */,
				83A0E6B1203B557F00224298 /* FeatureFlagSpec.swift in Sources */,
				A31088282837DCA900184942 /* ReferenceSpec.swift in Sources */,
				83EBCBB720DABE93003A7142 /* FlagRequestTrackerSpec.swift in Sources */,
				B4265EB124E7390C001CFD2C /* TestUtil.swift in Sources */,
				B46F344125E6DB7D0078D45F /* DiagnosticReporterSpec.swift in Sources */,
				B40B419C249ADA6B00CD0726 /* DiagnosticCacheSpec.swift in Sources */,
				83F0A5641FB5F33800550A95 /* LDConfigSpec.swift in Sources */,
				83CFE7D11F7AD8DC0010544E /* DarklyServiceMock.swift in Sources */,
				832307AA1F7ECA630029815A /* LDConfigStub.swift in Sources */,
				A33A5F7A28466D04000C29C7 /* LDContextStub.swift in Sources */,
				8354AC77224316F800CDE602 /* FeatureFlagCacheSpec.swift in Sources */,
				A3047D652A606B6000F568E0 /* IOSEnvironmentReporterSpec.swift in Sources */,
				83EBCBB120D9C7B5003A7142 /* FlagCounterSpec.swift in Sources */,
				A3047D642A606B6000F568E0 /* SDKEnvironmentReporterSpec.swift in Sources */,
				83B8C2451FE360CF0082B8A9 /* FlagChangeNotifierSpec.swift in Sources */,
				8335299E1FC37727001166F8 /* FlagMaintainingMock.swift in Sources */,
				A3047D692A606B6000F568E0 /* ApplicationInfoEnvironmentReporterSpec.swift in Sources */,
				3D3AB9482A570F3A003AECF1 /* ModifierSpec.swift in Sources */,
				83383A5120460DD30024D975 /* SynchronizingErrorSpec.swift in Sources */,
				83B9A080204F56F4000C3F17 /* FlagChangeObserverSpec.swift in Sources */,
				830DB3AC22380A3E00D65D25 /* HTTPHeadersSpec.swift in Sources */,
				831425AF206ABB5300F2EF36 /* EnvironmentReportingMock.swift in Sources */,
				838AB53F1F72A7D5006F03F5 /* FlagSynchronizerSpec.swift in Sources */,
				A3570F5A28527B8200CF241A /* LDContextCodableSpec.swift in Sources */,
				837406D421F760640087B22B /* LDTimerSpec.swift in Sources */,
				832307A61F7D8D720029815A /* URLRequestSpec.swift in Sources */,
				832307A81F7DA61B0029815A /* LDEventSourceMock.swift in Sources */,
				838F967A1FBA551A009CFC45 /* ClientServiceMockFactory.swift in Sources */,
				A31088292837DCA900184942 /* KindSpec.swift in Sources */,
			);
			runOnlyForDeploymentPostprocessing = 0;
		};
		83D9EC662062DBB7004D7FA6 /* Sources */ = {
			isa = PBXSourcesBuildPhase;
			buildActionMask = 2147483647;
			files = (
				83D9EC752062DEAB004D7FA6 /* LDCommon.swift in Sources */,
				83D9EC762062DEAB004D7FA6 /* LDConfig.swift in Sources */,
				83EBCBB420DABE1B003A7142 /* FlagRequestTracker.swift in Sources */,
				83D9EC772062DEAB004D7FA6 /* LDClient.swift in Sources */,
				B4C9D4342489C8FD004A9B03 /* DiagnosticCache.swift in Sources */,
				83D9EC7C2062DEAB004D7FA6 /* FeatureFlag.swift in Sources */,
				A36EDFCE2853C50B00D91B05 /* ObjcLDContext.swift in Sources */,
				8372668D20D4439600BD1088 /* DateFormatter.swift in Sources */,
				A358D6D82A4DE6A500270C60 /* ApplicationInfoEnvironmentReporter.swift in Sources */,
				83D9EC7D2062DEAB004D7FA6 /* LDChangedFlag.swift in Sources */,
				A310881C2837DC0400184942 /* Kind.swift in Sources */,
				A31088182837DC0400184942 /* Reference.swift in Sources */,
				3D3AB9442A4F16FE003AECF1 /* ReportingConsts.swift in Sources */,
				83D9EC7E2062DEAB004D7FA6 /* FlagChangeObserver.swift in Sources */,
				83D9EC7F2062DEAB004D7FA6 /* FlagsUnchangedObserver.swift in Sources */,
				A358D6F32A4DEB4C00270C60 /* EnvironmentReporterBuilder.swift in Sources */,
				83D9EC802062DEAB004D7FA6 /* Event.swift in Sources */,
				83D9EC822062DEAB004D7FA6 /* ClientServiceFactory.swift in Sources */,
				A31088202837DC0400184942 /* LDContext.swift in Sources */,
				83D9EC832062DEAB004D7FA6 /* KeyedValueCache.swift in Sources */,
				A358D6F02A4DE9EB00270C60 /* WatchOSEnvironmentReporter.swift in Sources */,
				831AAE2D20A9E4F600B46DBA /* Throttler.swift in Sources */,
				C43C37E6238DF22B003C1624 /* LDEvaluationDetail.swift in Sources */,
				83D9EC872062DEAB004D7FA6 /* FlagSynchronizer.swift in Sources */,
				C443A41023186A4F00145710 /* ConnectionModeChangeObserver.swift in Sources */,
				29FE1299280413D4008CC918 /* Util.swift in Sources */,
				83D9EC882062DEAB004D7FA6 /* FlagChangeNotifier.swift in Sources */,
				C443A40B2315AA4D00145710 /* NetworkReporter.swift in Sources */,
				83D9EC892062DEAB004D7FA6 /* EventReporter.swift in Sources */,
				83D9EC8A2062DEAB004D7FA6 /* FlagStore.swift in Sources */,
				29F9D19F2812E005008D12C0 /* ObjcLDValue.swift in Sources */,
				A3599E892A4B4AD400DB5C67 /* Modifier.swift in Sources */,
				83D9EC8B2062DEAB004D7FA6 /* Log.swift in Sources */,
				83D9EC8C2062DEAB004D7FA6 /* HTTPHeaders.swift in Sources */,
				C443A40623145FED00145710 /* ConnectionInformationStore.swift in Sources */,
				83D9EC8D2062DEAB004D7FA6 /* DarklyService.swift in Sources */,
				83D9EC8E2062DEAB004D7FA6 /* HTTPURLResponse.swift in Sources */,
				83D9EC8F2062DEAB004D7FA6 /* HTTPURLRequest.swift in Sources */,
				831425B2206B030100F2EF36 /* EnvironmentReporter.swift in Sources */,
				83D9EC922062DEAB004D7FA6 /* Data.swift in Sources */,
				8347BB0D21F147E100E56BCD /* LDTimer.swift in Sources */,
				8354AC712243166900CDE602 /* FeatureFlagCache.swift in Sources */,
				C443A40323145FB700145710 /* ConnectionInformation.swift in Sources */,
				B4C9D4392489E20A004A9B03 /* DiagnosticReporter.swift in Sources */,
				B468E71124B3C3AC00E0C883 /* ObjcLDEvaluationDetail.swift in Sources */,
				A36EDFC92853883400D91B05 /* ObjcLDReference.swift in Sources */,
				83D9EC952062DEAB004D7FA6 /* Date.swift in Sources */,
				A35AD4612A619E45005A8DCB /* SystemCapabilities.swift in Sources */,
				A358D6F82A4DF1D500270C60 /* SDKEnvironmentReporter.swift in Sources */,
				832D68A3224A38FC005F052A /* CacheConverter.swift in Sources */,
				A358D6D22A4DD48600270C60 /* EnvironmentReporterChainBase.swift in Sources */,
				83D9EC972062DEAB004D7FA6 /* Thread.swift in Sources */,
				83D9EC982062DEAB004D7FA6 /* ObjcLDClient.swift in Sources */,
				B4C9D42F2489B5FF004A9B03 /* DiagnosticEvent.swift in Sources */,
				83D9EC992062DEAB004D7FA6 /* ObjcLDConfig.swift in Sources */,
				830DB3AF2239B54900D65D25 /* URLResponse.swift in Sources */,
				A3799D4629033665008D4A8E /* ObjcLDApplicationInfo.swift in Sources */,
				B495A8A32787762C0051977C /* LDClientVariation.swift in Sources */,
				83D9EC9C2062DEAB004D7FA6 /* ObjcLDChangedFlag.swift in Sources */,
			);
			runOnlyForDeploymentPostprocessing = 0;
		};
/* End PBXSourcesBuildPhase section */

/* Begin PBXTargetDependency section */
		8354EFCE1F22491C00C05156 /* PBXTargetDependency */ = {
			isa = PBXTargetDependency;
			target = 8354EFC11F22491C00C05156 /* LaunchDarkly_iOS */;
			targetProxy = 8354EFCD1F22491C00C05156 /* PBXContainerItemProxy */;
		};
		B445A6E424C0D1E3000BAD6D /* PBXTargetDependency */ = {
			isa = PBXTargetDependency;
			productRef = B445A6E324C0D1E3000BAD6D /* LDSwiftEventSource */;
		};
		B445A6F324C0D21E000BAD6D /* PBXTargetDependency */ = {
			isa = PBXTargetDependency;
			productRef = B445A6F224C0D21E000BAD6D /* LDSwiftEventSource */;
		};
		B445A6F924C0D232000BAD6D /* PBXTargetDependency */ = {
			isa = PBXTargetDependency;
			productRef = B445A6F824C0D232000BAD6D /* LDSwiftEventSource */;
		};
		B445A6FB24C0D237000BAD6D /* PBXTargetDependency */ = {
			isa = PBXTargetDependency;
			productRef = B445A6FA24C0D237000BAD6D /* LDSwiftEventSource */;
		};
/* End PBXTargetDependency section */

/* Begin XCBuildConfiguration section */
		8311883E2113A16900D77CB5 /* Debug */ = {
			isa = XCBuildConfiguration;
			buildSettings = {
				APPLICATION_EXTENSION_API_ONLY = YES;
				CLANG_CXX_LANGUAGE_STANDARD = "gnu++14";
				CLANG_WARN_UNGUARDED_AVAILABILITY = YES_AGGRESSIVE;
				CODE_SIGN_IDENTITY = "";
				CODE_SIGN_STYLE = Automatic;
				DEFINES_MODULE = NO;
<<<<<<< HEAD
				DYLIB_COMPATIBILITY_VERSION = 9.1.0;
				DYLIB_CURRENT_VERSION = 9.1.1;
=======
				DYLIB_COMPATIBILITY_VERSION = 9.2.0;
				DYLIB_CURRENT_VERSION = 9.2.0;
>>>>>>> 5f8aae1b
				DYLIB_INSTALL_NAME_BASE = "@rpath";
				GCC_C_LANGUAGE_STANDARD = gnu11;
				INFOPLIST_FILE = "$(PROJECT_DIR)/LaunchDarkly/LaunchDarkly/Support/Info.plist";
				INSTALL_PATH = "$(LOCAL_LIBRARY_DIR)/Frameworks";
<<<<<<< HEAD
				MARKETING_VERSION = 9.1.1;
=======
				MARKETING_VERSION = 9.2.0;
>>>>>>> 5f8aae1b
				MODULEMAP_FILE = "";
				PRODUCT_BUNDLE_IDENTIFIER = "com.launchdarkly.Darkly-tvOS";
				PRODUCT_NAME = LaunchDarkly_tvOS;
				SDKROOT = appletvos;
				SKIP_INSTALL = YES;
				TARGETED_DEVICE_FAMILY = 3;
				TVOS_DEPLOYMENT_TARGET = 12.0;
			};
			name = Debug;
		};
		8311883F2113A16900D77CB5 /* Release */ = {
			isa = XCBuildConfiguration;
			buildSettings = {
				APPLICATION_EXTENSION_API_ONLY = YES;
				CLANG_CXX_LANGUAGE_STANDARD = "gnu++14";
				CLANG_WARN_UNGUARDED_AVAILABILITY = YES_AGGRESSIVE;
				CODE_SIGN_IDENTITY = "";
				CODE_SIGN_STYLE = Automatic;
				DEFINES_MODULE = NO;
<<<<<<< HEAD
				DYLIB_COMPATIBILITY_VERSION = 9.1.0;
				DYLIB_CURRENT_VERSION = 9.1.1;
=======
				DYLIB_COMPATIBILITY_VERSION = 9.2.0;
				DYLIB_CURRENT_VERSION = 9.2.0;
>>>>>>> 5f8aae1b
				DYLIB_INSTALL_NAME_BASE = "@rpath";
				GCC_C_LANGUAGE_STANDARD = gnu11;
				INFOPLIST_FILE = "$(PROJECT_DIR)/LaunchDarkly/LaunchDarkly/Support/Info.plist";
				INSTALL_PATH = "$(LOCAL_LIBRARY_DIR)/Frameworks";
<<<<<<< HEAD
				MARKETING_VERSION = 9.1.1;
=======
				MARKETING_VERSION = 9.2.0;
>>>>>>> 5f8aae1b
				MODULEMAP_FILE = "";
				PRODUCT_BUNDLE_IDENTIFIER = "com.launchdarkly.Darkly-tvOS";
				PRODUCT_NAME = LaunchDarkly_tvOS;
				SDKROOT = appletvos;
				SKIP_INSTALL = YES;
				TARGETED_DEVICE_FAMILY = 3;
				TVOS_DEPLOYMENT_TARGET = 12.0;
			};
			name = Release;
		};
		831EF34020655D700001C643 /* Debug */ = {
			isa = XCBuildConfiguration;
			buildSettings = {
				CLANG_CXX_LANGUAGE_STANDARD = "gnu++14";
				CLANG_WARN_UNGUARDED_AVAILABILITY = YES_AGGRESSIVE;
				CODE_SIGN_IDENTITY = "-";
				CODE_SIGN_STYLE = Automatic;
				COMBINE_HIDPI_IMAGES = YES;
				DEFINES_MODULE = NO;
<<<<<<< HEAD
				DYLIB_COMPATIBILITY_VERSION = 9.1.0;
				DYLIB_CURRENT_VERSION = 9.1.1;
=======
				DYLIB_COMPATIBILITY_VERSION = 9.2.0;
				DYLIB_CURRENT_VERSION = 9.2.0;
>>>>>>> 5f8aae1b
				DYLIB_INSTALL_NAME_BASE = "@rpath";
				GCC_C_LANGUAGE_STANDARD = gnu11;
				INFOPLIST_FILE = "$(PROJECT_DIR)/LaunchDarkly/LaunchDarkly/Support/Info.plist";
				INSTALL_PATH = "$(LOCAL_LIBRARY_DIR)/Frameworks";
<<<<<<< HEAD
				MARKETING_VERSION = 9.1.1;
=======
				MARKETING_VERSION = 9.2.0;
>>>>>>> 5f8aae1b
				PRODUCT_BUNDLE_IDENTIFIER = "com.launchdarkly.Darkly-macOS";
				PRODUCT_NAME = LaunchDarkly_macOS;
				SDKROOT = macosx;
				SKIP_INSTALL = YES;
			};
			name = Debug;
		};
		831EF34120655D700001C643 /* Release */ = {
			isa = XCBuildConfiguration;
			buildSettings = {
				CLANG_CXX_LANGUAGE_STANDARD = "gnu++14";
				CLANG_WARN_UNGUARDED_AVAILABILITY = YES_AGGRESSIVE;
				CODE_SIGN_IDENTITY = "-";
				CODE_SIGN_STYLE = Automatic;
				COMBINE_HIDPI_IMAGES = YES;
				DEFINES_MODULE = NO;
<<<<<<< HEAD
				DYLIB_COMPATIBILITY_VERSION = 9.1.0;
				DYLIB_CURRENT_VERSION = 9.1.1;
=======
				DYLIB_COMPATIBILITY_VERSION = 9.2.0;
				DYLIB_CURRENT_VERSION = 9.2.0;
>>>>>>> 5f8aae1b
				DYLIB_INSTALL_NAME_BASE = "@rpath";
				GCC_C_LANGUAGE_STANDARD = gnu11;
				INFOPLIST_FILE = "$(PROJECT_DIR)/LaunchDarkly/LaunchDarkly/Support/Info.plist";
				INSTALL_PATH = "$(LOCAL_LIBRARY_DIR)/Frameworks";
<<<<<<< HEAD
				MARKETING_VERSION = 9.1.1;
=======
				MARKETING_VERSION = 9.2.0;
>>>>>>> 5f8aae1b
				PRODUCT_BUNDLE_IDENTIFIER = "com.launchdarkly.Darkly-macOS";
				PRODUCT_NAME = LaunchDarkly_macOS;
				SDKROOT = macosx;
				SKIP_INSTALL = YES;
			};
			name = Release;
		};
		8354EFD41F22491C00C05156 /* Debug */ = {
			isa = XCBuildConfiguration;
			buildSettings = {
				ALWAYS_SEARCH_USER_PATHS = NO;
				CLANG_ANALYZER_LOCALIZABILITY_NONLOCALIZED = YES;
				CLANG_ANALYZER_NONNULL = YES;
				CLANG_ANALYZER_NUMBER_OBJECT_CONVERSION = YES_AGGRESSIVE;
				CLANG_CXX_LANGUAGE_STANDARD = "gnu++0x";
				CLANG_CXX_LIBRARY = "libc++";
				CLANG_ENABLE_MODULES = YES;
				CLANG_ENABLE_OBJC_ARC = YES;
				CLANG_WARN_BLOCK_CAPTURE_AUTORELEASING = YES;
				CLANG_WARN_BOOL_CONVERSION = YES;
				CLANG_WARN_COMMA = YES;
				CLANG_WARN_CONSTANT_CONVERSION = YES;
				CLANG_WARN_DEPRECATED_OBJC_IMPLEMENTATIONS = YES;
				CLANG_WARN_DIRECT_OBJC_ISA_USAGE = YES_ERROR;
				CLANG_WARN_DOCUMENTATION_COMMENTS = YES;
				CLANG_WARN_EMPTY_BODY = YES;
				CLANG_WARN_ENUM_CONVERSION = YES;
				CLANG_WARN_INFINITE_RECURSION = YES;
				CLANG_WARN_INT_CONVERSION = YES;
				CLANG_WARN_NON_LITERAL_NULL_CONVERSION = YES;
				CLANG_WARN_OBJC_IMPLICIT_RETAIN_SELF = YES;
				CLANG_WARN_OBJC_LITERAL_CONVERSION = YES;
				CLANG_WARN_OBJC_ROOT_CLASS = YES_ERROR;
				CLANG_WARN_RANGE_LOOP_ANALYSIS = YES;
				CLANG_WARN_STRICT_PROTOTYPES = YES;
				CLANG_WARN_SUSPICIOUS_MOVE = YES;
				CLANG_WARN_UNREACHABLE_CODE = YES;
				CLANG_WARN__DUPLICATE_METHOD_MATCH = YES;
				"CODE_SIGN_IDENTITY[sdk=iphoneos*]" = "iPhone Developer";
				COPY_PHASE_STRIP = NO;
				CURRENT_PROJECT_VERSION = 1;
				DEBUG_INFORMATION_FORMAT = dwarf;
<<<<<<< HEAD
				DYLIB_COMPATIBILITY_VERSION = 9.1.0;
				DYLIB_CURRENT_VERSION = 9.1.1;
=======
				DYLIB_COMPATIBILITY_VERSION = 9.2.0;
				DYLIB_CURRENT_VERSION = 9.2.0;
>>>>>>> 5f8aae1b
				ENABLE_STRICT_OBJC_MSGSEND = YES;
				ENABLE_TESTABILITY = YES;
				FRAMEWORK_VERSION = F;
				GCC_C_LANGUAGE_STANDARD = gnu99;
				GCC_DYNAMIC_NO_PIC = NO;
				GCC_NO_COMMON_BLOCKS = YES;
				GCC_OPTIMIZATION_LEVEL = 0;
				GCC_PREPROCESSOR_DEFINITIONS = (
					"DEBUG=1",
					"$(inherited)",
				);
				GCC_WARN_64_TO_32_BIT_CONVERSION = YES;
				GCC_WARN_ABOUT_RETURN_TYPE = YES_ERROR;
				GCC_WARN_UNDECLARED_SELECTOR = YES;
				GCC_WARN_UNINITIALIZED_AUTOS = YES_AGGRESSIVE;
				GCC_WARN_UNUSED_FUNCTION = YES;
				GCC_WARN_UNUSED_VARIABLE = YES;
				INFOPLIST_FILE = "$(PROJECT_DIR)/Framework/Info.plist";
				IPHONEOS_DEPLOYMENT_TARGET = 12.0;
				MACOSX_DEPLOYMENT_TARGET = 10.13;
				MTL_ENABLE_DEBUG_INFO = YES;
				ONLY_ACTIVE_ARCH = YES;
				SDKROOT = iphoneos;
				SWIFT_ACTIVE_COMPILATION_CONDITIONS = DEBUG;
				SWIFT_OPTIMIZATION_LEVEL = "-Onone";
				SWIFT_VERSION = 5.0;
				TARGETED_DEVICE_FAMILY = "1,2";
				TVOS_DEPLOYMENT_TARGET = 12.0;
				VERSIONING_SYSTEM = "apple-generic";
				VERSION_INFO_PREFIX = "";
				WATCHOS_DEPLOYMENT_TARGET = 4.0;
			};
			name = Debug;
		};
		8354EFD51F22491C00C05156 /* Release */ = {
			isa = XCBuildConfiguration;
			buildSettings = {
				ALWAYS_SEARCH_USER_PATHS = NO;
				CLANG_ANALYZER_LOCALIZABILITY_NONLOCALIZED = YES;
				CLANG_ANALYZER_NONNULL = YES;
				CLANG_ANALYZER_NUMBER_OBJECT_CONVERSION = YES_AGGRESSIVE;
				CLANG_CXX_LANGUAGE_STANDARD = "gnu++0x";
				CLANG_CXX_LIBRARY = "libc++";
				CLANG_ENABLE_MODULES = YES;
				CLANG_ENABLE_OBJC_ARC = YES;
				CLANG_WARN_BLOCK_CAPTURE_AUTORELEASING = YES;
				CLANG_WARN_BOOL_CONVERSION = YES;
				CLANG_WARN_COMMA = YES;
				CLANG_WARN_CONSTANT_CONVERSION = YES;
				CLANG_WARN_DEPRECATED_OBJC_IMPLEMENTATIONS = YES;
				CLANG_WARN_DIRECT_OBJC_ISA_USAGE = YES_ERROR;
				CLANG_WARN_DOCUMENTATION_COMMENTS = YES;
				CLANG_WARN_EMPTY_BODY = YES;
				CLANG_WARN_ENUM_CONVERSION = YES;
				CLANG_WARN_INFINITE_RECURSION = YES;
				CLANG_WARN_INT_CONVERSION = YES;
				CLANG_WARN_NON_LITERAL_NULL_CONVERSION = YES;
				CLANG_WARN_OBJC_IMPLICIT_RETAIN_SELF = YES;
				CLANG_WARN_OBJC_LITERAL_CONVERSION = YES;
				CLANG_WARN_OBJC_ROOT_CLASS = YES_ERROR;
				CLANG_WARN_RANGE_LOOP_ANALYSIS = YES;
				CLANG_WARN_STRICT_PROTOTYPES = YES;
				CLANG_WARN_SUSPICIOUS_MOVE = YES;
				CLANG_WARN_UNREACHABLE_CODE = YES;
				CLANG_WARN__DUPLICATE_METHOD_MATCH = YES;
				"CODE_SIGN_IDENTITY[sdk=iphoneos*]" = "iPhone Developer";
				COPY_PHASE_STRIP = NO;
				CURRENT_PROJECT_VERSION = 1;
				DEBUG_INFORMATION_FORMAT = "dwarf-with-dsym";
<<<<<<< HEAD
				DYLIB_COMPATIBILITY_VERSION = 9.1.0;
				DYLIB_CURRENT_VERSION = 9.1.1;
=======
				DYLIB_COMPATIBILITY_VERSION = 9.2.0;
				DYLIB_CURRENT_VERSION = 9.2.0;
>>>>>>> 5f8aae1b
				ENABLE_NS_ASSERTIONS = NO;
				ENABLE_STRICT_OBJC_MSGSEND = YES;
				FRAMEWORK_VERSION = F;
				GCC_C_LANGUAGE_STANDARD = gnu99;
				GCC_NO_COMMON_BLOCKS = YES;
				GCC_WARN_64_TO_32_BIT_CONVERSION = YES;
				GCC_WARN_ABOUT_RETURN_TYPE = YES_ERROR;
				GCC_WARN_UNDECLARED_SELECTOR = YES;
				GCC_WARN_UNINITIALIZED_AUTOS = YES_AGGRESSIVE;
				GCC_WARN_UNUSED_FUNCTION = YES;
				GCC_WARN_UNUSED_VARIABLE = YES;
				INFOPLIST_FILE = "$(PROJECT_DIR)/Framework/Info.plist";
				IPHONEOS_DEPLOYMENT_TARGET = 12.0;
				MACOSX_DEPLOYMENT_TARGET = 10.13;
				MTL_ENABLE_DEBUG_INFO = NO;
				SDKROOT = iphoneos;
				SWIFT_COMPILATION_MODE = wholemodule;
				SWIFT_OPTIMIZATION_LEVEL = "-O";
				SWIFT_VERSION = 5.0;
				TARGETED_DEVICE_FAMILY = "1,2";
				TVOS_DEPLOYMENT_TARGET = 12.0;
				VALIDATE_PRODUCT = YES;
				VERSIONING_SYSTEM = "apple-generic";
				VERSION_INFO_PREFIX = "";
				WATCHOS_DEPLOYMENT_TARGET = 4.0;
			};
			name = Release;
		};
		8354EFD71F22491C00C05156 /* Debug */ = {
			isa = XCBuildConfiguration;
			buildSettings = {
				CLANG_ANALYZER_NUMBER_OBJECT_CONVERSION = YES;
				CODE_SIGN_IDENTITY = "";
				DEFINES_MODULE = NO;
<<<<<<< HEAD
				DYLIB_COMPATIBILITY_VERSION = 9.1.0;
				DYLIB_CURRENT_VERSION = 9.1.1;
=======
				DYLIB_COMPATIBILITY_VERSION = 9.2.0;
				DYLIB_CURRENT_VERSION = 9.2.0;
>>>>>>> 5f8aae1b
				DYLIB_INSTALL_NAME_BASE = "@rpath";
				INFOPLIST_FILE = "$(PROJECT_DIR)/LaunchDarkly/LaunchDarkly/Support/Info.plist";
				INSTALL_PATH = "$(LOCAL_LIBRARY_DIR)/Frameworks";
				IPHONEOS_DEPLOYMENT_TARGET = 12.0;
				LD_DYLIB_INSTALL_NAME = "$(DYLIB_INSTALL_NAME_BASE:standardizepath)/$(EXECUTABLE_PATH)";
<<<<<<< HEAD
				MARKETING_VERSION = 9.1.1;
=======
				MARKETING_VERSION = 9.2.0;
>>>>>>> 5f8aae1b
				MODULEMAP_FILE = "$(PROJECT_DIR)/Framework/module.modulemap";
				PRODUCT_BUNDLE_IDENTIFIER = com.launchdarkly.Darkly;
				PRODUCT_NAME = LaunchDarkly;
				SKIP_INSTALL = YES;
				SWIFT_OPTIMIZATION_LEVEL = "-Onone";
				TARGETED_DEVICE_FAMILY = "1,2";
			};
			name = Debug;
		};
		8354EFD81F22491C00C05156 /* Release */ = {
			isa = XCBuildConfiguration;
			buildSettings = {
				CLANG_ANALYZER_NUMBER_OBJECT_CONVERSION = YES;
				CODE_SIGN_IDENTITY = "";
				DEFINES_MODULE = NO;
<<<<<<< HEAD
				DYLIB_COMPATIBILITY_VERSION = 9.1.0;
				DYLIB_CURRENT_VERSION = 9.1.1;
=======
				DYLIB_COMPATIBILITY_VERSION = 9.2.0;
				DYLIB_CURRENT_VERSION = 9.2.0;
>>>>>>> 5f8aae1b
				DYLIB_INSTALL_NAME_BASE = "@rpath";
				INFOPLIST_FILE = "$(PROJECT_DIR)/LaunchDarkly/LaunchDarkly/Support/Info.plist";
				INSTALL_PATH = "$(LOCAL_LIBRARY_DIR)/Frameworks";
				IPHONEOS_DEPLOYMENT_TARGET = 12.0;
				LD_DYLIB_INSTALL_NAME = "$(DYLIB_INSTALL_NAME_BASE:standardizepath)/$(EXECUTABLE_PATH)";
<<<<<<< HEAD
				MARKETING_VERSION = 9.1.1;
=======
				MARKETING_VERSION = 9.2.0;
>>>>>>> 5f8aae1b
				MODULEMAP_FILE = "$(PROJECT_DIR)/Framework/module.modulemap";
				PRODUCT_BUNDLE_IDENTIFIER = com.launchdarkly.Darkly;
				PRODUCT_NAME = LaunchDarkly;
				SKIP_INSTALL = YES;
				TARGETED_DEVICE_FAMILY = "1,2";
			};
			name = Release;
		};
		8354EFDA1F22491C00C05156 /* Debug */ = {
			isa = XCBuildConfiguration;
			buildSettings = {
				ALWAYS_EMBED_SWIFT_STANDARD_LIBRARIES = "$(inherited)";
				INFOPLIST_FILE = "$(PROJECT_DIR)/LaunchDarkly/LaunchDarklyTests/Info.plist";
				PRODUCT_BUNDLE_IDENTIFIER = com.launchdarkly.DarklyTests;
				PRODUCT_NAME = "$(TARGET_NAME)";
			};
			name = Debug;
		};
		8354EFDB1F22491C00C05156 /* Release */ = {
			isa = XCBuildConfiguration;
			buildSettings = {
				ALWAYS_EMBED_SWIFT_STANDARD_LIBRARIES = "$(inherited)";
				INFOPLIST_FILE = "$(PROJECT_DIR)/LaunchDarkly/LaunchDarklyTests/Info.plist";
				PRODUCT_BUNDLE_IDENTIFIER = com.launchdarkly.DarklyTests;
				PRODUCT_NAME = "$(TARGET_NAME)";
			};
			name = Release;
		};
		83D9EC712062DBB7004D7FA6 /* Debug */ = {
			isa = XCBuildConfiguration;
			buildSettings = {
				APPLICATION_EXTENSION_API_ONLY = YES;
				CLANG_CXX_LANGUAGE_STANDARD = "gnu++14";
				CLANG_WARN_UNGUARDED_AVAILABILITY = YES_AGGRESSIVE;
				CODE_SIGN_IDENTITY = "";
				CODE_SIGN_STYLE = Automatic;
				DEFINES_MODULE = NO;
<<<<<<< HEAD
				DYLIB_COMPATIBILITY_VERSION = 9.1.0;
				DYLIB_CURRENT_VERSION = 9.1.1;
=======
				DYLIB_COMPATIBILITY_VERSION = 9.2.0;
				DYLIB_CURRENT_VERSION = 9.2.0;
>>>>>>> 5f8aae1b
				DYLIB_INSTALL_NAME_BASE = "@rpath";
				GCC_C_LANGUAGE_STANDARD = gnu11;
				INFOPLIST_FILE = "$(PROJECT_DIR)/LaunchDarkly/LaunchDarkly/Support/Info.plist";
				INSTALL_PATH = "$(LOCAL_LIBRARY_DIR)/Frameworks";
<<<<<<< HEAD
				MARKETING_VERSION = 9.1.1;
=======
				MARKETING_VERSION = 9.2.0;
>>>>>>> 5f8aae1b
				PRODUCT_BUNDLE_IDENTIFIER = "com.launchdarkly.Darkly-watchOS";
				PRODUCT_NAME = LaunchDarkly_watchOS;
				SDKROOT = watchos;
				SKIP_INSTALL = YES;
				TARGETED_DEVICE_FAMILY = 4;
			};
			name = Debug;
		};
		83D9EC722062DBB7004D7FA6 /* Release */ = {
			isa = XCBuildConfiguration;
			buildSettings = {
				APPLICATION_EXTENSION_API_ONLY = YES;
				CLANG_CXX_LANGUAGE_STANDARD = "gnu++14";
				CLANG_WARN_UNGUARDED_AVAILABILITY = YES_AGGRESSIVE;
				CODE_SIGN_IDENTITY = "";
				CODE_SIGN_STYLE = Automatic;
				DEFINES_MODULE = NO;
<<<<<<< HEAD
				DYLIB_COMPATIBILITY_VERSION = 9.1.0;
				DYLIB_CURRENT_VERSION = 9.1.1;
=======
				DYLIB_COMPATIBILITY_VERSION = 9.2.0;
				DYLIB_CURRENT_VERSION = 9.2.0;
>>>>>>> 5f8aae1b
				DYLIB_INSTALL_NAME_BASE = "@rpath";
				GCC_C_LANGUAGE_STANDARD = gnu11;
				INFOPLIST_FILE = "$(PROJECT_DIR)/LaunchDarkly/LaunchDarkly/Support/Info.plist";
				INSTALL_PATH = "$(LOCAL_LIBRARY_DIR)/Frameworks";
<<<<<<< HEAD
				MARKETING_VERSION = 9.1.1;
=======
				MARKETING_VERSION = 9.2.0;
>>>>>>> 5f8aae1b
				PRODUCT_BUNDLE_IDENTIFIER = "com.launchdarkly.Darkly-watchOS";
				PRODUCT_NAME = LaunchDarkly_watchOS;
				SDKROOT = watchos;
				SKIP_INSTALL = YES;
				TARGETED_DEVICE_FAMILY = 4;
			};
			name = Release;
		};
/* End XCBuildConfiguration section */

/* Begin XCConfigurationList section */
		8311883D2113A16900D77CB5 /* Build configuration list for PBXNativeTarget "LaunchDarkly_tvOS" */ = {
			isa = XCConfigurationList;
			buildConfigurations = (
				8311883E2113A16900D77CB5 /* Debug */,
				8311883F2113A16900D77CB5 /* Release */,
			);
			defaultConfigurationIsVisible = 0;
			defaultConfigurationName = Release;
		};
		831EF34220655D700001C643 /* Build configuration list for PBXNativeTarget "LaunchDarkly_macOS" */ = {
			isa = XCConfigurationList;
			buildConfigurations = (
				831EF34020655D700001C643 /* Debug */,
				831EF34120655D700001C643 /* Release */,
			);
			defaultConfigurationIsVisible = 0;
			defaultConfigurationName = Release;
		};
		8354EFBC1F22491C00C05156 /* Build configuration list for PBXProject "LaunchDarkly" */ = {
			isa = XCConfigurationList;
			buildConfigurations = (
				8354EFD41F22491C00C05156 /* Debug */,
				8354EFD51F22491C00C05156 /* Release */,
			);
			defaultConfigurationIsVisible = 0;
			defaultConfigurationName = Release;
		};
		8354EFD61F22491C00C05156 /* Build configuration list for PBXNativeTarget "LaunchDarkly_iOS" */ = {
			isa = XCConfigurationList;
			buildConfigurations = (
				8354EFD71F22491C00C05156 /* Debug */,
				8354EFD81F22491C00C05156 /* Release */,
			);
			defaultConfigurationIsVisible = 0;
			defaultConfigurationName = Release;
		};
		8354EFD91F22491C00C05156 /* Build configuration list for PBXNativeTarget "LaunchDarklyTests" */ = {
			isa = XCConfigurationList;
			buildConfigurations = (
				8354EFDA1F22491C00C05156 /* Debug */,
				8354EFDB1F22491C00C05156 /* Release */,
			);
			defaultConfigurationIsVisible = 0;
			defaultConfigurationName = Release;
		};
		83D9EC702062DBB7004D7FA6 /* Build configuration list for PBXNativeTarget "LaunchDarkly_watchOS" */ = {
			isa = XCConfigurationList;
			buildConfigurations = (
				83D9EC712062DBB7004D7FA6 /* Debug */,
				83D9EC722062DBB7004D7FA6 /* Release */,
			);
			defaultConfigurationIsVisible = 0;
			defaultConfigurationName = Release;
		};
/* End XCConfigurationList section */

/* Begin XCRemoteSwiftPackageReference section */
		B445A6DE24C0D1CD000BAD6D /* XCRemoteSwiftPackageReference "swift-eventsource" */ = {
			isa = XCRemoteSwiftPackageReference;
			repositoryURL = "https://github.com/LaunchDarkly/swift-eventsource.git";
			requirement = {
				kind = exactVersion;
				version = 3.1.1;
			};
		};
		B4903D9624BD61B200F087C4 /* XCRemoteSwiftPackageReference "OHHTTPStubs" */ = {
			isa = XCRemoteSwiftPackageReference;
			repositoryURL = "https://github.com/AliSoftware/OHHTTPStubs.git";
			requirement = {
				kind = exactVersion;
				version = 9.1.0;
			};
		};
		B4903D9924BD61D000F087C4 /* XCRemoteSwiftPackageReference "Nimble" */ = {
			isa = XCRemoteSwiftPackageReference;
			repositoryURL = "https://github.com/Quick/Nimble.git";
			requirement = {
				kind = exactVersion;
				version = 9.2.1;
			};
		};
		B4903D9C24BD61EF00F087C4 /* XCRemoteSwiftPackageReference "Quick" */ = {
			isa = XCRemoteSwiftPackageReference;
			repositoryURL = "https://github.com/Quick/Quick.git";
			requirement = {
				kind = exactVersion;
				version = 4.0.0;
			};
		};
/* End XCRemoteSwiftPackageReference section */

/* Begin XCSwiftPackageProductDependency section */
		A30EF4EC28C24A9A00CD220E /* LDSwiftEventSource */ = {
			isa = XCSwiftPackageProductDependency;
			package = B445A6DE24C0D1CD000BAD6D /* XCRemoteSwiftPackageReference "swift-eventsource" */;
			productName = LDSwiftEventSource;
		};
		A30EF4EE28C24AA400CD220E /* LDSwiftEventSource */ = {
			isa = XCSwiftPackageProductDependency;
			package = B445A6DE24C0D1CD000BAD6D /* XCRemoteSwiftPackageReference "swift-eventsource" */;
			productName = LDSwiftEventSource;
		};
		A30EF4F028C24AAD00CD220E /* LDSwiftEventSource */ = {
			isa = XCSwiftPackageProductDependency;
			package = B445A6DE24C0D1CD000BAD6D /* XCRemoteSwiftPackageReference "swift-eventsource" */;
			productName = LDSwiftEventSource;
		};
		A30EF4F228C24AB600CD220E /* LDSwiftEventSource */ = {
			isa = XCSwiftPackageProductDependency;
			package = B445A6DE24C0D1CD000BAD6D /* XCRemoteSwiftPackageReference "swift-eventsource" */;
			productName = LDSwiftEventSource;
		};
		B445A6E324C0D1E3000BAD6D /* LDSwiftEventSource */ = {
			isa = XCSwiftPackageProductDependency;
			package = B445A6DE24C0D1CD000BAD6D /* XCRemoteSwiftPackageReference "swift-eventsource" */;
			productName = LDSwiftEventSource;
		};
		B445A6F224C0D21E000BAD6D /* LDSwiftEventSource */ = {
			isa = XCSwiftPackageProductDependency;
			package = B445A6DE24C0D1CD000BAD6D /* XCRemoteSwiftPackageReference "swift-eventsource" */;
			productName = LDSwiftEventSource;
		};
		B445A6F824C0D232000BAD6D /* LDSwiftEventSource */ = {
			isa = XCSwiftPackageProductDependency;
			package = B445A6DE24C0D1CD000BAD6D /* XCRemoteSwiftPackageReference "swift-eventsource" */;
			productName = LDSwiftEventSource;
		};
		B445A6FA24C0D237000BAD6D /* LDSwiftEventSource */ = {
			isa = XCSwiftPackageProductDependency;
			package = B445A6DE24C0D1CD000BAD6D /* XCRemoteSwiftPackageReference "swift-eventsource" */;
			productName = LDSwiftEventSource;
		};
		B4903D9724BD61B200F087C4 /* OHHTTPStubsSwift */ = {
			isa = XCSwiftPackageProductDependency;
			package = B4903D9624BD61B200F087C4 /* XCRemoteSwiftPackageReference "OHHTTPStubs" */;
			productName = OHHTTPStubsSwift;
		};
		B4903D9A24BD61D000F087C4 /* Nimble */ = {
			isa = XCSwiftPackageProductDependency;
			package = B4903D9924BD61D000F087C4 /* XCRemoteSwiftPackageReference "Nimble" */;
			productName = Nimble;
		};
		B4903D9D24BD61EF00F087C4 /* Quick */ = {
			isa = XCSwiftPackageProductDependency;
			package = B4903D9C24BD61EF00F087C4 /* XCRemoteSwiftPackageReference "Quick" */;
			productName = Quick;
		};
/* End XCSwiftPackageProductDependency section */
	};
	rootObject = 8354EFB91F22491C00C05156 /* Project object */;
}<|MERGE_RESOLUTION|>--- conflicted
+++ resolved
@@ -1559,22 +1559,13 @@
 				CODE_SIGN_IDENTITY = "";
 				CODE_SIGN_STYLE = Automatic;
 				DEFINES_MODULE = NO;
-<<<<<<< HEAD
-				DYLIB_COMPATIBILITY_VERSION = 9.1.0;
-				DYLIB_CURRENT_VERSION = 9.1.1;
-=======
 				DYLIB_COMPATIBILITY_VERSION = 9.2.0;
 				DYLIB_CURRENT_VERSION = 9.2.0;
->>>>>>> 5f8aae1b
 				DYLIB_INSTALL_NAME_BASE = "@rpath";
 				GCC_C_LANGUAGE_STANDARD = gnu11;
 				INFOPLIST_FILE = "$(PROJECT_DIR)/LaunchDarkly/LaunchDarkly/Support/Info.plist";
 				INSTALL_PATH = "$(LOCAL_LIBRARY_DIR)/Frameworks";
-<<<<<<< HEAD
-				MARKETING_VERSION = 9.1.1;
-=======
 				MARKETING_VERSION = 9.2.0;
->>>>>>> 5f8aae1b
 				MODULEMAP_FILE = "";
 				PRODUCT_BUNDLE_IDENTIFIER = "com.launchdarkly.Darkly-tvOS";
 				PRODUCT_NAME = LaunchDarkly_tvOS;
@@ -1594,22 +1585,13 @@
 				CODE_SIGN_IDENTITY = "";
 				CODE_SIGN_STYLE = Automatic;
 				DEFINES_MODULE = NO;
-<<<<<<< HEAD
-				DYLIB_COMPATIBILITY_VERSION = 9.1.0;
-				DYLIB_CURRENT_VERSION = 9.1.1;
-=======
 				DYLIB_COMPATIBILITY_VERSION = 9.2.0;
 				DYLIB_CURRENT_VERSION = 9.2.0;
->>>>>>> 5f8aae1b
 				DYLIB_INSTALL_NAME_BASE = "@rpath";
 				GCC_C_LANGUAGE_STANDARD = gnu11;
 				INFOPLIST_FILE = "$(PROJECT_DIR)/LaunchDarkly/LaunchDarkly/Support/Info.plist";
 				INSTALL_PATH = "$(LOCAL_LIBRARY_DIR)/Frameworks";
-<<<<<<< HEAD
-				MARKETING_VERSION = 9.1.1;
-=======
 				MARKETING_VERSION = 9.2.0;
->>>>>>> 5f8aae1b
 				MODULEMAP_FILE = "";
 				PRODUCT_BUNDLE_IDENTIFIER = "com.launchdarkly.Darkly-tvOS";
 				PRODUCT_NAME = LaunchDarkly_tvOS;
@@ -1629,22 +1611,13 @@
 				CODE_SIGN_STYLE = Automatic;
 				COMBINE_HIDPI_IMAGES = YES;
 				DEFINES_MODULE = NO;
-<<<<<<< HEAD
-				DYLIB_COMPATIBILITY_VERSION = 9.1.0;
-				DYLIB_CURRENT_VERSION = 9.1.1;
-=======
 				DYLIB_COMPATIBILITY_VERSION = 9.2.0;
 				DYLIB_CURRENT_VERSION = 9.2.0;
->>>>>>> 5f8aae1b
 				DYLIB_INSTALL_NAME_BASE = "@rpath";
 				GCC_C_LANGUAGE_STANDARD = gnu11;
 				INFOPLIST_FILE = "$(PROJECT_DIR)/LaunchDarkly/LaunchDarkly/Support/Info.plist";
 				INSTALL_PATH = "$(LOCAL_LIBRARY_DIR)/Frameworks";
-<<<<<<< HEAD
-				MARKETING_VERSION = 9.1.1;
-=======
 				MARKETING_VERSION = 9.2.0;
->>>>>>> 5f8aae1b
 				PRODUCT_BUNDLE_IDENTIFIER = "com.launchdarkly.Darkly-macOS";
 				PRODUCT_NAME = LaunchDarkly_macOS;
 				SDKROOT = macosx;
@@ -1661,22 +1634,13 @@
 				CODE_SIGN_STYLE = Automatic;
 				COMBINE_HIDPI_IMAGES = YES;
 				DEFINES_MODULE = NO;
-<<<<<<< HEAD
-				DYLIB_COMPATIBILITY_VERSION = 9.1.0;
-				DYLIB_CURRENT_VERSION = 9.1.1;
-=======
 				DYLIB_COMPATIBILITY_VERSION = 9.2.0;
 				DYLIB_CURRENT_VERSION = 9.2.0;
->>>>>>> 5f8aae1b
 				DYLIB_INSTALL_NAME_BASE = "@rpath";
 				GCC_C_LANGUAGE_STANDARD = gnu11;
 				INFOPLIST_FILE = "$(PROJECT_DIR)/LaunchDarkly/LaunchDarkly/Support/Info.plist";
 				INSTALL_PATH = "$(LOCAL_LIBRARY_DIR)/Frameworks";
-<<<<<<< HEAD
-				MARKETING_VERSION = 9.1.1;
-=======
 				MARKETING_VERSION = 9.2.0;
->>>>>>> 5f8aae1b
 				PRODUCT_BUNDLE_IDENTIFIER = "com.launchdarkly.Darkly-macOS";
 				PRODUCT_NAME = LaunchDarkly_macOS;
 				SDKROOT = macosx;
@@ -1719,13 +1683,8 @@
 				COPY_PHASE_STRIP = NO;
 				CURRENT_PROJECT_VERSION = 1;
 				DEBUG_INFORMATION_FORMAT = dwarf;
-<<<<<<< HEAD
-				DYLIB_COMPATIBILITY_VERSION = 9.1.0;
-				DYLIB_CURRENT_VERSION = 9.1.1;
-=======
 				DYLIB_COMPATIBILITY_VERSION = 9.2.0;
 				DYLIB_CURRENT_VERSION = 9.2.0;
->>>>>>> 5f8aae1b
 				ENABLE_STRICT_OBJC_MSGSEND = YES;
 				ENABLE_TESTABILITY = YES;
 				FRAMEWORK_VERSION = F;
@@ -1795,13 +1754,8 @@
 				COPY_PHASE_STRIP = NO;
 				CURRENT_PROJECT_VERSION = 1;
 				DEBUG_INFORMATION_FORMAT = "dwarf-with-dsym";
-<<<<<<< HEAD
-				DYLIB_COMPATIBILITY_VERSION = 9.1.0;
-				DYLIB_CURRENT_VERSION = 9.1.1;
-=======
 				DYLIB_COMPATIBILITY_VERSION = 9.2.0;
 				DYLIB_CURRENT_VERSION = 9.2.0;
->>>>>>> 5f8aae1b
 				ENABLE_NS_ASSERTIONS = NO;
 				ENABLE_STRICT_OBJC_MSGSEND = YES;
 				FRAMEWORK_VERSION = F;
@@ -1836,23 +1790,14 @@
 				CLANG_ANALYZER_NUMBER_OBJECT_CONVERSION = YES;
 				CODE_SIGN_IDENTITY = "";
 				DEFINES_MODULE = NO;
-<<<<<<< HEAD
-				DYLIB_COMPATIBILITY_VERSION = 9.1.0;
-				DYLIB_CURRENT_VERSION = 9.1.1;
-=======
 				DYLIB_COMPATIBILITY_VERSION = 9.2.0;
 				DYLIB_CURRENT_VERSION = 9.2.0;
->>>>>>> 5f8aae1b
 				DYLIB_INSTALL_NAME_BASE = "@rpath";
 				INFOPLIST_FILE = "$(PROJECT_DIR)/LaunchDarkly/LaunchDarkly/Support/Info.plist";
 				INSTALL_PATH = "$(LOCAL_LIBRARY_DIR)/Frameworks";
 				IPHONEOS_DEPLOYMENT_TARGET = 12.0;
 				LD_DYLIB_INSTALL_NAME = "$(DYLIB_INSTALL_NAME_BASE:standardizepath)/$(EXECUTABLE_PATH)";
-<<<<<<< HEAD
-				MARKETING_VERSION = 9.1.1;
-=======
 				MARKETING_VERSION = 9.2.0;
->>>>>>> 5f8aae1b
 				MODULEMAP_FILE = "$(PROJECT_DIR)/Framework/module.modulemap";
 				PRODUCT_BUNDLE_IDENTIFIER = com.launchdarkly.Darkly;
 				PRODUCT_NAME = LaunchDarkly;
@@ -1868,23 +1813,14 @@
 				CLANG_ANALYZER_NUMBER_OBJECT_CONVERSION = YES;
 				CODE_SIGN_IDENTITY = "";
 				DEFINES_MODULE = NO;
-<<<<<<< HEAD
-				DYLIB_COMPATIBILITY_VERSION = 9.1.0;
-				DYLIB_CURRENT_VERSION = 9.1.1;
-=======
 				DYLIB_COMPATIBILITY_VERSION = 9.2.0;
 				DYLIB_CURRENT_VERSION = 9.2.0;
->>>>>>> 5f8aae1b
 				DYLIB_INSTALL_NAME_BASE = "@rpath";
 				INFOPLIST_FILE = "$(PROJECT_DIR)/LaunchDarkly/LaunchDarkly/Support/Info.plist";
 				INSTALL_PATH = "$(LOCAL_LIBRARY_DIR)/Frameworks";
 				IPHONEOS_DEPLOYMENT_TARGET = 12.0;
 				LD_DYLIB_INSTALL_NAME = "$(DYLIB_INSTALL_NAME_BASE:standardizepath)/$(EXECUTABLE_PATH)";
-<<<<<<< HEAD
-				MARKETING_VERSION = 9.1.1;
-=======
 				MARKETING_VERSION = 9.2.0;
->>>>>>> 5f8aae1b
 				MODULEMAP_FILE = "$(PROJECT_DIR)/Framework/module.modulemap";
 				PRODUCT_BUNDLE_IDENTIFIER = com.launchdarkly.Darkly;
 				PRODUCT_NAME = LaunchDarkly;
@@ -1922,22 +1858,13 @@
 				CODE_SIGN_IDENTITY = "";
 				CODE_SIGN_STYLE = Automatic;
 				DEFINES_MODULE = NO;
-<<<<<<< HEAD
-				DYLIB_COMPATIBILITY_VERSION = 9.1.0;
-				DYLIB_CURRENT_VERSION = 9.1.1;
-=======
 				DYLIB_COMPATIBILITY_VERSION = 9.2.0;
 				DYLIB_CURRENT_VERSION = 9.2.0;
->>>>>>> 5f8aae1b
 				DYLIB_INSTALL_NAME_BASE = "@rpath";
 				GCC_C_LANGUAGE_STANDARD = gnu11;
 				INFOPLIST_FILE = "$(PROJECT_DIR)/LaunchDarkly/LaunchDarkly/Support/Info.plist";
 				INSTALL_PATH = "$(LOCAL_LIBRARY_DIR)/Frameworks";
-<<<<<<< HEAD
-				MARKETING_VERSION = 9.1.1;
-=======
 				MARKETING_VERSION = 9.2.0;
->>>>>>> 5f8aae1b
 				PRODUCT_BUNDLE_IDENTIFIER = "com.launchdarkly.Darkly-watchOS";
 				PRODUCT_NAME = LaunchDarkly_watchOS;
 				SDKROOT = watchos;
@@ -1955,22 +1882,13 @@
 				CODE_SIGN_IDENTITY = "";
 				CODE_SIGN_STYLE = Automatic;
 				DEFINES_MODULE = NO;
-<<<<<<< HEAD
-				DYLIB_COMPATIBILITY_VERSION = 9.1.0;
-				DYLIB_CURRENT_VERSION = 9.1.1;
-=======
 				DYLIB_COMPATIBILITY_VERSION = 9.2.0;
 				DYLIB_CURRENT_VERSION = 9.2.0;
->>>>>>> 5f8aae1b
 				DYLIB_INSTALL_NAME_BASE = "@rpath";
 				GCC_C_LANGUAGE_STANDARD = gnu11;
 				INFOPLIST_FILE = "$(PROJECT_DIR)/LaunchDarkly/LaunchDarkly/Support/Info.plist";
 				INSTALL_PATH = "$(LOCAL_LIBRARY_DIR)/Frameworks";
-<<<<<<< HEAD
-				MARKETING_VERSION = 9.1.1;
-=======
 				MARKETING_VERSION = 9.2.0;
->>>>>>> 5f8aae1b
 				PRODUCT_BUNDLE_IDENTIFIER = "com.launchdarkly.Darkly-watchOS";
 				PRODUCT_NAME = LaunchDarkly_watchOS;
 				SDKROOT = watchos;
