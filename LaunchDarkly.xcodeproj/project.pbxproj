--- conflicted
+++ resolved
@@ -571,11 +571,7 @@
 				833631CA221B5DFA00BA53EE /* ErrorNotifierSpec.swift */,
 				8354AC75224316C700CDE602 /* Cache */,
 			);
-<<<<<<< HEAD
-			path = "ServiceObjects";
-=======
 			path = ServiceObjects;
->>>>>>> bf3f8ac3
 			sourceTree = "<group>";
 		};
 		83396BC71F7C3688000E256E /* Networking */ = {
@@ -889,11 +885,7 @@
 				C443A4092315AA4D00145710 /* NetworkReporter.swift */,
 				831AAE2B20A9E4F600B46DBA /* Throttler.swift */,
 			);
-<<<<<<< HEAD
-			path = "ServiceObjects";
-=======
 			path = ServiceObjects;
->>>>>>> bf3f8ac3
 			sourceTree = "<group>";
 		};
 		B467790E24D8AECA00897F00 /* Frameworks */ = {
