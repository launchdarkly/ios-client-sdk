//
//  Copyright © 2015 Catamorphic Co. All rights reserved.
//

#import <XCTest/XCTest.h>
#import "LDUserBuilder.h"
#import "LDUserModel.h"
#import "LDDataManager.h"
#import "DarklyXCTestCase.h"
#import <OCMock.h>

@interface LDUserBuilderTest : DarklyXCTestCase

@end

@implementation LDUserBuilderTest

- (void)setUp {
    [super setUp];
    // Put setup code here. This method is called before the invocation of each test method in the class.
}

- (void)tearDown {
    // Put teardown code here. This method is called after the invocation of each test method in the class.
    [super tearDown];
}

- (void)testUserDefaultValues {
    LDUserBuilder *builder = [[LDUserBuilder alloc] init];
    LDUserModel *user = [builder build];
    XCTAssertNotNil([user key]);
    XCTAssertTrue([user anonymous]);
    XCTAssertNotNil([user device]);
    XCTAssertNotNil([user os]);
}

- (void)testUserWithInputValues {
    NSString *testKey = @"testKey";
    NSString *testIp = @"testIp";
    NSString *testCountry = @"testCountry";
    NSString *testName = @"testName";
    NSString *testFirstName = @"testFirstName";
    NSString *testLastName = @"testLastName";
    NSString *testEmail = @"testEmail";
    NSString *testAvatar = @"testAvatar";
    NSString *testCustomKey = @"testCustomKey";
    NSString *testCustomValue = @"testCustomValue";
    Boolean testAnonymous = NO;
    LDUserBuilder *builder = [[LDUserBuilder alloc] init];
<<<<<<< HEAD
    builder = [builder withKey:testKey];
    builder = [builder withIp:testIp];
    builder = [builder withCountry:testCountry];
    builder = [builder withName:testName];
    builder = [builder withFirstName:testFirstName];
    builder = [builder withLastName:testLastName];
    builder = [builder withEmail:testEmail];
    builder = [builder withAvatar:testAvatar];
    builder = [builder withCustomString:testCustomKey value:testCustomValue];
    builder = [builder withAnonymous:testAnonymous];    
=======
    builder.key = testKey;
    builder.ip = testIp;
    builder.country = testCountry;
    builder.name = testName;
    builder.firstName = testFirstName;
    builder.lastName = testLastName;
    builder.email = testEmail;
    builder.avatar = testAvatar;
    builder.customDictionary[testCustomKey] = testCustomValue;
    builder.isAnonymous = testAnonymous;
>>>>>>> 2e9dfb9c

    LDUserModel *user = [builder build];
    XCTAssertEqualObjects([user key], testKey);
    XCTAssertEqualObjects([user ip], testIp);
    XCTAssertEqualObjects([user country], testCountry);
    XCTAssertEqualObjects([user name], testName);
    XCTAssertEqualObjects([user firstName], testFirstName);
    XCTAssertEqualObjects([user lastName], testLastName);
    XCTAssertEqualObjects([user email], testEmail);
    XCTAssertEqualObjects([user avatar], testAvatar);
    XCTAssertEqualObjects([[user custom] objectForKey:testCustomKey], testCustomValue);
    XCTAssertFalse([user anonymous]);
    XCTAssertNotNil([user device]);
    XCTAssertNotNil([user os]);
}

- (void)testUserSetAnonymous {
    Boolean testAnonymous = YES;
    LDUserBuilder *builder = [[LDUserBuilder alloc] init];
    builder.isAnonymous = testAnonymous;
    LDUserModel *user = [builder build];
    XCTAssertTrue(user.anonymous);
}

@end<|MERGE_RESOLUTION|>--- conflicted
+++ resolved
@@ -47,18 +47,6 @@
     NSString *testCustomValue = @"testCustomValue";
     Boolean testAnonymous = NO;
     LDUserBuilder *builder = [[LDUserBuilder alloc] init];
-<<<<<<< HEAD
-    builder = [builder withKey:testKey];
-    builder = [builder withIp:testIp];
-    builder = [builder withCountry:testCountry];
-    builder = [builder withName:testName];
-    builder = [builder withFirstName:testFirstName];
-    builder = [builder withLastName:testLastName];
-    builder = [builder withEmail:testEmail];
-    builder = [builder withAvatar:testAvatar];
-    builder = [builder withCustomString:testCustomKey value:testCustomValue];
-    builder = [builder withAnonymous:testAnonymous];    
-=======
     builder.key = testKey;
     builder.ip = testIp;
     builder.country = testCountry;
@@ -69,7 +57,6 @@
     builder.avatar = testAvatar;
     builder.customDictionary[testCustomKey] = testCustomValue;
     builder.isAnonymous = testAnonymous;
->>>>>>> 2e9dfb9c
 
     LDUserModel *user = [builder build];
     XCTAssertEqualObjects([user key], testKey);
