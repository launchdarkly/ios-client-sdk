--- conflicted
+++ resolved
@@ -589,27 +589,6 @@
 
     //Configure the mock delegate to fulfill the flag request expectation
     MockLDClientDelegate *delegateMock = [[MockLDClientDelegate alloc] init];
-<<<<<<< HEAD
-    [LDClient sharedInstance].delegate = delegateMock;
-
-    [[LDClient sharedInstance] start:config withUserBuilder:user];
-
-    [[NSNotificationCenter defaultCenter] postNotificationName: kLDUserUpdatedNotification object: nil];
-
-    XCTAssertTrue(delegateMock.serverConnectionUnavailableCallCount == 0);
-    XCTAssertTrue(delegateMock.userDidUpdateCallCount == 1);
-}
-
-- (void)testOfflineOnClientUnauthorizedNotification {
-    LDConfig *config = [[LDConfig alloc] initWithMobileKey:kTestMobileKey];
-    [[LDClient sharedInstance] start:config withUserBuilder:nil];
-
-    [[self.mockLDClientManager expect] setOnline:NO];
-
-    [[NSNotificationCenter defaultCenter] postNotificationName:kLDClientUnauthorizedNotification object:nil];
-
-    [self.mockLDClientManager verify];
-=======
     delegateMock.userDidUpdateCallback = ^{
         [configResponseArrived fulfill];
     };
@@ -658,7 +637,6 @@
     }];
     
     [userDefaults setObject:originalDictionary forKey:kUserDictionaryStorageKey];
->>>>>>> 5fa5fe81
 }
 
 #pragma mark - Helpers
@@ -667,10 +645,6 @@
     NSData *configData = [NSData dataWithContentsOfFile:filepath];
     XCTAssertTrue([configData length] > 0);
 
-<<<<<<< HEAD
-    NSDictionary *configDict = [NSJSONSerialization JSONObjectWithData:configData options:kNilOptions error:nil];
-    return [[LDFlagConfigModel alloc] initWithDictionary:configDict];
-=======
 - (XCTestExpectation*)stubResponse:(OHHTTPStubsResponse*)response forHost:(NSString*)host fulfillsExpectation:(BOOL)fulfillsExpectation {
     [OHHTTPStubs removeAllStubs];
     XCTAssert([OHHTTPStubs allStubs].count == 0);
@@ -714,7 +688,6 @@
         [LDClient sharedInstance].ldUser.config = nil;
     }
     [self.userConfigUpdatedNotificationExpectation fulfill];
->>>>>>> 5fa5fe81
 }
 
 - (id)objectFromJsonFileNamed:(NSString*)jsonFileName key:(NSString*)key {
