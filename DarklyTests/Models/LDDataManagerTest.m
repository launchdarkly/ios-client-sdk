//
//  Copyright © 2015 Catamorphic Co. All rights reserved.
//

#import "DarklyXCTestCase.h"
#import "LDFlagConfigModel.h"
#import "LDDataManager.h"
#import "LDUserModel.h"
#import "LDFlagConfigModel.h"
#import "LDEventModel.h"
#import "LDClient.h"
#import <OCMock.h>
#import "NSArray+UnitTests.h"

@interface LDDataManagerTest : DarklyXCTestCase
@property (nonatomic) id clientMock;
@property (nonnull) LDUserModel *user;

@end

@implementation LDDataManagerTest
@synthesize clientMock;
@synthesize user;

- (void)setUp {
    [super setUp];
    user = [[LDUserModel alloc] init];
    user.firstName = @"Bob";
    user.lastName = @"Giffy";
    user.email = @"bob@gmail.com";
    user.updatedAt = [NSDate date];
    
    LDClient *client = [LDClient sharedInstance];
    clientMock = OCMPartialMock(client);
    OCMStub([clientMock ldUser]).andReturn(user);
    
    LDFlagConfigModel *config = [[LDFlagConfigModel alloc] init];
    config.featuresJsonDictionary = [NSDictionary dictionaryWithObjects:@[@YES, @NO]
                                                                forKeys: @[@"ipaduser", @"iosuser"]];
    user.config = config;
}

- (void)tearDown {
    [clientMock stopMocking];
    [super tearDown];
}

- (void)testisFlagOnForKey {
    LDClient *client = [LDClient sharedInstance];
    LDUserModel * theUser = client.ldUser;
    
    BOOL ipaduserFlag = [(NSNumber *)[theUser flagValue: @"ipaduser"] boolValue];
    BOOL iosuserFlag = [(NSNumber *)[theUser flagValue: @"iosuser"] boolValue];
    
    XCTAssertFalse(iosuserFlag);
    XCTAssertTrue(ipaduserFlag);
}

-(void)testAllEventsDictionaryArray {
    NSString *eventKey1 = @"foo";
    NSString *eventKey2 = @"fi";
    
    [[LDDataManager sharedManager] createFeatureEvent:eventKey1 keyValue:[NSNumber numberWithBool:NO] defaultKeyValue:[NSNumber numberWithBool:NO]];
    [[LDDataManager sharedManager] createCustomEvent:eventKey2 withCustomValuesDictionary:@{@"carrot": @"cake"}];
    
    XCTestExpectation *expectation = [self expectationWithDescription:@"All events dictionary expectation"];
    
    [[LDDataManager sharedManager] allEventsJsonArray:^(NSArray *array) {
        NSMutableArray *eventKeyArray = [[NSMutableArray alloc] init];
        for (NSDictionary *eventDictionary in array) {
            [eventKeyArray addObject:[eventDictionary objectForKey:@"key"]];
        }
        
        XCTAssertTrue([eventKeyArray containsObject:eventKey1]);
        XCTAssertTrue([eventKeyArray containsObject:eventKey2]);
        [expectation fulfill];
    }];
    
<<<<<<< HEAD
    [self waitForExpectationsWithTimeout:10 handler:^(NSError * _Nullable error) {
        if (error != nil) {
            NSLog(@"Error: %@", error.localizedDescription);
        }
    }];
=======
    [self waitForExpectations:@[expectation] timeout:10];
    
>>>>>>> 96cee653
}

-(void)testAllEventsJsonData {
    [[LDDataManager sharedManager] createCustomEvent:@"foo" withCustomValuesDictionary:nil];
    [[LDDataManager sharedManager] createCustomEvent:@"fi" withCustomValuesDictionary:nil];
    
    XCTestExpectation *expectation = [self expectationWithDescription:@"All events json data expectation"];
<<<<<<< HEAD
    
    [[LDDataManager sharedManager] allEventsJsonArray:^(NSArray *array) {
        
        NSMutableDictionary *eventDictionary = [[NSMutableDictionary alloc] init];
        for (NSDictionary *currentEventDictionary in array) {
            [eventDictionary setObject:[[LDEventModel alloc] initWithDictionary:currentEventDictionary] forKey:[currentEventDictionary objectForKey:@"key"]];
        }
        
        XCTAssertEqual([eventDictionary count], 2);
        [expectation fulfill];
    }];
    
    [self waitForExpectationsWithTimeout:10 handler:^(NSError * _Nullable error) {
        if (error != nil) {
            NSLog(@"Error: %@", error.localizedDescription);
        }
    }];
=======
    
    [[LDDataManager sharedManager] allEventsJsonArray:^(NSArray *array) {
        
        NSMutableDictionary *eventDictionary = [[NSMutableDictionary alloc] init];
        for (NSDictionary *currentEventDictionary in array) {
            [eventDictionary setObject:[[LDEventModel alloc] initWithDictionary:currentEventDictionary] forKey:[currentEventDictionary objectForKey:@"key"]];
        }
        
        XCTAssertEqual([eventDictionary count], 2);
        [expectation fulfill];
    }];
    
    [self waitForExpectations:@[expectation] timeout:10];
    
>>>>>>> 96cee653
}


-(void)testFindOrCreateUser {
    NSString *userKey = @"thisisgus";
    LDUserModel *aUser = [[LDUserModel alloc] init];
    aUser.key = userKey;
    aUser.email = @"gus@anemail.com";
    aUser.updatedAt = [NSDate date];
    aUser.config = user.config;
    [[LDDataManager sharedManager] saveUser: aUser];
    
    LDUserModel *foundAgainUser = [[LDDataManager sharedManager] findUserWithkey: userKey];
    
    XCTAssertNotNil(foundAgainUser);
    XCTAssertEqualObjects(aUser.email, foundAgainUser.email);
}

-(void) testPurgeUsers {
    NSString *baseUserKey = @"gus";
    NSString *baseUserEmail = @"gus@email.com";
    
    for(int index = 0; index < kUserCacheSize + 3; index++) {
        LDUserModel *aUser = [[LDUserModel alloc] init];
        aUser.key = [NSString stringWithFormat: @"%@%d", baseUserKey, index];
        aUser.email = [NSString stringWithFormat: @"%@%d", baseUserEmail, index];;
        
        NSTimeInterval secondsInXHours = (index+1) * 60 * 60 * 24;
        NSDate *dateInXHours = [[NSDate date] dateByAddingTimeInterval:secondsInXHours];
        aUser.updatedAt = dateInXHours;
        
        [[LDDataManager sharedManager] saveUser: aUser];
    }
    
    XCTAssertEqual([[[LDDataManager sharedManager] retrieveUserDictionary] count],kUserCacheSize);
    NSString *firstCreatedKey = [NSString stringWithFormat: @"%@%d", baseUserKey, 0];
    LDUserModel *firstCreatedUser = [[LDDataManager sharedManager] findUserWithkey:firstCreatedKey];
    XCTAssertNil(firstCreatedUser);
    NSString *secondCreatedKey = [NSString stringWithFormat: @"%@%d", baseUserKey, 1];
    LDUserModel *secondCreatedUser = [[LDDataManager sharedManager] findUserWithkey:secondCreatedKey];
    XCTAssertNil(secondCreatedUser);
    NSString *thirdCreatedKey = [NSString stringWithFormat: @"%@%d", baseUserKey, 2];
    LDUserModel *thirdCreatedUser = [[LDDataManager sharedManager] findUserWithkey:thirdCreatedKey];
    XCTAssertNil(thirdCreatedUser);
    NSString *fourthCreatedKey = [NSString stringWithFormat: @"%@%d", baseUserKey, 3];
    LDUserModel *fourthCreatedUser = [[LDDataManager sharedManager] findUserWithkey:fourthCreatedKey];
    XCTAssertNotNil(fourthCreatedUser);
}

-(void)testCreateEventAfterCapacityReached{
    LDConfigBuilder *builder = [[LDConfigBuilder alloc] init];
    builder = [builder withCapacity: 2];
    builder = [builder withMobileKey: @"AMobileKey"];
    LDConfig *config = [builder build];
    
    XCTestExpectation *expectation = [self expectationWithDescription:@"All events dictionary expectation"];
    
    OCMStub([clientMock ldConfig]).andReturn(config);
    
    LDDataManager *manager = [LDDataManager sharedManager];
    
    [manager createCustomEvent:@"aKey" withCustomValuesDictionary: @{@"carrot": @"cake"}];
    [manager createCustomEvent:@"aKey" withCustomValuesDictionary: @{@"carrot": @"cake"}];
    [manager createCustomEvent:@"aKey" withCustomValuesDictionary: @{@"carrot": @"cake"}];
    [manager createFeatureEvent: @"anotherKet" keyValue: [NSNumber numberWithBool:YES] defaultKeyValue: [NSNumber numberWithBool:NO]];
    
    [manager allEventsJsonArray:^(NSArray *array) {
        XCTAssertEqual([array count],2);
        [expectation fulfill];
    }];

    [self waitForExpectations:@[expectation] timeout:10];
    
}

@end<|MERGE_RESOLUTION|>--- conflicted
+++ resolved
@@ -76,16 +76,8 @@
         [expectation fulfill];
     }];
     
-<<<<<<< HEAD
-    [self waitForExpectationsWithTimeout:10 handler:^(NSError * _Nullable error) {
-        if (error != nil) {
-            NSLog(@"Error: %@", error.localizedDescription);
-        }
-    }];
-=======
     [self waitForExpectations:@[expectation] timeout:10];
     
->>>>>>> 96cee653
 }
 
 -(void)testAllEventsJsonData {
@@ -93,25 +85,6 @@
     [[LDDataManager sharedManager] createCustomEvent:@"fi" withCustomValuesDictionary:nil];
     
     XCTestExpectation *expectation = [self expectationWithDescription:@"All events json data expectation"];
-<<<<<<< HEAD
-    
-    [[LDDataManager sharedManager] allEventsJsonArray:^(NSArray *array) {
-        
-        NSMutableDictionary *eventDictionary = [[NSMutableDictionary alloc] init];
-        for (NSDictionary *currentEventDictionary in array) {
-            [eventDictionary setObject:[[LDEventModel alloc] initWithDictionary:currentEventDictionary] forKey:[currentEventDictionary objectForKey:@"key"]];
-        }
-        
-        XCTAssertEqual([eventDictionary count], 2);
-        [expectation fulfill];
-    }];
-    
-    [self waitForExpectationsWithTimeout:10 handler:^(NSError * _Nullable error) {
-        if (error != nil) {
-            NSLog(@"Error: %@", error.localizedDescription);
-        }
-    }];
-=======
     
     [[LDDataManager sharedManager] allEventsJsonArray:^(NSArray *array) {
         
@@ -126,7 +99,6 @@
     
     [self waitForExpectations:@[expectation] timeout:10];
     
->>>>>>> 96cee653
 }
 
 
