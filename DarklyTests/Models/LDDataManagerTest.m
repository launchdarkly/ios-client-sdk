--- conflicted
+++ resolved
@@ -148,20 +148,11 @@
     XCTAssertNotNil(fourthCreatedUser);
 }
 
-<<<<<<< HEAD
 -(void)testCreateEventAfterCapacityReached {
     LDConfig *config = [[LDConfig alloc] initWithMobileKey:@"AMobileKey"];
     config.capacity = [NSNumber numberWithInt:2];
-=======
--(void)testCreateEventAfterCapacityReached{
-    LDConfigBuilder *builder = [[LDConfigBuilder alloc] init];
-    builder = [builder withCapacity: 2];
-    builder = [builder withMobileKey: @"AMobileKey"];
-    LDConfig *config = [builder build];
-    
+
     XCTestExpectation *expectation = [self expectationWithDescription:@"All events dictionary expectation"];
-    
->>>>>>> a7fc955d
     OCMStub([clientMock ldConfig]).andReturn(config);
     
     LDDataManager *manager = [LDDataManager sharedManager];
